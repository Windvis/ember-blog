--- conflicted
+++ resolved
@@ -2,30 +2,35 @@
 title: The Ember Times - Issue No. 180
 authors:
   - tim-foster
-<<<<<<< HEAD
   - chris-ng
-=======
   - amy-lam
->>>>>>> 49558a77
 date: 2021-05-21T00:00:00.000Z
 tags:
   - newsletter
   - '2021'
 ---
 
-<<<<<<< HEAD
-<SAYING-HELLO-IN-YOUR-FAVORITE-LANGUAGE> Emberistas! 🐹
+👋 Emberistas! 🐹
+  
+<SOME-INTRO-HERE-TO-KEEP-THEM-SUBSCRIBERS-READING>
 Prettier for Handlebars Support 🙌
-<SOME-INTRO-HERE-TO-KEEP-THEM-SUBSCRIBERS-READING> Quickstart to authentication
-=======
-👋 Emberistas! 🐹
-
-<SOME-INTRO-HERE-TO-KEEP-THEM-SUBSCRIBERS-READING>
 Quickstart to authentication,
 Built with Ember: Fleetbase,
 ...
->>>>>>> 49558a77
+  
+---  
 
+## [Prettier for Handlebars Support 🙌](https://prettier.io/blog/2021/05/09/2.3.0.html#ember--handlebars
+)
+
+Prettier can now officially format HTML templates with Handlebars (HBS) in the newly released [version 2.3.0](https://prettier.io/blog/2021/05/09/2.3.0.html#ember--handlebars). Thank you to [Cyrille David (@dcyriller)](https://github.com/dcyriller) for pushing this initiative, which started in 2017, through the finish line.
+
+Prettier is an opinionated code formatter. It enforces a consistent style by parsing your code and reprinting it with its own rules that take the maximum line length into account, wrapping code when necessary. This removes all bikeshedding on what rules we should have or shouldn’t have and instead provides one standard for everyone to use by default.
+
+In order to keep your project aligned with Prettier’s formatting we can use the Ember Template Lint plugin: [ember-template-lint-plugin-prettier](https://github.com/ember-template-lint/ember-template-lint-plugin-prettier). This plugin defines a _single rule_ that rule will compare your code with Prettier's output.
+
+So try it out today by using the **glimmer parser** for Prettier!  
+  
 ---
 
 <!--alex disable simple-->
@@ -37,25 +42,12 @@
 <!--alex enable simple-->
 
 ---
-
-<<<<<<< HEAD
-## [Prettier for Handlebars Support 🙌](https://prettier.io/blog/2021/05/09/2.3.0.html#ember--handlebars
-)
-
-Prettier can now officially format HTML templates with Handlebars (HBS) in the newly released [version 2.3.0](https://prettier.io/blog/2021/05/09/2.3.0.html#ember--handlebars). Thank you to [Cyrille David (@dcyriller)](https://github.com/dcyriller) for pushing this initiative, which started in 2017, through the finish line.
-
-Prettier is an opinionated code formatter. It enforces a consistent style by parsing your code and reprinting it with its own rules that take the maximum line length into account, wrapping code when necessary. This removes all bikeshedding on what rules we should have or shouldn’t have and instead provides one standard for everyone to use by default.
-
-In order to keep your project aligned with Prettier’s formatting we can use the Ember Template Lint plugin: [ember-template-lint-plugin-prettier](https://github.com/ember-template-lint/ember-template-lint-plugin-prettier). This plugin defines a _single rule_ that rule will compare your code with Prettier's output.
-
-So try it out today by using the **glimmer parser** for Prettier!
-=======
+  
 ## [Built with Ember: Fleetbase 🚀](https://fleetbase.io/)
 
 [Fleetbase](https://fleetbase.io/) is a new logistics platform built with Ember by co-founders [Ronald A. Richardson (@roncodes)](https://github.com/roncodes) and [Shiv Thakker (@shivthakker)](https://github.com/shivthakker). Fleetbase is an API-first logistics platform for developers and businesses. Customers can design, build, customize and control their logistics operations and experience using their APIs and console. Based in Singapore, Fleetbase has a mission to **tech enable** traditional businesses.
 
 Check out Fleetbase on [ProductHunt](https://www.producthunt.com/posts/fleetbase)!
->>>>>>> 49558a77
 
 ---
 
@@ -157,8 +149,4 @@
 
 Be kind,
 
-<<<<<<< HEAD
-Tim Foster, Chris Ng, and the Learning Team
-=======
-Tim Foster, Amy Lam and the Learning Team
->>>>>>> 49558a77
+Tim Foster, Chris Ng, Amy Lam, and the Learning Team