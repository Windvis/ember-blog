--- conflicted
+++ resolved
@@ -2,11 +2,8 @@
 title: The Ember Times - Issue No. 190
 authors:
   - jen-weber
-<<<<<<< HEAD
   - chris-ng
-=======
   - isaac-lee
->>>>>>> 7f9cc656
 date: 2021-10-08T00:00:00.000Z
 tags:
   - newsletter
@@ -16,11 +13,8 @@
 👋 Emberistas! 🐹
 
 It's October, and that means its time for Hacktoberfest!
-<<<<<<< HEAD
 Release of ember-popperjs 🎉
-=======
 Try out the first beta release of Ember 4.0 today!
->>>>>>> 7f9cc656
 
 ---
 
@@ -63,7 +57,6 @@
 
 ---
 
-<<<<<<< HEAD
 ## [Release of ember-popperjs 🎉](https://twitter.com/nullvoxpopuli/status/1444713887220240400)
 
 [NullVoxPopuli (@NullVoxPopuli)](https://github.com/NullVoxPopuli) released v1.0.0 of [ember-popperjs](https://github.com/NullVoxPopuli/ember-popperjs) which provides a single `<PopperJS>` component with with APIs to create popover, tooltips, and more!
@@ -86,7 +79,7 @@
 ```
 
 Note that PopperJS does not provide styles for making a popover nor does it provide click handlers for showing and hiding the popover. Try it out today, it’s available on [GitHub](https://github.com/NullVoxPopuli/ember-popperjs)!
-=======
+
 ## [Ember 4.0.0-beta.1 released ✨](https://github.com/ember-cli/ember-cli/releases/tag/v4.0.0-beta.1)
 
 On October 4, the first beta of Ember 4.0 has been released. It contains improvements to documentation as well as a few new features:
@@ -97,7 +90,6 @@
 - Update app and addon blueprints to use `ember-auto-import@v2`
 
 For more information about the 4.0.0-beta.1 release, you can visit the [release page on GitHub](https://github.com/ember-cli/ember-cli/releases/tag/v4.0.0-beta.1). We encourage you try it out and provide feedback.
->>>>>>> 7f9cc656
 
 ---
 
@@ -199,8 +191,4 @@
 
 Be kind,
 
-<<<<<<< HEAD
-Chris Ng, Jen Weber, the crowd and the Learning Team
-=======
-Jen Weber, Isaac Lee, the crowd and the Learning Team
->>>>>>> 7f9cc656
+Jen Weber, Isaac Lee, Chris Ng, the crowd and the Learning Team