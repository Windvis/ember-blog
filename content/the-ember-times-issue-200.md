---
title: The Ember Times - Issue No. 200
authors:
  - jared-galanis
<<<<<<< HEAD
=======
  - chris-ng
>>>>>>> 3af268e2
  - anne-greeth-schot-van-herwijnen
date: 2022-04-17T00:00:00.000Z
tags:
  - newsletter
  - '2022'
---

👋 Emberistas! 🐹
<<<<<<< HEAD
Time to watch some movies 🍿,
=======

TypeScript in Ember 🤝,
>>>>>>> 3af268e2
<SOME-INTRO-HERE-TO-KEEP-THEM-SUBSCRIBERS-READING>

---

## [TypeScript in Ember 🤝](https://2022.emberconf.com/talks/the-road-to-typescript)

As you might have noticed during [EmberConf 2022](https://2022.emberconf.com/talks) TypeScript and Ember are becoming more and more a thing. [Chris Krycho (@chriskrycho)](https://github.com/chriskrycho) gave [a talk about Ember's road towards TypeScript](https://2022.emberconf.com/talks/the-road-to-typescript). He wrote multiple interesting blogposts about TypeScript: [Misusing TypeScript Assertion Functions for Fun and Profit](https://v5.chriskrycho.com/journal/misusing-typescript-assertion-functions-for-fun-and-profit/) and [SemVer for TS in Practice](https://v5.chriskrycho.com/journal/semver-for-ts-in-practice/). [Krystan Huffmeme (@gitKrystan)](https://github.com/gitKrystan) updated her [blogpost about TypeScript](https://blog.skylight.io/ts-extends-confidence-2-2022/) with the latest and greatest Ember + TypeScript practices. Not only in the realm of blogposts is TypeScript hot and happening, [ember-responsive-image latest update (v3.4.0)](https://github.com/kaliber5/ember-responsive-image/releases/tag/v3.4.0) adds Glint support to the add-on.

---

## Addon Roundup 🌐

- [NullVoxPopuli (@NullVoxPopuli)](https://github.com/NullVoxPopuli) released v4.7.0 of [ember-resources](https://github.com/NullVoxPopuli/ember-resources), an addon that implements the [Resource pattern](https://www.pzuraq.com/blog/introducing-use), which added the ability to make function-based resources.
- [Tobias Bieniek (@Turbo87)](https://github.com/Turbo87) published a new version of [intellij-emberjs](https://github.com/Turbo87/intellij-emberjs) which is a plugin that provides basic Ember.js support to all JetBrains IDEs that support JavaScript. This release fixes the annoying `LineMarkerInfo` deprecation warning that was introduced in 2021.3.
- [Tobias Bieniek (@Turbo87)](https://github.com/Turbo87) also released v1.0.0 of [ember-hbs-minifier](https://github.com/simplabs/ember-hbs-minifier) which shrinks your templates by removing unnecessary text nodes and collapsing into single space characters.
- [Alberto Cantú Gómez (@betocantu93)](https://github.com/betocantu93) released [ember-eui](https://github.com/prysmex/ember-eui) which provides Ember components for the [Elastic design system](https://github.com/elastic/eui). Check out the [demo](https://ember-eui.netlify.app/docs/introduction) to try it out!
- [Isaac Lee (@ijlee2)](https://github.com/ijlee2) released [ember-container-query](https://github.com/ijlee2/ember-container-query) which is an addon that provides a component and several helpers to leverage container queries in your Ember app. Open the [demo](https://ember-container-query.netlify.app/) app to see it in action!
- [Isaac Lee (@ijlee2)](https://github.com/ijlee2) also released [ember-workshop](https://github.com/ijlee2/ember-workshop) which is a demo app to illustrate core and latest concepts in Ember. Try it out today at the [demo](https://ember-workshop.netlify.app/) page!

---

## [Ember videos 🎞️](https://2022.emberconf.com/talks)

EmberConf 2022 was remote, so all [the videos](https://2022.emberconf.com/talks) are already available, including the [AMA with Robert Jackson (@rwjblue)](https://www.youtube.com/watch?v=huGc98lrLRk) that happend the week after the conference. The [Ember Ingnite videos are also on Youtube](https://www.youtube.com/channel/UCyloIQk1MS_kWEZOvUz8deg), including that talk by [Thomas Gossmann (@gossi)](https://github.com/gossi) about [Component Architecture](https://gos.si/blog/frontend-component-architecture/). **Have fun** watching all these amazing speakers 🍿!

---

## [🐹 4. Section title in sentence case](section-url)

<change section title emoji>
<consider adding some bold to your paragraph>
<add the contributor in the post in format "FirstName LastName (@githubUserName)" linked to their GitHub account>
<please include link to external article/repo/etc in paragraph / body text, not just header title above>

<add your name to author list, top and bottom>
<add short title to "SOME-INTRO-HERE">

---

## [🐹 5. Section title in sentence case](section-url)

<change section title emoji>
<consider adding some bold to your paragraph>
<add the contributor in the post in format "FirstName LastName (@githubUserName)" linked to their GitHub account>
<please include link to external article/repo/etc in paragraph / body text, not just header title above>

<add your name to author list, top and bottom>
<add short title to "SOME-INTRO-HERE">

---

## [🐹 6. Section title in sentence case](section-url)

<change section title emoji>
<consider adding some bold to your paragraph>
<add the contributor in the post in format "FirstName LastName (@githubUserName)" linked to their GitHub account>
<please include link to external article/repo/etc in paragraph / body text, not just header title above>

<add your name to author list, top and bottom>
<add short title to "SOME-INTRO-HERE">

---

## [🐹 7. Section title in sentence case](section-url)

<change section title emoji>
<consider adding some bold to your paragraph>
<add the contributor in the post in format "FirstName LastName (@githubUserName)" linked to their GitHub account>
<please include link to external article/repo/etc in paragraph / body text, not just header title above>

<add your name to author list, top and bottom>
<add short title to "SOME-INTRO-HERE">

---

## [🐹 8. Section title in sentence case](section-url)

<change section title emoji>
<consider adding some bold to your paragraph>
<add the contributor in the post in format "FirstName LastName (@githubUserName)" linked to their GitHub account>
<please include link to external article/repo/etc in paragraph / body text, not just header title above>

<add your name to author list, top and bottom>
<add short title to "SOME-INTRO-HERE">

---

## [👏 Contributors' corner](https://guides.emberjs.com/release/contributing/repositories/)

<p>This week we'd like to thank our siblings for their contributions to Ember and related repositories! 💖</p>

---

## [🤓 Connect with us](https://docs.google.com/forms/d/e/1FAIpQLScqu7Lw_9cIkRtAiXKitgkAo4xX_pV1pdCfMJgIr6Py1V-9Og/viewform)

<div class="blog-row">
  <img class="float-right small transparent padded" alt="Office Hours Tomster Mascot" title="Readers' Questions" src="/images/tomsters/officehours.png" />

  <p>Wondering about something related to Ember, Ember Data, Glimmer, or addons in the Ember ecosystem, but don't know where to ask? Readers’ Questions are just for you!</p>

  <p><strong>Submit your own</strong> short and sweet <strong>question</strong> under <a href="https://bit.ly/ask-ember-core" target="rq">bit.ly/ask-ember-core</a>. And don’t worry, there are no silly questions, we appreciate them all - promise! 🤞</p>

  <p>Want to write for the Ember Times? Have a suggestion for next week's issue? Join us at <a href="https://discordapp.com/channels/480462759797063690/485450546887786506">#support-ember-times</a> on the <a href="https://discord.gg/emberjs">Ember Community Discord</a> or ping us <a href="https://twitter.com/embertimes">@embertimes</a> on Twitter.</p>

  <p>Keep on top of what's been going on in Emberland this week by subscribing to our <a href="https://embertimes.substack.com/">e-mail newsletter</a>! You can also find our posts on the <a href="https://blog.emberjs.com/tag/newsletter">Ember blog</a>. See you in two weeks!</p>
</div>

---

That's another wrap! ✨

Be kind,

<<<<<<< HEAD
Jared Galanis, Anne-Greeth Schot-van Herwijnen and the Learning Team
=======
Jared Galanis, Anne-Greeth Schot-van Herwijnen, Chris Ng and the Learning Team
>>>>>>> 3af268e2
<|MERGE_RESOLUTION|>--- conflicted
+++ resolved
@@ -2,10 +2,7 @@
 title: The Ember Times - Issue No. 200
 authors:
   - jared-galanis
-<<<<<<< HEAD
-=======
   - chris-ng
->>>>>>> 3af268e2
   - anne-greeth-schot-van-herwijnen
 date: 2022-04-17T00:00:00.000Z
 tags:
@@ -14,12 +11,9 @@
 ---
 
 👋 Emberistas! 🐹
-<<<<<<< HEAD
+TypeScript in Ember 🤝,
+Addon Roundup 🌐,
 Time to watch some movies 🍿,
-=======
-
-TypeScript in Ember 🤝,
->>>>>>> 3af268e2
 <SOME-INTRO-HERE-TO-KEEP-THEM-SUBSCRIBERS-READING>
 
 ---
@@ -133,8 +127,5 @@
 
 Be kind,
 
-<<<<<<< HEAD
-Jared Galanis, Anne-Greeth Schot-van Herwijnen and the Learning Team
-=======
-Jared Galanis, Anne-Greeth Schot-van Herwijnen, Chris Ng and the Learning Team
->>>>>>> 3af268e2
+
+Jared Galanis, Anne-Greeth Schot-van Herwijnen, Chris Ng and the Learning Team