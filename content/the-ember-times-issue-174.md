---
title: The Ember Times - Issue No. 174
authors:
<<<<<<< HEAD
  - ava-wroten
=======
  - chris-ng
  - the-crowd # replace with real authors from the author folder (add yourself if you're not there)
>>>>>>> dd72024e
date: 2021-02-26T00:00:00.000Z
tags:
  - newsletter
  - '2021'
---

<<<<<<< HEAD
👋 Emberistas! 🐹

Keep up with the latest in template linting with the tailwindcss linter.
=======
<SAYING-HELLO-IN-YOUR-FAVORITE-LANGUAGE> Emberistas! 🐹
Release of ember-browser-services ⚙️,
<SOME-INTRO-HERE-TO-KEEP-THEM-SUBSCRIBERS-READING>
>>>>>>> dd72024e

---

## [Rediscover class sanity with tailwindcss linter for ember templates v2.x 🌬](https://gitlab.com/michal-bryxi/open-source/ember-template-lint-plugin-tailwindcss)

Know what's cool? Respectful, emotionally responsible pull request reviews! A great way to do that is with linting tools to let the computer gently push collaborators towards codebase consistency instead of having to enforce standards through comments and suggestions.

Ember has a wonderful suite of linting tools and hot off the presses is the chill plugin for [ember-template-lint](https://github.com/ember-template-lint/ember-template-lint) for all of those [Tailwind CSS](https://tailwindcss.com/) users out there, v2.x of [ember-template-lint-plugin-tailwindcss](https://gitlab.com/michal-bryxi/open-source/ember-template-lint-plugin-tailwindcss)!

![Example of class-order rule](https://gitlab.com/michal-bryxi/open-source/ember-template-lint-plugin-tailwindcss/-/raw/master/docs/rule/class-order.webm)

_Tailwind classes can become quite verbose_ so it can be nice to encourage some standards for how so many classes can be cleanly added to the DOM. This latest version of the linter gives maintainers full control of **class ordering and when line breaks should occur** (both for _classes per line_ and optionally by _class grouping_).

---

## [2. Section title in sentence case 🐹](section-url)

<change section title emoji>
<consider adding some bold to your paragraph>
<please include link to external article/repo/etc in paragraph / body text, not just header title above>

<add your name to author list, top and bottom>
<add short title to "SOME-INTRO-HERE">

---

## [3. Section title in sentence case 🐹](section-url)

<change section title emoji>
<consider adding some bold to your paragraph>
<please include link to external article/repo/etc in paragraph / body text, not just header title above>

<add your name to author list, top and bottom>
<add short title to "SOME-INTRO-HERE">

---

## [Release of ember-browser-services ⚙️](https://github.com/CrowdStrike/ember-browser-services)

The [ember-browser-services](https://github.com/CrowdStrike/ember-browser-services) addon is officially released! The addon provides a collection of [Ember Services](https://guides.emberjs.com/release/services/) that allow for consistent interaction with browser APIs. This provides consistent interaction with browser APIs and easier testing.

For tests, you can stub out the Ember Service from ember-browser-services with your own implementation in order to verify the behavior you were testing. Any changes to a service's implementation during a test are discarded after the test finishes, there’s even a shorthand way of doing so using the `setupBrowserFakes` export.

Try out [ember-browser-services](https://github.com/CrowdStrike/ember-browser-services) today by checking out their code on GitHub!

---

## [5. Section title in sentence case 🐹](section-url)

<change section title emoji>
<consider adding some bold to your paragraph>
<please include link to external article/repo/etc in paragraph / body text, not just header title above>

<add your name to author list, top and bottom>
<add short title to "SOME-INTRO-HERE">

---

## [6. Section title in sentence case 🐹](section-url)

<change section title emoji>
<consider adding some bold to your paragraph>
<please include link to external article/repo/etc in paragraph / body text, not just header title above>

<add your name to author list, top and bottom>
<add short title to "SOME-INTRO-HERE">

---

## [Section title in sentence case 🐹](section-url)

<change section title emoji>
<consider adding some bold to your paragraph>
<please include link to external article/repo/etc in paragraph / body text, not just header title above>

<add your name to author list, top and bottom>
<add short title to "SOME-INTRO-HERE">

---

## [7. Section title in sentence case 🐹](section-url)

<change section title emoji>
<consider adding some bold to your paragraph>
<please include link to external article/repo/etc in paragraph / body text, not just header title above>

<add your name to author list, top and bottom>
<add short title to "SOME-INTRO-HERE">

---

## [8. Section title in sentence case 🐹](section-url)

<change section title emoji>
<consider adding some bold to your paragraph>
<please include link to external article/repo/etc in paragraph / body text, not just header title above>

<add your name to author list, top and bottom>
<add short title to "SOME-INTRO-HERE">

---

## [Contributors' corner 👏](https://guides.emberjs.com/release/contributing/repositories/)

<p>This week we'd like to thank our siblings for their contributions to Ember and related repositories! 💖</p>

---

## [Connect with us 🤓](https://docs.google.com/forms/d/e/1FAIpQLScqu7Lw_9cIkRtAiXKitgkAo4xX_pV1pdCfMJgIr6Py1V-9Og/viewform)

<div class="blog-row">
  <img class="float-right small transparent padded" alt="Office Hours Tomster Mascot" title="Readers' Questions" src="/images/tomsters/officehours.png" />

  <p>Wondering about something related to Ember, Ember Data, Glimmer, or addons in the Ember ecosystem, but don't know where to ask? Readers’ Questions are just for you!</p>

  <p><strong>Submit your own</strong> short and sweet <strong>question</strong> under <a href="https://bit.ly/ask-ember-core" target="rq">bit.ly/ask-ember-core</a>. And don’t worry, there are no silly questions, we appreciate them all - promise! 🤞</p>

  <p>Want to write for the Ember Times? Have a suggestion for next week's issue? Join us at <a href="https://discordapp.com/channels/480462759797063690/485450546887786506">#support-ember-times</a> on the <a href="https://discord.gg/emberjs">Ember Community Discord</a> or ping us <a href="https://twitter.com/embertimes">@embertimes</a> on Twitter.</p>

  <p>Keep on top of what's been going on in Emberland this week by subscribing to our <a href="https://embertimes.substack.com/">e-mail newsletter</a>! You can also find our posts on the <a href="https://blog.emberjs.com/tag/newsletter">Ember blog</a>. See you in two weeks!</p>
</div>

---

That's another wrap! ✨

Be kind,

<<<<<<< HEAD
Ava Wroten, and the Learning Team
=======
Chris Ng, the crowd and the Learning Team
>>>>>>> dd72024e
<|MERGE_RESOLUTION|>--- conflicted
+++ resolved
@@ -1,27 +1,18 @@
 ---
 title: The Ember Times - Issue No. 174
 authors:
-<<<<<<< HEAD
   - ava-wroten
-=======
   - chris-ng
   - the-crowd # replace with real authors from the author folder (add yourself if you're not there)
->>>>>>> dd72024e
 date: 2021-02-26T00:00:00.000Z
 tags:
   - newsletter
   - '2021'
 ---
 
-<<<<<<< HEAD
 👋 Emberistas! 🐹
 
-Keep up with the latest in template linting with the tailwindcss linter.
-=======
-<SAYING-HELLO-IN-YOUR-FAVORITE-LANGUAGE> Emberistas! 🐹
-Release of ember-browser-services ⚙️,
-<SOME-INTRO-HERE-TO-KEEP-THEM-SUBSCRIBERS-READING>
->>>>>>> dd72024e
+Keep up with the latest in template linting with the tailwindcss linter and the release of ember-browser-services.
 
 ---
 
@@ -150,8 +141,4 @@
 
 Be kind,
 
-<<<<<<< HEAD
-Ava Wroten, and the Learning Team
-=======
-Chris Ng, the crowd and the Learning Team
->>>>>>> dd72024e
+Ava Wroten, Chris Ng and the Learning Team