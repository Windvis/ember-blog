--- conflicted
+++ resolved
@@ -21,9 +21,7 @@
 Evolving Ember’s Major Version Process ⭕,
 Announcing the Official TypeScript Types Public Preview 🔥,
 Ember Resources Release 🎉
-<<<<<<< HEAD
 
----
 
 ## [Ember 4.8 released 🐹](https://blog.emberjs.com/ember-4-8-released)
 
@@ -32,8 +30,6 @@
 This release included 1 new feature for Ember.js that provides an opt-in preview of Ember's official TypesScript types, one bug fix for Ember.js, adds a few new features for EmberCLI and 4 bug fixes for Ember CLI.
 
 Head on over to the [4.8 release blog post](https://blog.emberjs.com/ember-4-8-released) and give it a read today!
-=======
->>>>>>> 4017966d
 
 ---
 
@@ -48,11 +44,6 @@
 ## [🗝️ Ember Simple Auth - how to overwrite the default transition after authentication](https://sabin.dev/ember-simple-auth-how-to-overwrite-the-default-transition-after-authentication)
 
 <!-- alex ignore simple -->
-<<<<<<< HEAD
-
-This blog post by [Sabin Hertanu (@herzzanu)](https://github.com/herzzanu) will cover how to protect your routes, get rid of Ember Simple Auth mixins and how you can overwrite the default transitions defined in Ember Simple Auth. If you are still using the Ember Simple Auth mixins follow the steps in the [blog post](https://sabin.dev/ember-simple-auth-how-to-overwrite-the-default-transition-after-authentication) to migrate away from them and get rid of **all** deprecation warnings.
-=======
->>>>>>> 4017966d
 
 This blog post by [Sabin Hertanu (@herzzanu)](https://github.com/herzzanu) will cover how to protect your routes, get rid of Ember Simple Auth mixins and how you can overwrite the default transitions defined in Ember Simple Auth. If you are still using the Ember Simple Auth mixins follow the steps in the [blog post](https://sabin.dev/ember-simple-auth-how-to-overwrite-the-default-transition-after-authentication) to migrate away from them and get rid of **all** deprecation warnings.
 
