---
title: The Ember Times - Issue No. 176
authors:
  - amy-lam
  - anne-greeth-van-herwijnen
  - isaac-lee
  - chris-ng
  - the-crowd # replace with real authors from the author folder (add yourself if you're not there)
date: 2021-03-26T00:00:00.000Z
tags:
  - newsletter
  - '2021'
---

👋 Emberistas! 🐹

<SOME-INTRO-HERE-TO-KEEP-THEM-SUBSCRIBERS-READING>
EmberConf is this Monday 🎉
Listen, relax and get into the EmberConf vibe with Leah and Kenneth 📻,
Meet Glint, a typed-template solution for Ember ✨,
<<<<<<< HEAD
Release of ember-electron v3 ⚛️,
=======
>>>>>>> a175cdec

---

## [EmberConf is this Monday 🎉](https://emberconf.com/)

EmberConf is **the best place** to meet the folks behind the magic, and Virtual EmberConf 2021 is this upcoming Monday and Tuesday! 🙌 [EmberConf](https://emberconf.com/) is two days of Ember talks, sessions and fun -- streaming live virtually everywhere.

Hop onto the [Ember Discord](https://discord.gg/emberjs) to start chatting with your Ember friends in the [#emberconf](https://discord.com/channels/480462759797063690/480502413917421570) channel. Starting this Monday, most EmberConf chatter will take place in [#ec-hallway](https://discord.com/channels/480462759797063690/824756378814906435) and the dedicated-per-session channels under the "Virtual EmberConf" category.

Here at the Ember Times, we are super excited about the conference [lineup](https://emberconf.com/schedule/). Monday is an optional day of workshops and BonusConf streams, from "Debugging Your Brain" to "Introducing Template Imports". Tuesday's main event will be a full day of keynotes and technical sessions, including "Ending the Plague of Memory Leaks", "Fast-Track Ember with Fastboot + Embroider", "Typed Ember `extends` Confidence", and more. P.S. It's still possible to attend last minute!

* Tickets are $99. If you are unemployed, laid off, or a student, tickets are only $5. Tell a friend!
* Monday's will include two AMA's and you can submit your questions [here](https://tilde.wufoo.com/forms/emberconf-2021-ama-questions/).
    * AMA with [Robert Jackson (@rwjblue)](https://github.com/rwjblue), hosted by [Melanie Sumner (@MelSumner)](https://github.com/melsumner)
    * AMA with [Yehuda Katz (@wycats)](https://github.com/wycats), hosted by [Julia Donaldson (@donaldsonjulia)](https://github.com/donaldsonjulia)

---

## [The ins and outs of organising EmberConf 📻](https://audio.ember.report/1680877/8115211-003-leah-silber-on-emberconf-2021)

In the latest [Ember Report](https://twitter.com/EmberReport) [podcast](https://audio.ember.report/1680877/8115211-003-leah-silber-on-emberconf-2021), [Leah Silber (@wifelette)](https://twitter.com/wifelette) talks about organising a remote EmberConf, the history of EmberConf, and additional topics like [inclusiveness](https://emberconf.com/about/inclusiveness-at-emberconf) that are so crucial to the EmberConf vibe.

This podcast gives a nice insight into the mind of a great conference organiser. There are also tips and pointers for people looking to organise conferences or meet-ups remotely and in real life.

In addition to how to organise a conference, Leah tells us about her favourite talks and the cool things that will happen at EmberConf 2021, such as workshops and the [kids track](https://emberconf.com/kids).

Be sure to check out the podcast episode, [Leah Silber on EmberConf 2021](https://audio.ember.report/1680877/8115211-003-leah-silber-on-emberconf-2021)!

---

## [Introducing: Glint, a typed-template solution for GlimmerX and Ember ✨](https://www.salsify.com/blog/engineering/introducing-glint-a-typed-template-solution-for-glimmerx-and-ember)

An [exciting news from the Typed Ember team](https://twitter.com/__dfreeman/status/1374765841158434816): You can use [Glint](https://github.com/typed-ember/glint) to **type check Ember and Glimmer templates**. "Similar to Vetur for Vue projects, Glint consists of a CLI (command-line interface) and a language server to provide feedback and enforce correctness both locally during editing and project-wide in CI (continuous integration)."

<img alt="" role="presentation" src="/images/blog/2020-03-26/glint-featured.png" />

To learn more why Glint was born and what you can do with Glint, we encourage you to have a look at the blog post, [Introducing: Glint, a typed-template solution for GlimmerX and Ember](https://www.salsify.com/blog/engineering/introducing-glint-a-typed-template-solution-for-glimmerx-and-ember). The blog post provides amazing screenshots and GIFs to demonstrate Glint in action.

Please thank the Typed Ember team, which consists of [Dan Freeman (@dfreeman)](https://github.com/dfreeman), [James Davis (@jamescdavis)](https://github.com/jamescdavis), and [Chris Krycho (@chriskrycho)](https://github.com/chriskrycho), by trying out Glint today!

---

## [4. Section title in sentence case 🐹](section-url)

<change section title emoji>
<consider adding some bold to your paragraph>
<add the contributor in the post in format "FirstName LastName (@githubUserName)" linked to their GitHub account>
<please include link to external article/repo/etc in paragraph / body text, not just header title above>

<add your name to author list, top and bottom>
<add short title to "SOME-INTRO-HERE">

---

## [Release of ember-electron v3 ⚛️](https://twitter.com/bendemboski/status/1370905222336286721)

[Ember Electron V3](https://github.com/adopted-ember-addons/ember-electron/releases/tag/v3.0.0) was released by [Ben Demboski (@bendemboski)](https://github.com/bendemboski) adding some key improvements over v2 including:

* latest Electron tooling
* faster build pipeline
* much improved developer ergonomics
* restored support for Ember Inspector (and other extensions)

Get started today with the [official Ember Electron docs](https://ember-electron.js.org/) and read more about the release on [GitHub](https://github.com/adopted-ember-addons/ember-electron/releases/tag/v3.0.0)!

---

## [6. Section title in sentence case 🐹](section-url)

<change section title emoji>
<consider adding some bold to your paragraph>
<add the contributor in the post in format "FirstName LastName (@githubUserName)" linked to their GitHub account>
<please include link to external article/repo/etc in paragraph / body text, not just header title above>

<add your name to author list, top and bottom>
<add short title to "SOME-INTRO-HERE">

---

## [7. Section title in sentence case 🐹](section-url)

<change section title emoji>
<consider adding some bold to your paragraph>
<add the contributor in the post in format "FirstName LastName (@githubUserName)" linked to their GitHub account>
<please include link to external article/repo/etc in paragraph / body text, not just header title above>

<add your name to author list, top and bottom>
<add short title to "SOME-INTRO-HERE">

---

## [8. Section title in sentence case 🐹](section-url)

<change section title emoji>
<consider adding some bold to your paragraph>
<add the contributor in the post in format "FirstName LastName (@githubUserName)" linked to their GitHub account>
<please include link to external article/repo/etc in paragraph / body text, not just header title above>

<add your name to author list, top and bottom>
<add short title to "SOME-INTRO-HERE">

---

## [Contributors' corner 👏](https://guides.emberjs.com/release/contributing/repositories/)

<p>This week we'd like to thank our siblings for their contributions to Ember and related repositories! 💖</p>

---

## [Connect with us 🤓](https://docs.google.com/forms/d/e/1FAIpQLScqu7Lw_9cIkRtAiXKitgkAo4xX_pV1pdCfMJgIr6Py1V-9Og/viewform)

<div class="blog-row">
  <img class="float-right small transparent padded" alt="Office Hours Tomster Mascot" title="Readers' Questions" src="/images/tomsters/officehours.png" />

  <p>Wondering about something related to Ember, Ember Data, Glimmer, or addons in the Ember ecosystem, but don't know where to ask? Readers’ Questions are just for you!</p>

  <p><strong>Submit your own</strong> short and sweet <strong>question</strong> under <a href="https://bit.ly/ask-ember-core" target="rq">bit.ly/ask-ember-core</a>. And don’t worry, there are no silly questions, we appreciate them all - promise! 🤞</p>

  <p>Want to write for the Ember Times? Have a suggestion for next week's issue? Join us at <a href="https://discordapp.com/channels/480462759797063690/485450546887786506">#support-ember-times</a> on the <a href="https://discord.gg/emberjs">Ember Community Discord</a> or ping us <a href="https://twitter.com/embertimes">@embertimes</a> on Twitter.</p>

  <p>Keep on top of what's been going on in Emberland this week by subscribing to our <a href="https://embertimes.substack.com/">e-mail newsletter</a>! You can also find our posts on the <a href="https://blog.emberjs.com/tag/newsletter">Ember blog</a>. See you in two weeks!</p>
</div>

---

That's another wrap! ✨

Be kind,

<<<<<<< HEAD
Amy Lam, Isaac Lee, Chris Ng, the crowd and the Learning Team
=======
Amy Lam, Anne-Greeth van Herwijnen, Isaac Lee, the crowd and the Learning Team
>>>>>>> a175cdec
<|MERGE_RESOLUTION|>--- conflicted
+++ resolved
@@ -18,10 +18,7 @@
 EmberConf is this Monday 🎉
 Listen, relax and get into the EmberConf vibe with Leah and Kenneth 📻,
 Meet Glint, a typed-template solution for Ember ✨,
-<<<<<<< HEAD
 Release of ember-electron v3 ⚛️,
-=======
->>>>>>> a175cdec
 
 ---
 
@@ -151,8 +148,4 @@
 
 Be kind,
 
-<<<<<<< HEAD
-Amy Lam, Isaac Lee, Chris Ng, the crowd and the Learning Team
-=======
-Amy Lam, Anne-Greeth van Herwijnen, Isaac Lee, the crowd and the Learning Team
->>>>>>> a175cdec
+Amy Lam, Anne-Greeth van Herwijnen, Isaac Lee, Chris Ng, the crowd and the Learning Team