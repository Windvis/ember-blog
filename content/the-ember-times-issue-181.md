---
title: The Ember Times - Issue No. 181
authors:
  - chris-ng
  - jared-galanis
  - amy-lam
date: 2021-06-04T00:00:00.000Z
tags:
  - newsletter
  - '2021'
---

👋 Emberistas! 🐹
EmberFest 2021 is happening! 🏛️,
Remodeling an Ember App Blog Series 📖,
<<<<<<< HEAD
Ember Data happenings 👀
=======
Ember CLI History, ember-auto-import, Web Bundling & More 🌎,
ember-concurrency 2.1.0 release 🐹,
<SOME-INTRO-HERE-TO-KEEP-THEM-SUBSCRIBERS-READING>
>>>>>>> 9ef2c180

---

## [EmberFest 2021 is happening! 🏛️](https://twitter.com/EmberFest/status/1398291012489994241)

Mark your calendars for **September 30–October 1st** of 2021 – [EmberFest](https://emberfest.eu/) will be back as a hybrid on-site/virtual event! EmberFest is the European Community Ember Conference. The location will be a secret until ticket sales are open so stay tuned.

The EmberFest team is confident that this year’s conference can happen in person. At the same time, they realize that some people can’t or might not want to travel yet, so for the first time, EmberFest is going hybrid: there will be both on-site and remote tickets for a livestream available. Early bird tickets will start on **June 11, 2021**.

If you’re interested in seeing what it’s like, check out the last [EmberFest conference in 2019](https://www.youtube.com/watch?v=8EyI_xyha6k) which was in Copenhagen!

---

## [Remodeling an Ember App Blog Series 📖](https://twitter.com/jwwweber/status/1400455533627207681)

In an exciting new series of new blog posts Ember Learning core team member [Jen Weber (@jenweber)](https://github.com/jenweber) is covering the process of bringing an older Ember app up-to-date with Octane and a modern Ember Data strategy.

In the process of writing the posts Jen is pairing with Ember Data core team member, [Chris Thoburn (@runspired)](https://github.com/runspired), so there should be lots of great content to look forward to in the coming days.

The first post, which is available now, lays the ground work for what Jen and Chris will be working on, and includes lists of how to approach overhauling an Ember app, some debugging strategies you might take and more. You can find the first introductory blog post [here on Jen's blog](https://www.jenweber.dev/remodeling-an-ember-app---introduction/).

---

## [Ember CLI History, ember-auto-import, Web Bundling & More 🌎](https://twitter.com/chriskrycho/status/1397991369231138817)

[Chris Krycho (@chriskrycho)](https://github.com/chriskrycho) recently got together with some LinkedIn colleagues, [Dave Combs (@davecombs)](https://github.com/davecombs) and [Richard Conrad (@grconrad)](https://github.com/grconrad), to chat about the history of Ember CLI, ember-auto-import, web bundling and more.

If you've been looking to learn more about how these things came into being and developed over time, including how they have had impact on the development of modern build tools like Embroider, then you may want to go check out the super interesting [video](https://www.youtube.com/watch?v=c5yV1HjGIK0).

If you haven't had enough Krycho 😄 and have some more time on your hands, you might also want to go checkout a package that Chris [recently published](https://twitter.com/chriskrycho/status/1397747097487613952) called `ember-simple-track-helper` which essentially provides an equivalence for React's `useState` hook for Ember and Glimmer template only components.

---

<<<<<<< HEAD
## Ember Data happenings 👀

In a prior issue, we mentioned that Ember.js celebrated it's 10th birthday! However, Ember Data's first commits in GitHub were ~15 years ago. The commit history started in SproutCore, which later morphed into Ember.js and Ember Data. Check out [Chris Thoburn (@runspired)'s](https://github.com/runspired)'s talk on [Ember Data](https://www.youtube.com/watch?v=zbqbsOyLM30) from Ember Fest 2019 for more background!

In more Ember Data news, v4.0 is coming! Open [Ember Data RFCs](https://github.com/emberjs/rfcs/pulls?q=is%3Apr+is%3Aopen+label%3AT-ember-data) will target 5.0, and approved RFC's will be enabled in 4.1 at the soonest.

[RFC #475](https://github.com/emberjs/rfcs/pull/745) calls for modernizing the `PromiseManyArray`. The RFC intends to deprecate reading, mutating or operating on an async `hasMany` relationship before resolving its value in the application's JavaScript code. Rendering an async `hasMany` in a template will continue to work as expected. Check out the [rendered RFC](https://github.com/runspired/rfcs/blob/ember-data/deprecate-methods-on-promise-many-array/text/0745-ember-data-deprecate-methods-on-promise-many-array.md) and comment if you have any feedback!
=======
## [ember-concurrency 2.1.0 release 🐹](https://twitter.com/m4xm4n/status/1399769152953462790)

<!--alex ignore waiters-waitresses-->
In case you hadn't noticed [Max Fierke (@maxfierke)](https://github.com/maxfierke) recently released version 2.1.0 of `ember-concurrency`! This release includes a public API for Yieldables. Yieldables let you hook into the low-level execution logic of an ember-concurrency task and provide a new way to instrument TaskInstances by providing a safe mechanism to implement custom waiters, hooks, introspection, and other operations from application code.

ember-concurrency 2.1.0 also fixes an important bug where task state updates could be applied out of order in some situations.

If you been looking to access the internals of ember-concurrency that allow it to go beyond what Promises are capable of, [this release](https://github.com/machty/ember-concurrency/releases/tag/2.1.0) might be of interest to you.
>>>>>>> 9ef2c180

---

## [5. Section title in sentence case 🐹](section-url)

<change section title emoji>
<consider adding some bold to your paragraph>
<add the contributor in the post in format "FirstName LastName (@githubUserName)" linked to their GitHub account>
<please include link to external article/repo/etc in paragraph / body text, not just header title above>

<add your name to author list, top and bottom>
<add short title to "SOME-INTRO-HERE">

---

## [6. Section title in sentence case 🐹](section-url)

<change section title emoji>
<consider adding some bold to your paragraph>
<add the contributor in the post in format "FirstName LastName (@githubUserName)" linked to their GitHub account>
<please include link to external article/repo/etc in paragraph / body text, not just header title above>

<add your name to author list, top and bottom>
<add short title to "SOME-INTRO-HERE">

---

## [7. Section title in sentence case 🐹](section-url)

<change section title emoji>
<consider adding some bold to your paragraph>
<add the contributor in the post in format "FirstName LastName (@githubUserName)" linked to their GitHub account>
<please include link to external article/repo/etc in paragraph / body text, not just header title above>

<add your name to author list, top and bottom>
<add short title to "SOME-INTRO-HERE">

---

## [8. Section title in sentence case 🐹](section-url)

<change section title emoji>
<consider adding some bold to your paragraph>
<add the contributor in the post in format "FirstName LastName (@githubUserName)" linked to their GitHub account>
<please include link to external article/repo/etc in paragraph / body text, not just header title above>

<add your name to author list, top and bottom>
<add short title to "SOME-INTRO-HERE">

---

## [Contributors' corner 👏](https://guides.emberjs.com/release/contributing/repositories/)

<p>This week we'd like to thank <a href="https://github.com/hannakim91" rel="noopener noreferrer" target="_blank">Hanna (she/her) (@hannakim91)</a>, <a href="https://github.com/brendenpalmer" rel="noopener noreferrer" target="_blank">Brenden Palmer (@brendenpalmer)</a>, <a href="https://github.com/mansona" rel="noopener noreferrer" target="_blank">Chris Manson (@mansona)</a>, <a href="https://github.com/chrisrng" rel="noopener noreferrer" target="_blank">Chris Ng (@chrisrng)</a>, <a href="https://github.com/ijlee2" rel="noopener noreferrer" target="_blank">Isaac Lee (@ijlee2)</a>, <a href="https://github.com/rwwagner90" rel="noopener noreferrer" target="_blank">Robert Wagner (@rwwagner90)</a>, <a href="https://github.com/Windvis" rel="noopener noreferrer" target="_blank">Sam Van Campenhout (@Windvis)</a>, <a href="https://github.com/btecu" rel="noopener noreferrer" target="_blank">Bj Tecu (@btecu)</a>, <a href="https://github.com/MichalBryxi" rel="noopener noreferrer" target="_blank">Michal Bryxí (@MichalBryxi)</a>, <a href="https://github.com/rwjblue" rel="noopener noreferrer" target="_blank">Robert Jackson (@rwjblue)</a>, <a href="https://github.com/bmish" rel="noopener noreferrer" target="_blank">Bryan Mishkin (@bmish)</a>, <a href="https://github.com/pzuraq" rel="noopener noreferrer" target="_blank">Chris Garrett (@pzuraq)</a>, <a href="https://github.com/chancancode" rel="noopener noreferrer" target="_blank">Godfrey Chan (@chancancode)</a>, <a href="https://github.com/j000shDotCom" rel="noopener noreferrer" target="_blank">Josh Lindsay (@j000shDotCom)</a>, <a href="https://github.com/skaterdav85" rel="noopener noreferrer" target="_blank">David Tang (@skaterdav85)</a>, <a href="https://github.com/mixonic" rel="noopener noreferrer" target="_blank">Matthew Beale (@mixonic)</a>, <a href="https://github.com/MinThaMie" rel="noopener noreferrer" target="_blank">Anne-Greeth van Herwijnen (@MinThaMie)</a>, <a href="https://github.com/stefanpenner" rel="noopener noreferrer" target="_blank">Stefan Penner (@stefanpenner)</a>, <a href="https://github.com/runnerboy22" rel="noopener noreferrer" target="_blank">Tyler (@runnerboy22)</a>, <a href="https://github.com/helgablazhkun" rel="noopener noreferrer" target="_blank">Olga Torkhanova (@helgablazhkun)</a>, <a href="https://github.com/snewcomer" rel="noopener noreferrer" target="_blank">Scott Newcomer (@snewcomer)</a>, <a href="https://github.com/aoumiri" rel="noopener noreferrer" target="_blank">Anass OUMIRI (@aoumiri)</a>, <a href="https://github.com/runspired" rel="noopener noreferrer" target="_blank">Chris Thoburn (@runspired)</a>, <a href="https://github.com/elwayman02" rel="noopener noreferrer" target="_blank">Jordan Hawker (@elwayman02)</a>, <a href="https://github.com/lukemelia" rel="noopener noreferrer" target="_blank">Luke Melia (@lukemelia)</a>, <a href="https://github.com/kategengler" rel="noopener noreferrer" target="_blank">Katie Gengler (@kategengler)</a>, <a href="https://github.com/NullVoxPopuli" rel="noopener noreferrer" target="_blank">@NullVoxPopuli</a>, and <a href="https://github.com/jaredgalanis" rel="noopener noreferrer" target="_blank">Jared Galanis (@jaredgalanis)</a> for their contributions to Ember and related repositories! 💖</p>

---

## [Connect with us 🤓](https://docs.google.com/forms/d/e/1FAIpQLScqu7Lw_9cIkRtAiXKitgkAo4xX_pV1pdCfMJgIr6Py1V-9Og/viewform)

<div class="blog-row">
  <img class="float-right small transparent padded" alt="Office Hours Tomster Mascot" title="Readers' Questions" src="/images/tomsters/officehours.png" />

  <p>Wondering about something related to Ember, Ember Data, Glimmer, or addons in the Ember ecosystem, but don't know where to ask? Readers’ Questions are just for you!</p>

  <p><strong>Submit your own</strong> short and sweet <strong>question</strong> under <a href="https://bit.ly/ask-ember-core" target="rq">bit.ly/ask-ember-core</a>. And don’t worry, there are no silly questions, we appreciate them all - promise! 🤞</p>

  <p>Want to write for the Ember Times? Have a suggestion for next week's issue? Join us at <a href="https://discordapp.com/channels/480462759797063690/485450546887786506">#support-ember-times</a> on the <a href="https://discord.gg/emberjs">Ember Community Discord</a> or ping us <a href="https://twitter.com/embertimes">@embertimes</a> on Twitter.</p>

  <p>Keep on top of what's been going on in Emberland this week by subscribing to our <a href="https://embertimes.substack.com/">e-mail newsletter</a>! You can also find our posts on the <a href="https://blog.emberjs.com/tag/newsletter">Ember blog</a>. See you in two weeks!</p>
</div>

---

That's another wrap! ✨

Be kind,

Chris Ng, Jared Galanis, Amy Lam, and the Learning Team<|MERGE_RESOLUTION|>--- conflicted
+++ resolved
@@ -13,13 +13,9 @@
 👋 Emberistas! 🐹
 EmberFest 2021 is happening! 🏛️,
 Remodeling an Ember App Blog Series 📖,
-<<<<<<< HEAD
-Ember Data happenings 👀
-=======
 Ember CLI History, ember-auto-import, Web Bundling & More 🌎,
 ember-concurrency 2.1.0 release 🐹,
-<SOME-INTRO-HERE-TO-KEEP-THEM-SUBSCRIBERS-READING>
->>>>>>> 9ef2c180
+Ember Data happenings 👀
 
 ---
 
@@ -53,15 +49,6 @@
 
 ---
 
-<<<<<<< HEAD
-## Ember Data happenings 👀
-
-In a prior issue, we mentioned that Ember.js celebrated it's 10th birthday! However, Ember Data's first commits in GitHub were ~15 years ago. The commit history started in SproutCore, which later morphed into Ember.js and Ember Data. Check out [Chris Thoburn (@runspired)'s](https://github.com/runspired)'s talk on [Ember Data](https://www.youtube.com/watch?v=zbqbsOyLM30) from Ember Fest 2019 for more background!
-
-In more Ember Data news, v4.0 is coming! Open [Ember Data RFCs](https://github.com/emberjs/rfcs/pulls?q=is%3Apr+is%3Aopen+label%3AT-ember-data) will target 5.0, and approved RFC's will be enabled in 4.1 at the soonest.
-
-[RFC #475](https://github.com/emberjs/rfcs/pull/745) calls for modernizing the `PromiseManyArray`. The RFC intends to deprecate reading, mutating or operating on an async `hasMany` relationship before resolving its value in the application's JavaScript code. Rendering an async `hasMany` in a template will continue to work as expected. Check out the [rendered RFC](https://github.com/runspired/rfcs/blob/ember-data/deprecate-methods-on-promise-many-array/text/0745-ember-data-deprecate-methods-on-promise-many-array.md) and comment if you have any feedback!
-=======
 ## [ember-concurrency 2.1.0 release 🐹](https://twitter.com/m4xm4n/status/1399769152953462790)
 
 <!--alex ignore waiters-waitresses-->
@@ -70,19 +57,16 @@
 ember-concurrency 2.1.0 also fixes an important bug where task state updates could be applied out of order in some situations.
 
 If you been looking to access the internals of ember-concurrency that allow it to go beyond what Promises are capable of, [this release](https://github.com/machty/ember-concurrency/releases/tag/2.1.0) might be of interest to you.
->>>>>>> 9ef2c180
 
 ---
 
-## [5. Section title in sentence case 🐹](section-url)
+## Ember Data happenings 👀
 
-<change section title emoji>
-<consider adding some bold to your paragraph>
-<add the contributor in the post in format "FirstName LastName (@githubUserName)" linked to their GitHub account>
-<please include link to external article/repo/etc in paragraph / body text, not just header title above>
+In a prior issue, we mentioned that Ember.js celebrated it's 10th birthday! However, Ember Data's first commits in GitHub were ~15 years ago. The commit history started in SproutCore, which later morphed into Ember.js and Ember Data. Check out [Chris Thoburn (@runspired)'s](https://github.com/runspired)'s talk on [Ember Data](https://www.youtube.com/watch?v=zbqbsOyLM30) from Ember Fest 2019 for more background!
 
-<add your name to author list, top and bottom>
-<add short title to "SOME-INTRO-HERE">
+In more Ember Data news, v4.0 is coming! Open [Ember Data RFCs](https://github.com/emberjs/rfcs/pulls?q=is%3Apr+is%3Aopen+label%3AT-ember-data) will target 5.0, and approved RFC's will be enabled in 4.1 at the soonest.
+
+[RFC #475](https://github.com/emberjs/rfcs/pull/745) calls for modernizing the `PromiseManyArray`. The RFC intends to deprecate reading, mutating or operating on an async `hasMany` relationship before resolving its value in the application's JavaScript code. Rendering an async `hasMany` in a template will continue to work as expected. Check out the [rendered RFC](https://github.com/runspired/rfcs/blob/ember-data/deprecate-methods-on-promise-many-array/text/0745-ember-data-deprecate-methods-on-promise-many-array.md) and comment if you have any feedback!
 
 ---
 
