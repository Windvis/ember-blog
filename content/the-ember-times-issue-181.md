--- conflicted
+++ resolved
@@ -15,12 +15,8 @@
 Remodeling an Ember App Blog Series 📖,
 Ember CLI History, ember-auto-import, Web Bundling & More 🌎,
 ember-concurrency 2.1.0 release 🐹,
-<<<<<<< HEAD
+Ember Data happenings 👀
 Keeping a Clean Git History 🖋,
-<SOME-INTRO-HERE-TO-KEEP-THEM-SUBSCRIBERS-READING>
-=======
-Ember Data happenings 👀
->>>>>>> a91d965b
 
 ---
 
@@ -65,7 +61,16 @@
 
 ---
 
-<<<<<<< HEAD
+## Ember Data happenings 👀
+
+In a prior issue, we mentioned that Ember.js celebrated it's 10th birthday! However, Ember Data's first commits in GitHub were ~15 years ago. The commit history started in SproutCore, which later morphed into Ember.js and Ember Data. Check out [Chris Thoburn (@runspired)'s](https://github.com/runspired)'s talk on [Ember Data](https://www.youtube.com/watch?v=zbqbsOyLM30) from Ember Fest 2019 for more background!
+
+In more Ember Data news, v4.0 is coming! Open [Ember Data RFCs](https://github.com/emberjs/rfcs/pulls?q=is%3Apr+is%3Aopen+label%3AT-ember-data) will target 5.0, and approved RFC's will be enabled in 4.1 at the soonest.
+
+[RFC #475](https://github.com/emberjs/rfcs/pull/745) calls for modernizing the `PromiseManyArray`. The RFC intends to deprecate reading, mutating or operating on an async `hasMany` relationship before resolving its value in the application's JavaScript code. Rendering an async `hasMany` in a template will continue to work as expected. Check out the [rendered RFC](https://github.com/runspired/rfcs/blob/ember-data/deprecate-methods-on-promise-many-array/text/0745-ember-data-deprecate-methods-on-promise-many-array.md) and comment if you have any feedback!
+
+---
+
 ## [Keeping a Clean Git History 🖋](https://simplabs.com/blog/2021/05/26/keeping-a-clean-git-history/)
 
 Ember Learning core team member [Chris Manson (@mansona)](https://github.com/mansona) has published a super helpful new blog post about one of the developer fundamentals that we all should know about, how to keep a clean git history.
@@ -73,27 +78,6 @@
 Chris talks about the importance of keeping a tidy git history and provides some excellent tips and workflows on how one might go about doing that. There is also an in-depth working example of some challenges that come up when managing your commits and how you can use visual tools like [Fork](https://git-fork.com/) to achieve a higher level of mastery over your git history.
 
 Head on over to the Simplabs blog to check out the [post](https://simplabs.com/blog/2021/05/26/keeping-a-clean-git-history/) and learn how to clean up your git history!
-=======
-## Ember Data happenings 👀
-
-In a prior issue, we mentioned that Ember.js celebrated it's 10th birthday! However, Ember Data's first commits in GitHub were ~15 years ago. The commit history started in SproutCore, which later morphed into Ember.js and Ember Data. Check out [Chris Thoburn (@runspired)'s](https://github.com/runspired)'s talk on [Ember Data](https://www.youtube.com/watch?v=zbqbsOyLM30) from Ember Fest 2019 for more background!
-
-In more Ember Data news, v4.0 is coming! Open [Ember Data RFCs](https://github.com/emberjs/rfcs/pulls?q=is%3Apr+is%3Aopen+label%3AT-ember-data) will target 5.0, and approved RFC's will be enabled in 4.1 at the soonest.
-
-[RFC #475](https://github.com/emberjs/rfcs/pull/745) calls for modernizing the `PromiseManyArray`. The RFC intends to deprecate reading, mutating or operating on an async `hasMany` relationship before resolving its value in the application's JavaScript code. Rendering an async `hasMany` in a template will continue to work as expected. Check out the [rendered RFC](https://github.com/runspired/rfcs/blob/ember-data/deprecate-methods-on-promise-many-array/text/0745-ember-data-deprecate-methods-on-promise-many-array.md) and comment if you have any feedback!
->>>>>>> a91d965b
-
----
-
-## [6. Section title in sentence case 🐹](section-url)
-
-<change section title emoji>
-<consider adding some bold to your paragraph>
-<add the contributor in the post in format "FirstName LastName (@githubUserName)" linked to their GitHub account>
-<please include link to external article/repo/etc in paragraph / body text, not just header title above>
-
-<add your name to author list, top and bottom>
-<add short title to "SOME-INTRO-HERE">
 
 ---
 
