--- conflicted
+++ resolved
@@ -41,14 +41,14 @@
 
 ---
 
-<<<<<<< HEAD
 ## [Ember.js Triaging Office Hours](https://discord.com/channels/@me/514450883774382122/936050318259662938)
   
 [@locks](https://github.com/locks), a member of the [Framework and Learning core teams](https://emberjs.com/teams/) has started weekly office hours for anyone that was to help triage issues and pull requests on Ember core projects, like [ember.js](https://github.com/emberjs/ember.js/), [ember-cli](https://github.com/ember-cli/ember-cli), [ember-data](https://github.com/emberjs/data), and many other.
 If you want to learn how to reproduce bugs, learn how to figure out if issues are still relevant, or you want to help Ember keep their project tidy, join locks at the `#issue-triage` channel of Ember's Discord every [Thursday at 15h GMT](https://meetingzone.app/utc/thursday/1500).
-=======
+  
+---
+
 ## [🐹 3. Pass me the remote - meetup recordings about V2 addon format and teaching Ember](https://www.youtube.com/channel/UCfj7cVutJgO1PT78syaRkLg)
->>>>>>> fce6dbd4
 
 With the new year and a new major version of Ember,
 remote events are in full swing, with recordings available
