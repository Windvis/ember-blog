---
title: The Ember Times - Issue No. 187
authors:
  - anne-greeth-schot-van-herwijnen
<<<<<<< HEAD
  - chris-ng
=======
  - amy-lam
>>>>>>> 73645c79
  - the-crowd # replace with real authors from the author folder (add yourself if you're not there)
date: 2021-08-27T00:00:00.000Z
tags:
  - newsletter
  - '2021'
---

👋 Emberistas! 🐹

<SOME-INTRO-HERE-TO-KEEP-THEM-SUBSCRIBERS-READING>
Ember-scroll-modifier and ember-user-activity updates 🚀,
<<<<<<< HEAD
Release: ember-engines-router-service ⚙️,
=======
📺 Coding with the Dead on Twitch
>>>>>>> 73645c79

---

## [🚀 Ember-scroll-modifier and ember-user-activity updates](https://twitter.com/AxleHellfire/status/1424825542767874052)

[Jordan Hawker (@elwayman02)](https://github.com/elwayman02) announced updates to two of his add-ons.

[ember-scroll-modifiers](https://ember-scroll-modifiers.jhawk.co) got a minor update to add an amazing test helper to **make it easier** to test usage of the **scroll-into-view** modifier in your code.

[ember-user-activity](ember-user-activity.jhawk.co) got a major update, with the release over version 6.0.0. This version drops support for Ember 3.16 and IE11. Not only does it drop support, but it enables the **use** in **Ember 4.0** 🥳!

---

<<<<<<< HEAD
## [Release: ember-engines-router-service ⚙️](https://twitter.com/MVillander/status/1423659543427522560)

[Michael Villander (@villander)](https://github.com/villander) released the [ember-engines-router-service](https://github.com/villander/ember-engines-router-service) addon which provides the Router service for [ember-engines](https://github.com/ember-engines/ember-engines).

The addon gives you access to the [RouterService API](https://api.emberjs.com/ember/release/classes/RouterService) inside each engine. This allows you to inject the router service as usual to your component within an engine and use APIs such as `transitionTo` and even `transitionToExternal` which help link `externalRoutes` together.

```js
import Component from '@glimmer/component';
import { inject as service } from '@ember/service';
import { action } from ‘@ember/object’;

export default class SomeComponent extends Component {
  @service router;

  @action
  transitionToHome() {
    this.router.transitionToExternal('other.route');
  }

  @action
  transitionToAdmin() {
    this.router.transitionTo('admin.route');
  }
}
```

To learn more, [try it out today](https://github.com/villander/ember-engines-router-service) in your application or read the [Engine Linking RFC](https://github.com/emberjs/rfcs/pull/122) for more documentation.
=======
## [📺 Coding with the Dead on Twitch](https://twitter.com/muziejus/status/1427725501112717319)

<!--alex ignore host-hostess-->
**[Studio Remote: Coding with the Dead](https://www.twitch.tv/videos/1121252669)** is a Twitch series from Columbia University Libraries. [Moacir P. de Sá Pereira (@muziejus)](https://github.com/muziejus) is your host, live streaming coding in Ember! In the most recent episode, Mocair works on [wandertext](https://github.com/wandertext/wandertext), an open source app to create and share semantically rich geospatial datasets. The app is currently under heavy development! It's neat that viewers can follow along with the code, project management via GitHub issues, debugging, spelunking through addons, and more!

<!-- embed on substack, screenshot for blog? couldn't get twitter embed to work. most online converters  https://twitter.com/muziejus/status/1427725501112717319 -->

Moacir is typically scheduled for Tuesday afternoons at 3pm ET on Twitch. Follow [CULStudio](https://www.twitch.tv/culstudio) on Twitch and check out the [schedule](https://www.twitch.tv/culstudio/schedule) to tune in live or async!
>>>>>>> 73645c79

---

## [🐹 3. Section title in sentence case](section-url)

<change section title emoji>
<consider adding some bold to your paragraph>
<add the contributor in the post in format "FirstName LastName (@githubUserName)" linked to their GitHub account>
<please include link to external article/repo/etc in paragraph / body text, not just header title above>

<add your name to author list, top and bottom>
<add short title to "SOME-INTRO-HERE">

---

## [🐹 4. Section title in sentence case](section-url)

<change section title emoji>
<consider adding some bold to your paragraph>
<add the contributor in the post in format "FirstName LastName (@githubUserName)" linked to their GitHub account>
<please include link to external article/repo/etc in paragraph / body text, not just header title above>

<add your name to author list, top and bottom>
<add short title to "SOME-INTRO-HERE">

---

## [🐹 5. Section title in sentence case](section-url)

<change section title emoji>
<consider adding some bold to your paragraph>
<add the contributor in the post in format "FirstName LastName (@githubUserName)" linked to their GitHub account>
<please include link to external article/repo/etc in paragraph / body text, not just header title above>

<add your name to author list, top and bottom>
<add short title to "SOME-INTRO-HERE">

---

## [🐹 6. Section title in sentence case](section-url)

<change section title emoji>
<consider adding some bold to your paragraph>
<add the contributor in the post in format "FirstName LastName (@githubUserName)" linked to their GitHub account>
<please include link to external article/repo/etc in paragraph / body text, not just header title above>

<add your name to author list, top and bottom>
<add short title to "SOME-INTRO-HERE">

---

## [🐹 7. Section title in sentence case](section-url)

<change section title emoji>
<consider adding some bold to your paragraph>
<add the contributor in the post in format "FirstName LastName (@githubUserName)" linked to their GitHub account>
<please include link to external article/repo/etc in paragraph / body text, not just header title above>

<add your name to author list, top and bottom>
<add short title to "SOME-INTRO-HERE">

---

## [🐹 8. Section title in sentence case](section-url)

<change section title emoji>
<consider adding some bold to your paragraph>
<add the contributor in the post in format "FirstName LastName (@githubUserName)" linked to their GitHub account>
<please include link to external article/repo/etc in paragraph / body text, not just header title above>

<add your name to author list, top and bottom>
<add short title to "SOME-INTRO-HERE">

---

## [👏 Contributors' corner](https://guides.emberjs.com/release/contributing/repositories/)

<p>This week we'd like to thank our siblings for their contributions to Ember and related repositories! 💖</p>

---

## [🤓 Connect with us](https://docs.google.com/forms/d/e/1FAIpQLScqu7Lw_9cIkRtAiXKitgkAo4xX_pV1pdCfMJgIr6Py1V-9Og/viewform)

<div class="blog-row">
  <img class="float-right small transparent padded" alt="Office Hours Tomster Mascot" title="Readers' Questions" src="/images/tomsters/officehours.png" />

  <p>Wondering about something related to Ember, Ember Data, Glimmer, or addons in the Ember ecosystem, but don't know where to ask? Readers’ Questions are just for you!</p>

  <p><strong>Submit your own</strong> short and sweet <strong>question</strong> under <a href="https://bit.ly/ask-ember-core" target="rq">bit.ly/ask-ember-core</a>. And don’t worry, there are no silly questions, we appreciate them all - promise! 🤞</p>

  <p>Want to write for the Ember Times? Have a suggestion for next week's issue? Join us at <a href="https://discordapp.com/channels/480462759797063690/485450546887786506">#support-ember-times</a> on the <a href="https://discord.gg/emberjs">Ember Community Discord</a> or ping us <a href="https://twitter.com/embertimes">@embertimes</a> on Twitter.</p>

  <p>Keep on top of what's been going on in Emberland this week by subscribing to our <a href="https://embertimes.substack.com/">e-mail newsletter</a>! You can also find our posts on the <a href="https://blog.emberjs.com/tag/newsletter">Ember blog</a>. See you in two weeks!</p>
</div>

---

That's another wrap! ✨

Be kind,

<<<<<<< HEAD
Anne-Greeth Schot-van Herwijnen, Chris Ng, the crowd and the Learning Team
=======
Anne-Greeth Schot-van Herwijnen, Amy Lam, the crowd and the Learning Team
>>>>>>> 73645c79
<|MERGE_RESOLUTION|>--- conflicted
+++ resolved
@@ -2,11 +2,8 @@
 title: The Ember Times - Issue No. 187
 authors:
   - anne-greeth-schot-van-herwijnen
-<<<<<<< HEAD
   - chris-ng
-=======
   - amy-lam
->>>>>>> 73645c79
   - the-crowd # replace with real authors from the author folder (add yourself if you're not there)
 date: 2021-08-27T00:00:00.000Z
 tags:
@@ -18,11 +15,8 @@
 
 <SOME-INTRO-HERE-TO-KEEP-THEM-SUBSCRIBERS-READING>
 Ember-scroll-modifier and ember-user-activity updates 🚀,
-<<<<<<< HEAD
 Release: ember-engines-router-service ⚙️,
-=======
 📺 Coding with the Dead on Twitch
->>>>>>> 73645c79
 
 ---
 
@@ -36,7 +30,6 @@
 
 ---
 
-<<<<<<< HEAD
 ## [Release: ember-engines-router-service ⚙️](https://twitter.com/MVillander/status/1423659543427522560)
 
 [Michael Villander (@villander)](https://github.com/villander) released the [ember-engines-router-service](https://github.com/villander/ember-engines-router-service) addon which provides the Router service for [ember-engines](https://github.com/ember-engines/ember-engines).
@@ -64,7 +57,9 @@
 ```
 
 To learn more, [try it out today](https://github.com/villander/ember-engines-router-service) in your application or read the [Engine Linking RFC](https://github.com/emberjs/rfcs/pull/122) for more documentation.
-=======
+
+---
+
 ## [📺 Coding with the Dead on Twitch](https://twitter.com/muziejus/status/1427725501112717319)
 
 <!--alex ignore host-hostess-->
@@ -73,7 +68,6 @@
 <!-- embed on substack, screenshot for blog? couldn't get twitter embed to work. most online converters  https://twitter.com/muziejus/status/1427725501112717319 -->
 
 Moacir is typically scheduled for Tuesday afternoons at 3pm ET on Twitch. Follow [CULStudio](https://www.twitch.tv/culstudio) on Twitch and check out the [schedule](https://www.twitch.tv/culstudio/schedule) to tune in live or async!
->>>>>>> 73645c79
 
 ---
 
@@ -175,8 +169,4 @@
 
 Be kind,
 
-<<<<<<< HEAD
-Anne-Greeth Schot-van Herwijnen, Chris Ng, the crowd and the Learning Team
-=======
-Anne-Greeth Schot-van Herwijnen, Amy Lam, the crowd and the Learning Team
->>>>>>> 73645c79
+Anne-Greeth Schot-van Herwijnen, Chris Ng, Amy Lam, the crowd and the Learning Team