---
title: The Ember Times - Issue No. 173
authors:
  - the-crowd # replace with real authors from the author folder (add yourself if you're not there)
  - chris-ng
  - isaac-lee
<<<<<<< HEAD
  - jared-galanis
=======
  - amy-lam
>>>>>>> ab58e8e0
date: 2021-02-12T00:00:00.000Z
tags:
  - newsletter
  - '2021'
---

👋 Emberistas! 🐹
Beta release of ember-template-lint v3 ✅,
Prettier for .hbs 😀
Learn more Ember.js in 2021 💡,
<<<<<<< HEAD
New Ember-related podcasts 🎙,
Pro Ember Data Book 📖,
<SOME-INTRO-HERE-TO-KEEP-THEM-SUBSCRIBERS-READING>
=======
>>>>>>> ab58e8e0

---

## [Beta release of ember-template-lint v3 ✅](https://twitter.com/melaniersumner/status/1349820518216708096)

[ember-template-lint](https://github.com/ember-template-lint/ember-template-lint) which is a linter for template files in Ember has released a [beta version of 3.0.0](https://github.com/ember-template-lint/ember-template-lint/releases/tag/v3.0.0-beta.0). This release will include the TODO feature which will help teams adopt the latest version of ember-template-lint and immediately apply linting rules to new code while allowing time to resolve existing issues.

As part of the 3.0.0 beta release, a lot of rules have also been [turned on in the default recommended config](https://github.com/ember-template-lint/ember-template-lint/pull/1643). This version will also [promote the octane config](https://github.com/ember-template-lint/ember-template-lint/pull/1639) into the default recommended config.

Check out the full [plan for the 3.0.0 release](https://github.com/ember-template-lint/ember-template-lint/issues/1315) on GitHub.

---

## [Prettier for .hbs 😀](https://dev.to/jelhan/format-glimmer-templates-with-prettier-ipa)

Prettier is coming to an Ember `.hbs` file near you! [Prettier](https://prettier.io/) is a popular opinionated code formatter. New Ember projects get Prettier out of the box for `.js` files, and existing projects can adopt Prettier with [`ember-cli-update`](https://cli.emberjs.com/release/basic-use/upgrading/).

<!-- alex ignore whitespaces -->
Check out [Jeldrik Hanschke (@jelhan)'s](https://github.com/jelhan) post [Format Glimmer templates with Prettier](https://dev.to/jelhan/format-glimmer-templates-with-prettier-ipa) and [tweet](https://twitter.com/jelhan1/status/1358537538932248576) to learn how to configure Prettier for Ember `.hbs` files, with specific tips to Prettier `.hbs` on save in VS Code. Note: Prettier for Glimmer templates does not (yet) respect meaningful whitespaces, which will be problematic if your application is not internationalized (i18n'd). Give it a try in your app to see if there are any gotchas.

There is a PR from [Cyrille David (@dcyriller)](https://github.com/dcyriller) to [Move Handlebars support out of alpha to release](https://github.com/prettier/prettier/pull/10290) on Prettier as well.

<for substack: <https://dev.to/jelhan/format-glimmer-templates-with-prettier-ipa>>

---

## Learn more Ember.js in 2021 💡

If you are new to Ember.js in 2021—first of all, on behalf of the broader community, a warm welcome from The Ember Times! We're lucky to have you and hope that you will say hello and ask questions. 👋🏼

Over the past couple of months, several people have helped out with your learning experience by publishing blog posts and videos. We'd like to list them here for your convenience (apologies if we missed something; please let us know on the [`#support-ember-times`](https://discord.com/channels/480462759797063690/485450546887786506) channel on [Discord](https://discord.gg/emberjs)):

- [Ember.js Octane Basics](https://www.youtube.com/playlist?list=PLfQwL10yab39JgxX5PaVyqUkPs_0sT790) by Ilya Radchenko
- [Ember.js Tutorial for Beginners in 2020](https://www.youtube.com/playlist?list=PLk51HrKSBQ88wDXgPF-QLMfPFlLwcjTlo) by Shawn Chen
- [Ember & TypeScript series](https://www.youtube.com/playlist?list=PLfQwL10yab3_MLihiat-r9l8qt8x1RD7J) by Ilya Radchenko
- [I ❤ Ember.js — Introduction](https://medium.com/search?q=I%20%E2%9D%A4%20Ember.js%20Evan%20Martinez) by Evan Martinez
- [UI Automation Testing with Ember.js](https://www.youtube.com/watch?v=DoWdWxW1Sk0) by Palak Goel

Please check them out to learn more about Ember.js. You can provide the authors support and encouragement by giving a thumbs up and sharing the link with others!

---

## New Ember-related podcasts 🎙

There are a few new interesting podcasts on the block that either were recently released or will be released soon that will cover Ember-related, and other, subjects:

- For a more fully Ember-focused podcast, check out [The Ember Report](https://twitter.com/kennethlarsen/status/1359568838401097729) by [Kenneth Larsen (@kennethlarsen)](https://github.com/kennethlarsen) and [Jan Buschtöns (@buschtoens)](https://github.com/buschtoens). The first episode was recently recorded and should hopefully be out soon!
- If you are interested in listening to conversations that are not exclusively tech-related and don't mind hearing a bit about whiskey, but also would like to hear about some web and Ember topics, [Whiskey Web and Whatnot](https://twitter.com/shipshapecode/status/1358853436486393865), by [Robert Wagner (@rwwagner90](https://github.com/rwwagner90) and [Chuck Carpenter (@chuckcarpenter)](https://github.com/chuckcarpenter) of Ship Shape released its first episode this week, give it a listen and follow on [Spotify](https://open.spotify.com/show/19jiuHAqzeKnkleQUpZxDf)!

---

## [Pro Ember Data Book 📖](https://twitter.com/iamdtang/status/1347253677438889985)

<!-- alex ignore tang -->
[David Tang (@skaterdav85)](https://github.com/skaterdav85) has recently published a new book about Ember Data 🔥🔥🔥! If you were a fan of David's previous book, Ember Data in the Wild, you'll love the new book, [Pro Ember Data](https://www.apress.com/us/book/9781484265604)!

Pro Ember Data covers a variety of topics that come up when working with Ember Data, including everything from adapters and serializers to polymorphic relationships and Pro Ember Data will teach you how to adapt Ember Data to fit your custom API.

If you've been looking to deepen your knowledge about Ember Data, definitely consider getting yourself a copy.

Bonus! David has also recently released a [blog post](https://davidtang.io/trapping-focus-in-a-modal-in-ember/) on how to make modal's more accessible.

---

## [6. Section title in sentence case 🐹](section-url)

<change section title emoji>
<consider adding some bold to your paragraph>
<please include link to external article/repo/etc in paragraph / body text, not just header title above>

<add your name to author list, top and bottom>
<add short title to "SOME-INTRO-HERE">

---

## [Section title in sentence case 🐹](section-url)

<change section title emoji>
<consider adding some bold to your paragraph>
<please include link to external article/repo/etc in paragraph / body text, not just header title above>

<add your name to author list, top and bottom>
<add short title to "SOME-INTRO-HERE">

---

## [7. Section title in sentence case 🐹](section-url)

<change section title emoji>
<consider adding some bold to your paragraph>
<please include link to external article/repo/etc in paragraph / body text, not just header title above>

<add your name to author list, top and bottom>
<add short title to "SOME-INTRO-HERE">

---

## [8. Section title in sentence case 🐹](section-url)

<change section title emoji>
<consider adding some bold to your paragraph>
<please include link to external article/repo/etc in paragraph / body text, not just header title above>

<add your name to author list, top and bottom>
<add short title to "SOME-INTRO-HERE">

---

## [Contributors' corner 👏](https://guides.emberjs.com/release/contributing/repositories/)

<p>This week we'd like to thank <a href="https://github.com/rwjblue" rel="noopener noreferrer" target="_blank">Robert Jackson (@rwjblue)</a>, <a href="https://github.com/dfreeman" rel="noopener noreferrer" target="_blank">Dan Freeman (@dfreeman)</a>, <a href="https://github.com/rwwagner90" rel="noopener noreferrer" target="_blank">Robert Wagner (@rwwagner90)</a>, <a href="https://github.com/urbany" rel="noopener noreferrer" target="_blank">João Teixeira (@urbany)</a>, <a href="https://github.com/mansona" rel="noopener noreferrer" target="_blank">Chris Manson (@mansona)</a>, <a href="https://github.com/alexlafroscia" rel="noopener noreferrer" target="_blank">Alex LaFroscia (@alexlafroscia)</a>, <a href="https://github.com/patocallaghan" rel="noopener noreferrer" target="_blank">Pat O'Callaghan (@patocallaghan)</a>, <a href="https://github.com/wagenet" rel="noopener noreferrer" target="_blank">Peter Wagenet (@wagenet)</a>, <a href="https://github.com/chiragpat" rel="noopener noreferrer" target="_blank">Chirag Patel (@chiragpat)</a>, <a href="https://github.com/locks" rel="noopener noreferrer" target="_blank">Ricardo Mendes (@locks)</a>, <a href="https://github.com/jaydgruber" rel="noopener noreferrer" target="_blank">@jaydgruber</a>, <a href="https://github.com/jamescdavis" rel="noopener noreferrer" target="_blank">James C. Davis (@jamescdavis)</a>, <a href="https://github.com/whanchong" rel="noopener noreferrer" target="_blank">whanchong (@whanchong)</a>, <a href="https://github.com/chrisrng" rel="noopener noreferrer" target="_blank">Chris Ng (@chrisrng)</a>, <a href="https://github.com/krisselden" rel="noopener noreferrer" target="_blank">Kris Selden (@krisselden)</a>, <a href="https://github.com/MelSumner" rel="noopener noreferrer" target="_blank">Melanie Sumner (@MelSumner)</a>, <a href="https://github.com/brendenpalmer" rel="noopener noreferrer" target="_blank">Brenden Palmer (@brendenpalmer)</a>, <a href="https://github.com/bertdeblock" rel="noopener noreferrer" target="_blank">Bert De Block (@bertdeblock)</a>, <a href="https://github.com/yads" rel="noopener noreferrer" target="_blank">Vadim Kazakov (@yads)</a>, <a href="https://github.com/davecombs" rel="noopener noreferrer" target="_blank">Dave Combs (@davecombs)</a>, <a href="https://github.com/pzuraq" rel="noopener noreferrer" target="_blank">Chris Garrett (@pzuraq)</a>, <a href="https://github.com/josephdsumner" rel="noopener noreferrer" target="_blank">Joseph D. Sumner (@josephdsumner)</a>, <a href="https://github.com/NullVoxPopuli" rel="noopener noreferrer" target="_blank">@NullVoxPopuli</a>, <a href="https://github.com/Turbo87" rel="noopener noreferrer" target="_blank">Tobias Bieniek (@Turbo87)</a>, <a href="https://github.com/hjdivad" rel="noopener noreferrer" target="_blank">David J. Hamilton (@hjdivad)</a>, <a href="https://github.com/raido" rel="noopener noreferrer" target="_blank">Raido Kuli (@raido)</a>, <a href="https://github.com/ijlee2" rel="noopener noreferrer" target="_blank">Isaac Lee (@ijlee2)</a>, <a href="https://github.com/jaredgalanis" rel="noopener noreferrer" target="_blank">Jared Galanis (@jaredgalanis)</a>, <a href="https://github.com/xg-wang" rel="noopener noreferrer" target="_blank">Thomas Wang (@xg-wang)</a>, <a href="https://github.com/kobsy" rel="noopener noreferrer" target="_blank">Matt Kobs (@kobsy)</a>, <a href="https://github.com/sandstrom" rel="noopener noreferrer" target="_blank">@sandstrom</a>, <a href="https://github.com/chancancode" rel="noopener noreferrer" target="_blank">Godfrey Chan (@chancancode)</a>, <a href="https://github.com/eramod" rel="noopener noreferrer" target="_blank">Dianne Eramo (@eramod)</a>, <a href="https://github.com/igorT" rel="noopener noreferrer" target="_blank">Igor Terzic (@igorT)</a>, <a href="https://github.com/kategengler" rel="noopener noreferrer" target="_blank">Katie Gengler (@kategengler)</a>, <a href="https://github.com/charlespierce" rel="noopener noreferrer" target="_blank">Charles Pierce (@charlespierce)</a>, <a href="https://github.com/thoov" rel="noopener noreferrer" target="_blank">Travis Hoover (@thoov)</a>, <a href="https://github.com/azhiv" rel="noopener noreferrer" target="_blank">Artem Zhivoderov (@azhiv)</a>, and <a href="https://github.com/wondersloth" rel="noopener noreferrer" target="_blank">Matthew Edwards (@wondersloth)</a> for their contributions to Ember and related repositories! 💖</p>

---

## [Connect with us 🤓](https://docs.google.com/forms/d/e/1FAIpQLScqu7Lw_9cIkRtAiXKitgkAo4xX_pV1pdCfMJgIr6Py1V-9Og/viewform)

<div class="blog-row">
  <img class="float-right small transparent padded" alt="Office Hours Tomster Mascot" title="Readers' Questions" src="/images/tomsters/officehours.png" />

  <p>Wondering about something related to Ember, Ember Data, Glimmer, or addons in the Ember ecosystem, but don't know where to ask? Readers’ Questions are just for you!</p>

  <p><strong>Submit your own</strong> short and sweet <strong>question</strong> under <a href="https://bit.ly/ask-ember-core" target="rq">bit.ly/ask-ember-core</a>. And don’t worry, there are no silly questions, we appreciate them all - promise! 🤞</p>

  <p>Want to write for the Ember Times? Have a suggestion for next week's issue? Join us at <a href="https://discordapp.com/channels/480462759797063690/485450546887786506">#support-ember-times</a> on the <a href="https://discord.gg/emberjs">Ember Community Discord</a> or ping us <a href="https://twitter.com/embertimes">@embertimes</a> on Twitter.</p>

  <p>Keep on top of what's been going on in Emberland this week by subscribing to our <a href="https://embertimes.substack.com/">e-mail newsletter</a>, now on Substack! You can also find our posts on the <a href="https://blog.emberjs.com/tag/newsletter">Ember blog</a>. See you in two weeks!</p>
</div>

---

That's another wrap! ✨

Be kind,

<<<<<<< HEAD
Chris Ng, Isaac Lee, Jared Galanis the crowd and the Learning Team
=======
Chris Ng, Isaac Lee, Amy Lam and the Learning Team
>>>>>>> ab58e8e0
<|MERGE_RESOLUTION|>--- conflicted
+++ resolved
@@ -4,11 +4,8 @@
   - the-crowd # replace with real authors from the author folder (add yourself if you're not there)
   - chris-ng
   - isaac-lee
-<<<<<<< HEAD
   - jared-galanis
-=======
   - amy-lam
->>>>>>> ab58e8e0
 date: 2021-02-12T00:00:00.000Z
 tags:
   - newsletter
@@ -19,12 +16,8 @@
 Beta release of ember-template-lint v3 ✅,
 Prettier for .hbs 😀
 Learn more Ember.js in 2021 💡,
-<<<<<<< HEAD
 New Ember-related podcasts 🎙,
 Pro Ember Data Book 📖,
-<SOME-INTRO-HERE-TO-KEEP-THEM-SUBSCRIBERS-READING>
-=======
->>>>>>> ab58e8e0
 
 ---
 
@@ -159,8 +152,4 @@
 
 Be kind,
 
-<<<<<<< HEAD
-Chris Ng, Isaac Lee, Jared Galanis the crowd and the Learning Team
-=======
-Chris Ng, Isaac Lee, Amy Lam and the Learning Team
->>>>>>> ab58e8e0
+Chris Ng, Isaac Lee, Jared Galanis, Amy Lam, and the Learning Team