--- conflicted
+++ resolved
@@ -86,10 +86,7 @@
   image: porkepic.png
 - url: http://www.appdrones.com/
   image: appdrones.png
-<<<<<<< HEAD
 - url: http://www.d-i.co/
   image: di-logo-blue.png
-=======
 - url: http://dockyard.com
-  image: dockyard.png
->>>>>>> 91e5351c
+  image: dockyard.png