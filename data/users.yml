--- conflicted
+++ resolved
@@ -123,9 +123,10 @@
   image: wagaroo.png
 - url: http://www.pertino.com
   image: pertino.png
-<<<<<<< HEAD
 - url: http://www.summit.com/mobile
   image: summit_electric_supply.png
+- url: https://spoton.it
+  image: spoton.png
 
 # ---- PLEASE READ ----
 # To have your pull request accepted, you must email listing@emberjs.com
@@ -134,8 +135,4 @@
 # to make changes to this page or get logo variants.
 
 # Please also be sure the logo you upload has a transparent background,
-# and adequate whitespace.
-=======
-- url: https://spoton.it
-  image: spoton.png
->>>>>>> 72665f58
+# and adequate whitespace.