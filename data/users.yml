--- conflicted
+++ resolved
@@ -1090,12 +1090,6 @@
   image: a2system-logo.png
   alt: A2System
   use: "We use Ember to build amazing web applications"
-<<<<<<< HEAD
-- url: "https://mobilunity.com/"
-  image: mobilunity.png
-  alt: Mobilunity
-  use: "Development of SPAs for hosting companies and domain name providers."
-=======
 - url: https://www.redshelf.com
   image: redshelf.png
   alt: RedShelf
@@ -1104,7 +1098,10 @@
   image: appknox-logo.png
   alt: Appknox - Mobile App Security Testing
   use: "We use EmberJS for our security dashboard(https://secure.appknox.com/) and also for our internal sales & security dashboard"  
->>>>>>> ec927a09
+- url: "https://mobilunity.com/"
+  image: mobilunity.png
+  alt: Mobilunity
+  use: "Development of SPAs for hosting companies and domain name providers."
 
 
 # ---- PLEASE READ ----
