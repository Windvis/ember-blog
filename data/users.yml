--- conflicted
+++ resolved
@@ -1025,12 +1025,6 @@
   image: hyperlogs.png
   alt: Hyperlogs
   use: "Hyperlogs uses Ember for its time tracking web app"
-<<<<<<< HEAD
-- url: "https://www.princess.com"
-  image: Princess_Cruises_CBN_logo.png
-  alt: Princess Cruises
-  use: "Princess Cruises is using Ember to guide our guests throughout their cruise Search Experience."
-=======
 - url: "http://www.shyftanalytics.com"
   image: shyft.png
   alt: SHYFT
@@ -1059,7 +1053,10 @@
   image: productive.png
   alt: Productive
   use: "Productive uses Ember for its main web applications."
->>>>>>> 1a9102b6
+- url: "https://www.princess.com"
+  image: Princess_Cruises_CBN_logo.png
+  alt: Princess Cruises
+  use: "Princess Cruises is using Ember to guide our guests throughout their cruise Search Experience."
 
 # ---- PLEASE READ ----
 # To have your pull request accepted, you must submit your information on this form: https://airtable.com/shrZSLswT03VpzY1D
