--- conflicted
+++ resolved
@@ -1139,17 +1139,14 @@
   image: brocnbells-logo.png
   alt: Broc & Bells
   use: "Broc & Bells uses Ember.js to build brocnbells.com"
-<<<<<<< HEAD
 - url: "https://orbcare.com"
   image: orbcare.png
   alt: OrbCare
   use: "OrbCare's healthcare platform is built with Ember.js"
-=======
 - url: "https://weteachme.com"
   image: weteachme-logo.png
   alt: WeTeachMe - Connecting passionate teachers and learners.
   use: "WeTeachMe's client portal is built with Ember.js"
->>>>>>> f804b885
 
 # ---- PLEASE READ ----
 # To have your pull request accepted, you must submit your information on this form: https://airtable.com/shrZSLswT03VpzY1D
