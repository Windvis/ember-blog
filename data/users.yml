--- conflicted
+++ resolved
@@ -60,10 +60,7 @@
   image: yesmail.png
 - url: http://crashlog.io
   image: crashlog.png
-<<<<<<< HEAD
 - url: http://plasmiq.com
   image: plasmiq.png
-=======
 - url: http://www.toushay.com
-  image: toushay.png
->>>>>>> c2b1205f
+  image: toushay.png