--- conflicted
+++ resolved
@@ -627,12 +627,6 @@
   alt: CodeChef
 - url: http://www.trampos.co/
   image: trampos-co.png
-<<<<<<< HEAD
-- url: http://www.infegy.com
-  image: infegy-atlas-emberjs-logo.png
-- url: http://www.newsninja.com
-  image: news-ninja-emberjs.png
-=======
   alt: trampos
 - url: http://www.skylight.io
   image: skylight.png
@@ -650,7 +644,14 @@
   image: velocitylabs.png
   alt: "Velocity Labs"
   use: "Consultancy who uses Ember to built our clients awesome client-side apps"
->>>>>>> 2f996ff0
+- url: http://www.infegy.com
+  image: infegy-atlas-emberjs-logo.png
+  alt: Infegy Inc.
+  use: "Interactive Social Media Analytics Dashboards built with Ember"
+- url: http://www.newsninja.com
+  image: news-ninja-emberjs.png
+  alt: NewsNinja.com
+  use: "Timely, automated news generator built with Ember-cli"
 # ---- PLEASE READ ----
 # To have your pull request accepted, you must email listing@emberjs.com
 # with the subject line "Ember User Logo Contact". Please include the
