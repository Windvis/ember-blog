--- conflicted
+++ resolved
@@ -165,7 +165,8 @@
   image: urbanspoon.png
 - url: http://basho.com
   image: basho.png
-<<<<<<< HEAD
+- url: http://maginatics.com
+  image: maginatics.png
 - url: http://www.homeandstone.com
   image: homeandstone.png
 - url: http://gaslight.co
@@ -174,10 +175,6 @@
   image: tictail.png
 - url: http://caxanuma.com
   image: caxanuma.png
-=======
-- url: http://maginatics.com
-  image: maginatics.png
->>>>>>> dcade4bb
 
 # ---- PLEASE READ ----
 # To have your pull request accepted, you must email listing@emberjs.com
