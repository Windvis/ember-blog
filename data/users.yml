# ---- PLEASE READ ----
# To have your pull request accepted, you must email listing@emberjs.com
# with the subject line "Ember User Logo Contact". Please include the
# name and email of a contact we can reach out to should we ever need
# to make changes to this page or get logo variants.

# Please also be sure the logo you upload has a transparent background,
# and adequate whitespace.

- url: http://www.mhelabs.com/
  image: mhelabs.png
- url: https://addepar.com/
  image: addepar.png
- url: http://tilde.io/
  image: tilde.png
- url: http://www.zendesk.com/
  image: zendesk.png
- url: http://squareup.com/
  image: square.png
- url: http://www.discourse.org
  image: discourse.png
- url: http://livingsocial.com/
  image: livingsocial.png
- url: https://www.yapp.us/
  image: yapp.png
- url: http://www.groupon.com
  image: groupon.png
- url: http://www.timbuk2.com/
  image: timbuk2.png
- url: http://www.benefitcloud.com/
  image: benefitcloud.png
- url: http://www.topicus.nl/
  image: topicus.png
- url: http://www.gemfury.com/
  image: gemfury.png
- url: http://www.batterii.com/
  image: batterii.png
- url: http://inst.ag/
  image: instagrille.png
- url: http://www.bluetubeinteractive.com
  image: bluetube.png
- url: http://www.mashape.com
  image: mashape.png
- url: http://www.skovik.com
  image: skovik.png
- url: http://entwine.me/
  image: twine.png
- url: http://tradegecko.com
  image: tradegecko.png
- url: http://grouptalent.com
  image: grouptalent.png
- url: http://www.kohactive.com
  image: kohactive.png
- url: http://www.capitainetrain.com
  image: capitainetrain.png
- url: http://withassociates.com
  image: withassociates.png
- url: http://www.nedap.com/
  image: nedap.png
- url: http://www.brainistic.com
  image: brainistic.png
- url: http://netminds.com/
  image: netminds.png
- url: http://mochaleaf.com
  image: mochaleaf.png
- url: http://kabisa.nl/
  image: kabisa.png
- url: http://fundinggates.com
  image: fundinggates.png
- url: http://witsbits.com
  image: witsbits.png
- url: http://www.cliptem.com
  image: cliptem.png
- url: http://www.yesmail.com/services/market-intelligence-measurement/yesmail-market-intelligence
  image: yesmail.png
- url: http://crashlog.io
  image: crashlog.png
- url: http://plasmiq.com
  image: plasmiq.png
- url: http://www.toushay.com
  image: toushay.png
- url:  http://shopittome.com/threads
  image: shopittome_threads_logo_emberjs.png
- url:  http://www.crowdstrike.com
  image: crowdstrike.png
- url: http://www.playtin.com
  image: playtin.png
# - url:  http://www.visualsupply.co
#   image: visualsupplyco.png
- url:  http://www.crowdcompass.com
  image: crowdcompass.png
- url:  http://www.totango.com
  image: totango.png
- url: http://www.nearzero.org
  image: nearzero.png
- url: https://www.action.io/
  image: actionio.png
- url: http://porkepic.com/
  image: porkepic.png
- url: http://www.appdrones.com/
  image: appdrones.png
# - url: http://www.d-i.co/
#   image: di-logo-blue.png
- url: http://dockyard.com
  image: dockyard.png
- url: http://www.montania.se/
  image: montania.png
- url: http://yourkarma.com
  image: karma.png
- url: http://nosolosoftware.biz
  image: nosolosoftware.png
- url: http://unspace.ca
  image: unspace.png
- url: https://mist.io
  image: mistio.png
- url: http://billysbilling.com/
  image: billysbilling.png
- url: http://llanoseco.com/
  image: llanoseco.png
- url: https://www.data-field.com/
  image: datafield.png
- url: http://www.wagaroo.com/
  image: wagaroo.png
- url: http://www.pertino.com
  image: pertino.png
- url: http://www.summit.com/mobile
  image: summit_electric_supply.png
- url: https://spoton.it
  image: spoton.png
- url: http://simplereach.com
  image: simplereach.png
- url: http://crowdhall.com
  image: crowdhall.png
- url: http://travis-ci.org
  image: travisci.png
- url: http://boxee.tv
  image: boxee.png
<<<<<<< HEAD
- url: http://www.avalara.com
  image: avalara.png
=======
- url: http://www.crowdflower.com
  image: crowdflower.png
>>>>>>> 6620c460

# ---- PLEASE READ ----
# To have your pull request accepted, you must email listing@emberjs.com
# with the subject line "Ember User Logo Contact". Please include the
# name and email of a contact we can reach out to should we ever need
# to make changes to this page or get logo variants.

# Please also be sure the logo you upload has a transparent background,
# and adequate whitespace.<|MERGE_RESOLUTION|>--- conflicted
+++ resolved
@@ -135,14 +135,11 @@
   image: travisci.png
 - url: http://boxee.tv
   image: boxee.png
-<<<<<<< HEAD
+- url: http://www.crowdflower.com
+  image: crowdflower.png
 - url: http://www.avalara.com
   image: avalara.png
-=======
-- url: http://www.crowdflower.com
-  image: crowdflower.png
->>>>>>> 6620c460
-
+  
 # ---- PLEASE READ ----
 # To have your pull request accepted, you must email listing@emberjs.com
 # with the subject line "Ember User Logo Contact". Please include the
