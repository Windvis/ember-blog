--- conflicted
+++ resolved
@@ -787,13 +787,10 @@
   image: wikia.png
   alt: "Wikia - Home of Fandom"
   use: "We use Ember for building our mobile web application and numerous contribution tools."
-<<<<<<< HEAD
-=======
 - url: http://www.salsify.com/
   image: salsify.png
   alt: "Salsify"
   use: "We use Ember for our product content management, product catalog, and digital asset management applications."
->>>>>>> 89918da4
 - url: https://feedza.com/
   image: feedza.png
   alt: "Feedza"
