# ---- PLEASE READ ----
# To have your pull request accepted, you must email listing@emberjs.com
# with the subject line "Ember User Logo Contact". Please include the
# name and email of a contact we can reach out to should we ever need
# to make changes to this page or get logo variants.

# Please also be sure the logo you upload has a transparent background,
# and adequate whitespace.

# These logos are in a particular order, most recently, that being the
# order in which people made their requests. Be respectful to those who
# came before you and add your name to the *bottom*.

- url: http://www.mhelabs.com/
  image: mhelabs.png
- url: https://www.yapp.us/
  image: yapp.png
- url: http://tilde.io/
  image: tilde.png
- url: http://yahoo.com
  image: yahoo.png
- url: http://www.zendesk.com/
  image: zendesk.png
- url: http://squareup.com/
  image: square.png
- url: http://www.discourse.org
  image: discourse.png
- url: https://addepar.com/
  image: addepar.png
- url: http://livingsocial.com/
  image: livingsocial.png
- url: http://www.groupon.com
  image: groupon.png
- url: http://www.timbuk2.com/
  image: timbuk2.png
- url: http://www.benefitcloud.com/
  image: benefitcloud.png
- url: http://www.topicus.nl/
  image: topicus.png
- url: http://www.gemfury.com/
  image: gemfury.png
- url: http://www.batterii.com/
  image: batterii.png
- url: http://inst.ag/
  image: instagrille.png
- url: http://www.bluetubeinteractive.com
  image: bluetube.png
- url: http://www.mashape.com
  image: mashape.png
- url: http://www.skovik.com
  image: skovik.png
- url: http://entwine.me/
  image: twine.png
- url: http://tradegecko.com
  image: tradegecko.png
- url: http://grouptalent.com
  image: grouptalent.png
- url: http://www.kohactive.com
  image: kohactive.png
- url: http://www.capitainetrain.com
  image: capitainetrain.png
- url: http://withassociates.com
  image: withassociates.png
- url: http://www.nedap.com/
  image: nedap.png
- url: http://www.brainistic.com
  image: brainistic.png
- url: http://kabisa.nl/
  image: kabisa.png
- url: http://fundinggates.com
  image: fundinggates.png
- url: http://witsbits.com
  image: witsbits.png
- url: http://www.yesmail.com/services/market-intelligence-measurement/yesmail-market-intelligence
  image: yesmail.png
- url: http://crashlog.io
  image: crashlog.png
- url: http://www.toushay.com
  image: toushay.png
- url:  http://shopittome.com/
  image: shopittome_threads_logo_emberjs.png
- url:  http://www.crowdstrike.com
  image: crowdstrike.png
- url: http://www.playtin.com
  image: playtin.png
- url:  http://vsco.co
  image: visualsupplyco.png
- url:  http://www.crowdcompass.com
  image: crowdcompass.png
- url:  http://www.totango.com
  image: totango.png
- url: http://www.nearzero.org
  image: nearzero.png
- url: http://porkepic.com/
  image: porkepic.png
- url: http://www.appdrones.com/
  image: appdrones.png
# - url: http://www.d-i.co/
#   image: di-logo-blue.png —company contact info required, email listings@!
- url: http://dockyard.com
  image: dockyard.png
- url: http://www.montania.se/
  image: montania.png
- url: http://yourkarma.com
  image: karma.png
- url: http://nosolosoftware.biz
  image: nosolosoftware.png
- url: http://unspace.ca
  image: unspace.png
- url: https://mist.io
  image: mistio.png
- url: http://billysbilling.com/
  image: billysbilling.png
- url: http://llanoseco.com/
  image: llanoseco.png
- url: https://www.data-field.com/
  image: datafield.png
- url: http://www.wagaroo.com/
  image: wagaroo.png
- url: http://www.pertino.com
  image: pertino.png
- url: http://www.summit.com/mobile
  image: summit_electric_supply.png
- url: https://spoton.it
  image: spoton.png
- url: http://simplereach.com
  image: simplereach.png
- url: http://crowdhall.com
  image: crowdhall.png
- url: http://travis-ci.org
  image: travisci.png
- url: http://boxee.tv
  image: boxee.png
- url: http://www.crowdflower.com
  image: crowdflower.png
- url: http://www.avalara.com
  image: avalara.png
- url: http://www.twitch.tv
  image: twitch.png
- url: http://www.eatwith.com
  image: eatwith.png
- url: https://pivotshare.com/
  image: pivotshare.png
- url: http://www.nezasa.com
  image: nezasa.png
- url: http://inthepocket.mobi/
  image: inthepocket.png
- url: http://www.veriskhealth.com
  image: verisk_health.png
- url: http://www.bustle.com
  image: bustle.png
- url: https://uniiverse.com
  image: uniiverse.gif
- url: http://www.silveregg.com/
  image: silveregg.png
- url: https://owner.urbanspoon.com
  image: urbanspoon.png
- url: http://caliper.io
  image: caliper.png
- url: http://basho.com
  image: basho.png
- url: http://maginatics.com
  image: maginatics.png
- url: http://www.homeandstone.com
  image: homeandstone.png
- url: http://gaslight.co
  image: gaslight.png
- url: http://www.tictail.com
  image: tictail.png
- url: http://caxanuma.com
  image: caxanuma.png
- url: http://neo.com
  image: neo.png
- url: http://www.wanapi.com
  image: wanapi.png
- url: http://edgycircle.com/leistungen/emberjs-entwicklung-und-beratung/
  image: edgycircle.png
- url: http://www.thoughtbot.com
  image: thoughtbot.png
- url: http://www.elastic.io
  image: elasticio.png
- url: http://www.onepercentclub.com
  image: onepercentclub.png
- url: http://www.terracycle.com
  image: terracycle.png
- url: http://scan.me
  image: scan.png
- url: http://www.brandingbrand.com/
  image: brandingbrand.png
- url: http://noesissoftware.com
  image: noesissoftware.png
- url: https://5apps.com
  image: 5apps.png
- url: http://www.getfeedback.com
  image: getfeedback.png
- url: http://instructure.com
  image: instructure.png
- url: http://radflex.pt
  image: radflex.png
- url: http://meetmantra.com
  image: mantra.png
- url: http://www.runtastic.com
  image: runtastic.png
- url: http://www.enthuse.me
  image: enthuseme.png
- url: https://www.chronosave.com
  image: chronosave.png
- url: http://coschedule.com
  image: coschedule.png
- url: http://www.iorahealth.com/
  image: iorahealth.png
- url: http://www.locbox.com
  image: locbox.png
- url: http://www.khelkund.com/football
  image: khelkund.png
- url: https://centroy.com
  image: centroy.png
- url: http://pluckit.io
  image: pluck.png
- url: http://flockler.com
  image: flockler_x2.png
- url: http://www.astonishdesign.com
  image: astonishdesign.png
- url: http://rankinity.com
  image: rankinity.png
- url: http://swink.tv
  image: swinktv.png
- url: https://beta.bondable.com
  image: bondable.png
- url: https://asknative.com
  image: asknative.png
- url: http://vijo.inn.ac
  image: vijo.png
- url: http://www.brightin.nl
  image: brightin.png
- url: http://www.codeschool.com
  image: codeschool.png
- url: http://www.gooddata.com/
  image: gooddata.png
- url: http://www.cruxandco.com/
  image: crux.png
- url: https://huboard.com
  image: huboard.png
- url: http://www.fasteragile.com
  image: fasteragile.png
- url: http://www.theworkinggroup.ca/
  image: theworkinggroup.png
- url: https://www.balancedpayments.com/
  image: balanced.png
- url: https://www.livenation.com/
  image: livenationlabs.png
- url: http://www.midokura.com/
  image: midokura.png
- url: http://www.unlockable.com/
  image: unlockable.png
- url: http://orchestrate.io
  image: orchestrate.png
- url: http://www.aspireauctions.com
  image: aspireauctions.png
- url: http://planetargon.com/what-we-do/development/emberjs-development
  image: planetargon.png
- url: http://speedpos.com/
  image: speedpos.png
- url: http://selleo.com/
  image: selleo.png
- url: http://devmynd.com
  image: devmynd.png
- url: http://www.radiumcrm.com
  image: radiumcrm.png
- url: http://www.acentera.com
  image: acentera.png
- url: http://greenfieldhq.com
  image: greenfield.png
- url: http://typework.com
  image: typework.png
- url: https://garagesocial.com/ember-js
  image: garagesocial.png
- url: http://sush.io
  image: sushio.png
- url: http://www.hstry.co
  image: hstry.png
- url: http://www.netuitive.com
  image: netuitive_ember_logo.png
- url: http://www.thinkific.com
  image: thinkific.png
- url: http://app.getwashio.com/
  image: washio.png
- url: http://www.jebbit.com
  image: jebbit.png
- url: http://zing.co
  image: zing.png
- url: http://screenlight.tv
  image: screenlight.png
- url: http://www.navigator.ba
  image: navigator.png
- url: http://expresscheckoutapp.com
  image: expresscheckout.png
- url: https://www.pushmote.com
  image: pushmote.png
- url: http://echobind.com
  image: echobind.png
- url: https://idobata.io
  image: idobata.png
<<<<<<< HEAD
- url: http://closealert.com
  image: closealert.png
=======
- url: https://www.export-to-china.com
  image: exportToChina.png
>>>>>>> afebffeb

# ---- PLEASE READ ----
# To have your pull request accepted, you must email listing@emberjs.com
# with the subject line "Ember User Logo Contact". Please include the
# name and email of a contact we can reach out to should we ever need
# to make changes to this page or get logo variants.

# Please also be sure the logo you upload has a transparent background,
# and adequate whitespace.<|MERGE_RESOLUTION|>--- conflicted
+++ resolved
@@ -301,13 +301,10 @@
   image: echobind.png
 - url: https://idobata.io
   image: idobata.png
-<<<<<<< HEAD
 - url: http://closealert.com
   image: closealert.png
-=======
 - url: https://www.export-to-china.com
   image: exportToChina.png
->>>>>>> afebffeb
 
 # ---- PLEASE READ ----
 # To have your pull request accepted, you must email listing@emberjs.com
