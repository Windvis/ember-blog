--- conflicted
+++ resolved
@@ -1009,17 +1009,14 @@
   image: toyota-connected.png
   alt: Toyota Connected
   use: "Toyota Connected uses Ember for building our internal and external web applications."
-<<<<<<< HEAD
 - url: "https://www.khorus.com/"
   image: khorus.png
   alt: Khorus
   use: "Khorus uses Ember.js for its primary front-end application."
-=======
 - url: "https://app.qonto.eu"
   image: qonto.png
   alt: Qonto
   use: "Qonto uses Ember to build the front-end of our bank account management interface"
->>>>>>> 9a9d01c5
 
 
 # ---- PLEASE READ ----
