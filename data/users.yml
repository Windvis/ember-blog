--- conflicted
+++ resolved
@@ -66,7 +66,6 @@
   image: toushay.png
 - url:  http://shopittome.com/threads
   image: shopittome_threads_logo_emberjs.png
-<<<<<<< HEAD
 - url:  http://www.crowdstrike.com
   image: crowdstrike.png
 - url: http://www.playtin.com
@@ -79,7 +78,5 @@
   image: totango.png
 - url: http://www.nearzero.org
   image: nearzero.png
-=======
 - url: https://www.action.io/
-  image: actionio.png
->>>>>>> 7e3afc99
+  image: actionio.png