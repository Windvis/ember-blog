--- conflicted
+++ resolved
@@ -961,12 +961,6 @@
   image: canopy.png
   alt: Canopy
   use: "Canopy uses Ember for its primary data visualization platform"
-<<<<<<< HEAD
-- url: "https://fusemachines.com"
-  image: fusemachines.png
-  alt: Fusemachines
-  use: "Fusemachines uses Ember for most of its client facing Web applications"
-=======
 - url: "https://lendix.com"
   image: lendix.png
   alt: Lendix
@@ -975,7 +969,10 @@
   image: nimbo-x.png
   alt: Nimbo X
   use: "We use Ember to make a EHR that actually works for you. Modern, cloud based, mobile, free"
->>>>>>> 89fcff6c
+- url: "https://fusemachines.com"
+  image: fusemachines.png
+  alt: Fusemachines
+  use: "Fusemachines uses Ember for most of its client facing Web applications"
 
 
 # ---- PLEASE READ ----
