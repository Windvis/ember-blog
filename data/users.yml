--- conflicted
+++ resolved
@@ -68,10 +68,7 @@
   image: shopittome_threads_logo_emberjs.png
 - url:  http://www.crowdstrike.com
   image: crowdstrike.png
-<<<<<<< HEAD
 - url: http://www.playtin.com
   image: playtin.png
-=======
 - url:  http://www.visualsupply.co
-  image: visualsupplyco.png
->>>>>>> bf4a47dd
+  image: visualsupplyco.png