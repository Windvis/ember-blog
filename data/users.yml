--- conflicted
+++ resolved
@@ -1155,9 +1155,6 @@
   image: anvyl.png
   alt: Anvyl
   use: "Ember is powering Anvyl's smart supply chain solution to help consumer brands source higher quality, lower cost suppliers, and manage production with more visibility."
-<<<<<<< HEAD
-- url: https://linkfire.com
-=======
 - url: https://www.innovu.com
   image: innovu.png
   alt: Innovu
@@ -1177,8 +1174,7 @@
   image: zipbooks.png
   alt: ZipBooks
   use: "Used for all our web apps and internal tools"
--url: https://linkfire.com
->>>>>>> 5a8ec670
+- url: https://linkfire.com
   image: linkfire.png
   alt: Linkfire
   use: "Linkfire uses Ember to build music campaign tools as well as other internal/external projects"
