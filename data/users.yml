--- conflicted
+++ resolved
@@ -68,12 +68,9 @@
   image: shopittome_threads_logo_emberjs.png
 - url:  http://www.crowdstrike.com
   image: crowdstrike.png
-<<<<<<< HEAD
 - url: http://www.playtin.com
   image: playtin.png
 - url:  http://www.visualsupply.co
   image: visualsupplyco.png
-=======
 - url:  http://www.crowdcompass.com
-  image: crowdcompass.png
->>>>>>> e34959a8
+  image: crowdcompass.png