# ---- PLEASE READ ----
# To have your pull request accepted, you must submit your information on this form: https://airtable.com/shrZSLswT03VpzY1D.
#
# Please be sure the logo you upload has a transparent background, and adequate whitespace so it's not crammed against the edges. The size of the space you're filling is max 210 x 103. To best control appearance, submit an image this exact size that already includes the whitespace you want. To support high-resolution displays, consider submitting your image at twice this resolution with dimensions of 420 x 206.
#
# Please optimize your images for the web, e.g. by compressing them with some tool or service like https://imageoptim.com. Specifically they should be PNG8 files with alpha transparency, include no meta data and be not larger than 10KB.
#
# Please do not post links directly to pages selling Ember consulting services. They will be removed.
#
# These logos are in a particular order, most recently, that being the order in which people made their requests. Be respectful to those who came before you and add your name to the *bottom*.
#
# As of August 2015, new entries are required to also fill in the "use" field; specifically, tell us in a couple words what you use Ember for. This info will not be published on the site, but will help us verify that new entrants belong on this list. This will also help keep the list current in the future, since it will become easier to verify if the specified use is still current.

- url: http://www.microsoft.com
  image: microsoft.png
  alt: Microsoft
- url: https://www.intercom.com
  image: intercom.png
  alt: Intercom
  use: "Intercom's main web application is built with Ember.js"
- url: https://www.netflix.com/
  image: netflix.png
  alt: Netflix
- url: http://heroku.com/
  image: heroku.png
  alt: heroku
- url: http://www.skylight.io
  image: skylight.png
  alt: skylight
  use: "The entire Skylight front-end is built using Ember"
- url: http://www.linkedin.com
  image: linkedin.png
  alt: LinkedIn
- url: http://squareup.com/
  image: square.png
  alt: Square
- url: http://www.zendesk.com/
  image: zendesk.png
  alt: Zendesk
- url: https://www.blueapron.com
  image: blue-apron.png
  alt: Blue Apron
  use: "Powering our internal desktop and mobile warehouse management system"
- url: https://www.kickstarter.com/
  image: kickstarter.png
  alt: Kickstarter
  use: "Powering our creator dashboard and other tools"
- url: http://www.codeschool.com
  image: codeschool.png
  alt: Code School
- url: https://ibotta.com/
  image: ibotta.png
  alt: "Ibotta"
  use: "We use Ember for building our internal and external web applications."
- url: http://travis-ci.org
  image: travisci.png
  alt: Travis CI
- url: https://www.ted.com
  image: ted.png
  alt: TED
- url: http://livingsocial.com/
  image: livingsocial.png
  alt: Living Social
- url: http://www.bustle.com
  image: bustle.png
  alt: Bustle
- url: http://www.groupon.com
  image: groupon.png
  alt: Groupon
- url: http://www.timbuk2.com/
  image: timbuk2.png
  alt: Timbuk2
- url: https://addepar.com/
  image: addepar.png
  alt: Addepar
- url: http://tilde.io/
  image: tilde.png
  alt: Tilde
  use: "We build online Ember trainings and use Ember for client consulting projects"
- url: http://www.benefitcloud.com/
  image: benefitcloud.png
  alt: Benefitcloud
- url: http://www.topicus.nl/
  image: topicus.png
  alt: Topicus
- url: http://www.mheducation.com/
  image: mhelabs.png
  alt: McGraw-Hill
- url: https://www.yapp.us/
  image: yapp.png
  alt: Yapp
- url: http://www.discourse.org
  image: discourse.png
  alt: Discourse
- url: http://www.gemfury.com/
  image: gemfury.png
  alt: Gemfury
- url: http://www.batterii.com/
  image: batterii.png
  alt: Batterii
- url: http://inst.ag/
  image: instagrille.png
  alt: Pixsta
  inactive: true
- url: http://www.bluetubeinteractive.com
  image: bluetube.png
  alt: Bluetube
  inactive: true
- url: https://konghq.com/
  image: mashape.png
  alt: Kong
- url: http://www.skovik.com
  image: skovik.png
  alt: Skovik
  inactive: true
- url: http://entwine.me/
  image: twine.png
  alt: Twine
- url: https://www.tradegecko.com
  image: tradegecko.png
  alt: TradeGecko
- url: http://grouptalent.com
  image: grouptalent.png
  alt: GroupTalent
  inactive: true
- url: http://yahoo.com
  image: yahoo.png
  alt: Yahoo!
- url: http://www.kohactive.com
  image: kohactive.png
  alt: kohactive
- url: https://www.trainline.eu/
  image: captain-train.png
  alt: Trainline
- url: http://withassociates.com
  image: withassociates.png
  alt: With Associates
- url: http://www.nedap.com/
  image: nedap.png
  alt: Nedap
- url: http://www.brainistic.com
  image: brainistic.png
  alt: Brainistic
  inactive: true
- url: http://kabisa.nl/
  image: kabisa.png
  alt: Kabisa
- url: http://fundinggates.com
  image: fundinggates.png
  alt: Funding Gates
- url: http://witsbits.com
  image: witsbits.png
  alt: Witsbits Virtualization
- url: http://www.yesmail.com/services/market-intelligence-measurement/yesmail-market-intelligence
  image: yesmail.png
  alt: Yesmail
- url: http://www.toushay.com
  image: toushay.png
  alt: Toushay
- url:  http://shopittome.com/
  image: shopittome.png
  alt: Shop It To Me
- url:  http://www.crowdstrike.com
  image: crowdstrike.png
  alt: CrowdStrike
- url: http://www.playtin.com
  image: playtin.png
  alt: PLAYTIN
  inactive: true
- url:  http://vsco.co
  image: visualsupplyco.png
  alt: Visual Supply Co
- url:  http://www.crowdcompass.com
  image: crowdcompass.png
  alt: CrowdCompass
- url:  http://www.totango.com
  image: totango.png
  alt: Totango
- url: http://www.nearzero.org
  image: nearzero.png
  alt: Near Zero
- url: http://porkepic.com/
  image: porkepic.png
  alt: Porkepic Solutions
- url: http://www.appdrones.com/
  image: appdrones.png
  alt: App drones
  inactive: true
- url: http://dockyard.com
  image: dockyard.png
  alt: DockYard
- url: http://www.montania.se/
  image: montania.png
  alt: Montania System AB
- url: http://yourkarma.com
  image: karma.png
  alt: Karma
- url: http://nosolosoftware.biz
  image: nosolosoftware.png
  alt: NoSoloSoftware
- url: http://unspace.ca
  image: unspace.png
  alt: Unspace
  inactive: true
- url: https://mist.io
  image: mistio.png
  alt: Mist
  inactive: true
- url: http://billyapp.com/
  image: billyapp.png
  alt: "Billy Accounting Software"
  use: "Billy's main app is built with Ember."
- url: http://llanoseco.com/
  image: llanoseco.png
  alt: LLANO SECO RANCHO
- url: https://www.data-field.com/
  image: datafield.png
  alt: Datafield
- url: http://www.wagaroo.com/
  image: wagaroo.png
  alt: Wagaroo
- url: http://www.pertino.com
  image: pertino.png
  alt: Pertino
- url: http://www.summit.com/mobile
  image: summit_electric_supply.png
  alt: Summit Electric Supply
- url: https://spoton.it
  image: spoton.png
  alt: Spoton
- url: http://simplereach.com
  image: simplereach.png
  alt: SimpleReach
- url: http://crowdhall.com
  image: crowdhall.png
  alt: CrowdHall
  inactive: true
- url: http://boxee.tv
  image: boxee.png
  alt: Boxee
  inactive: true
- url: http://www.crowdflower.com
  image: crowdflower.png
  alt: CrowdFlower
- url: http://www.avalara.com
  image: avalara.png
  alt: Avalara
- url: http://www.twitch.tv
  image: twitch.png
  alt: Twitch
- url: http://www.eatwith.com
  image: eatwith.png
  alt: Eatwith
- url: https://pivotshare.com/
  image: pivotshare.png
  alt: Pivotshare
- url: http://www.nezasa.com
  image: nezasa.png
  alt: Nezasa
- url: http://inthepocket.mobi/
  image: inthepocket.png
  alt: In The Pocket
- url: https://www.verscend.com/
  image: verscend.png
  alt: Verscend
- url: https://universe.com
  image: universe.png
  alt: Universe
- url: http://www.silveregg.com/
  image: silveregg.png
  alt: Silver Egg Technology
- url: https://owner.urbanspoon.com
  image: urbanspoon.png
  alt: Urbanspoon
  inactive: true
- url: http://caliper.io
  image: caliper.png
  alt: Caliper
  inactive: true
- url: http://basho.com
  image: basho.png
  alt: Basho
- url: http://maginatics.com
  image: maginatics.png
  alt: Maginatics
  inactive: true
- url: http://www.homeandstone.com
  image: homeandstone.png
  alt: Home & Stone
- url: http://gaslight.co
  image: gaslight.png
  alt: Gaslight
- url: http://www.tictail.com
  image: tictail.png
  alt: Tictail
- url: http://caxanuma.com
  image: caxanuma.png
  alt: Caxanuma
- url: http://neo.com
  image: neo.png
  alt: Neo Innovation
  inactive: true
- url: http://www.leadfeeder.com
  image: leadfeeder.png
  alt: Leadfeeder
  use: "Leadfeeder web app is built with Ember"
- url: http://edgycircle.com/
  image: edgycircle.png
  alt: edgy circle
- url: http://www.thoughtbot.com
  image: thoughtbot.png
  alt: thoughtbot
- url: http://www.elastic.io
  image: elasticio.png
  alt: Elastic
- url: http://www.onepercentclub.com
  image: onepercentclub.png
  alt: One Percent Club
- url: http://www.terracycle.com
  image: terracycle.png
  alt: TerraCycle
- url: http://scan.me
  image: scan.png
  alt: Scan
- url: http://www.brandingbrand.com/
  image: brandingbrand.png
  alt: Branding Brand
- url: http://noesissoftware.com
  image: noesissoftware.png
  alt: Noesis Solutions
  inactive: true
- url: https://5apps.com
  image: 5apps.png
  alt: 5apps Deploy
- url: http://www.getfeedback.com
  image: getfeedback.png
  alt: GetFeedback
- url: http://instructure.com
  image: instructure.png
  alt: Instructure
- url: http://radflex.pt
  image: radflex.png
  alt: Light Speck
  inactive: true
- url: http://meetmantra.com
  image: mantra.png
  alt: Mantra, Inc
  inactive: true
- url: http://www.runtastic.com
  image: runtastic.png
  alt: Runtastic
- url: http://www.enthuse.me
  image: enthuseme.png
  alt: Enthuse
  inactive: true
- url: https://www.chronosave.com
  image: chronosave.png
  alt: ChronoSave
- url: http://coschedule.com
  image: coschedule.png
  alt: CoSchedule
- url: http://www.iorahealth.com/
  image: iorahealth.png
  alt: Iora Health
- url: http://www.locbox.com
  image: locbox.png
  alt: LocBox
- url: http://www.khelkund.com/football
  image: khelkund.png
  alt: khelkund
  inactive: true
- url: https://centroy.com
  image: centroy.png
  alt: Centroy
  inactive: true
- url: http://pluckit.io
  image: pluck.png
  alt: Pluck
  inactive: true
- url: http://flockler.com
  image: flockler_x2.png
  alt: Flockler
- url: http://www.astonishdesign.com
  image: astonishdesign.png
  alt: Praxent
  inactive: true
- url: http://rankinity.com
  image: rankinity.png
  alt: Rankinity
- url: http://swink.tv
  image: swinktv.png
  alt: SwinkTV
- url: https://beta.bondable.com
  image: bondable.png
  alt: Bondable
  inactive: true
- url: https://asknative.com
  image: asknative.png
  alt: Asknative
  inactive: true
- url: http://vijo.inn.ac
  image: vijo.png
  alt: Innovation Accelerator
- url: http://www.brightin.nl
  image: brightin.png
  alt: Brightin
- url: http://www.gooddata.com/
  image: gooddata.png
  alt: GoodData
- url: http://www.crx.io/
  image: crux.png
  alt: Crux Consulting
- url: https://huboard.com
  image: huboard.png
  alt: HuBoard
- url: http://www.fasteragile.com
  image: fasteragile.png
  alt: Faster Agile
- url: http://www.theworkinggroup.ca/
  image: theworkinggroup.png
  alt: The Working Group
- url: https://www.balancedpayments.com/
  image: balanced.png
  alt: Balanced
  inactive: true
- url: https://www.livenation.com/
  image: livenationlabs.png
  alt: Live Nation
- url: http://www.midokura.com/
  image: midokura.png
  alt: Midokura
- url: http://www.unlockable.com/
  image: unlockable.png
  alt: Unlockable
  inactive: true
- url: http://orchestrate.io
  image: orchestrate.png
  alt: Orchestrate
- url: http://www.aspireauctions.com
  image: aspireauctions.png
  alt: Aspire Auctions
- url: http://planetargon.com/
  image: planetargon.png
  alt: Planet Argon
- url: http://speedpos.com/
  image: speedpos.png
  alt: Speed POS
- url: http://selleo.com/
  image: selleo.png
  alt: Selleo
- url: http://devmynd.com
  image: devmynd.png
  alt: DevMynd
- url: http://www.radiumcrm.com
  image: radiumcrm.png
  alt: Radium CRM
- url: http://www.acentera.com
  image: acentera.png
  alt: ACenterA Cloud Services
- url: https://www.raizlabs.com/
  image: greenfield.png
  alt: Raiz Labs
- url: http://typework.com
  image: typework.png
  alt: Typework
- url: https://garagesocial.com/ember-js
  image: garagesocial.png
  alt: Garagesocial
  inactive: true
- url: http://sush.io
  image: sushio.png
  alt: Sush
- url: http://www.hstry.co
  image: hstry.png
  alt: HSTRY
- url: https://www.metricly.com/
  image: netuitive_ember_logo.png
  alt: Metricly
- url: http://www.thinkific.com
  image: thinkific.png
  alt: Thinkific
- url: http://app.getwashio.com/
  image: washio.png
  alt: Washio
  inactive: true
- url: http://www.jebbit.com
  image: jebbit.png
  alt: Jebbit
- url: http://zing.co
  image: zing.png
  alt: Zing
  inactive: true
- url: http://screenlight.tv
  image: screenlight.png
  alt: ScreenLight
- url: http://www.navigator.ba
  image: navigator.png
  alt: Navigator
- url: http://expresscheckoutapp.com
  image: expresscheckout.png
  alt: Express Checkout
- url: https://www.pushmote.com
  image: pushmote.png
  alt: Pushmote
  inactive: true
- url: http://echobind.com
  image: echobind.png
  alt: echobind
- url: https://idobata.io
  image: idobata.png
  alt: Idobata
- url: http://closealert.com
  image: closealert.png
  alt: CloseAlert
- url: https://www.export-to-china.com
  image: exportToChina.png
  alt: Export to China
- url: https://www.tailorbrands.com
  image: tailorBrands.png
  alt: Tailor Brands
  use: "We use Ember to build our main application, creating the first automated branding agency"
- url: https://www.skedda.com
  image: skedda.png
  alt: Skedda
- url: http://poeticsystems.com
  image: poetic.png
  alt: Poetic Systems
- url:  https://www.forcepoint.com
  image: redowlanalytics.png
  alt: Forcepoint
- url: https://www.solvace.com
  image: solvace.png
  alt: Solvace
- url: http://dlabs.si
  image: dlabs.png
  alt: D-labs
- url: http://www.zenefits.com
  image: zenefits.png
  alt: Zenefits
- url: https://poynt.com/
  image: poynt.png
  alt: Poynt
- url: http://www.zybooks.com
  image: zybooks.png
  alt: zyBooks
- url: http://ghost.org
  image: ghost.png
  alt: Ghost
- url: http://www.softlayer.com
  image: softlayer.png
  alt: SoftLayer
- url: http://www.netural.com
  image: netural.png
  alt: Netural GmbH
- url: http://www.ticketfly.com/
  image: ticketfly.png
  alt: Ticketfly
- url: http://www.dudamobile.com/
  image: duda.png
  alt: DudaMobile
- url: https://www.bookingsync.com
  image: bookingsync.png
  alt: BookingSync
- url: https://www.hotdoc.com.au
  image: hotdoc.png
  alt: HOTDOCS
- url: http://www.xlab.si
  image: xlab.png
  alt: XLAB
- url: http://roomle.com
  image: roomle.png
  alt: ROOMLE
- url: http://www.claroapps.com
  image: claroapps.png
  alt: Claro Apps
  inactive: true
- url: http://blimp.io
  image: blimp.png
  alt: Blimp
- url: http://www.kotive.com
  image: kotive.png
  alt: Kotive
- url: https://octiv.com/
  image: tinderbox.png
  alt: Octiv
- url: http://www.checkmate.io
  image: checkmate.png
  alt: Instant Checkmate
- url: http://verdigris.co
  image: verdigris.png
  alt: Verdigris Technologies
- url: http://www.bittitan.com
  image: bittitan.png
  alt: BitTitan
- url: http://www.sellfapp.com
  image: sellf.png
  alt: Sellf
- url: http://healthsparq.com
  image: healthsparq.png
  alt: HealthSparq
- url: https://sparehanger.com
  image: sparehanger.png
  alt: Sparehanger
  inactive: true
- url: https://mingleville.com
  image: mingleville.png
  alt: MingleVille
- url: http://www.sakura.ad.jp
  image: sakura.png
  alt: Sakura Japanese Steak
- url: https://www.ludu.co
  image: ludu.png
  alt: Ludu
- url: https://www.whichledlight.com
  image: whichledlight.png
  alt: Which LED Light
- url: http://www.foogi.me
  image: foogi.png
  alt: Foogi
- url: https://www.zesty.com
  image: zesty.png
  alt: Zesty
- url: http://www.eflexsystems.com
  image: eflexsystems.png
  alt: eFlex Systems
- url: http://www.vestorly.com
  image: vestorly.png
  alt: Vestorly
- url: https://isleofcode.com
  image: isleofcode.png
  alt: Isle of Code
- url: https://aisler.net
  image: aisler.png
  alt: AISLER
- url: http://locusenergy.com
  image: locusenergy.png
  alt: Locus Energy
- url: http://whatsdueapp.com
  image: whatsdue.png
  alt: WhatsDue
  inactive: true
- url: https://www.apprentus.com
  image: apprentus.png
  alt: Apprentus
- url: https://www.libroreserve.com
  image: libro.png
  alt: Libro
- url: http://www.molecule.io/
  image: molecule.png
  alt: Molecule
- url: https://www.gozooga.com
  image: gozooga.png
  alt: Gozooga
  inactive: true
- url: http://secondstreet.com/
  image: secondstreet.png
  alt: Second Street
- url: http://dollarshaveclub.com/
  image: dollarshaveclub.png
  alt: Dollar Shave Club
- url: http://www.esri.com/
  image: esri-logo.png
  alt: Esri
- url: http://www.codechef.com/
  image: codechef.png
  alt: CodeChef
- url: http://www.trampos.co/
  image: trampos-co.png
  alt: trampos
- url: http://monegraph.com
  image: monegraph.png
  alt: Monegraph
  use: "Our mobile app, TV app, and desktop apps are built using Ember"
- url: https://movableink.com/
  image: movable_ink.png
  alt: Movable Ink
  use: "The front-end for the e-mail building editor and the company dashboard"
- url: http://velocitylabs.io
  image: velocitylabs.png
  alt: "Velocity Labs"
  use: "Consultancy who uses Ember to built our clients awesome client-side apps"
  inactive: true
- url: http://www.infegy.com
  image: infegy-atlas-emberjs-logo.png
  alt: Infegy Inc.
  use: "Interactive Social Media Analytics Dashboards built with Ember"
- url: http://www.newsninja.com
  image: news-ninja-emberjs.png
  alt: NewsNinja.com
  use: "Timely, automated news generator built with Ember-cli"
- url: http://www.netscout.com/
  image: netscout-logo.png
  alt: NetScout
  use: "Chart-based dashboard for network performance analysis and monitoring"
- url: http://www.coders51.com
  image: coders51.png
  alt: "coders51"
  use: "we develop web and mobile apps"
- url: https://privatt.io
  image: privatt.png
  alt: Privatt
  use: "Our front-end for Privatt Data Enterprise is built using Ember"
- url: http://www.totalpartyplanner.com/
  image: tpp.png
  alt: Total Party Planner
  use: "Ember is enabling the modernization of our food catering system"
- url: http://www.shearwaterintl.com/
  image: shearwater.png
  alt: Shearwater
  use: "Ember powers our scalable mentorship and reporting platform"
  inactive: true
- url: https://flood.io/
  image: flood.png
  alt: Flood IO
  use: "Ember powers our visual load test builder and data exploration dashboard"
- url: http://www.youneedabudget.com/
  image: ynab.png
  alt: YNAB
  use: "The YNAB web and desktop app is built with Ember"
- url: http://engineering.alphasights.com/
  image: alphasights.png
  alt: AlphaSights
  use: "Ember gives us a best-in-class user interface for our ambitious web applications"
- url: https://www.spiceworks.com
  image: spiceworks.png
  alt: Spiceworks
  use: "We use Ember for our App Center and HelpDesk products, and also internal projects"
- url: http://ainq.com/
  image: ainq.png
  alt: AudaciousInquiry
  use: "Using Ember in the dashboards of our health care software"
- url: https://neighborly.com
  image: neighborly.png
  alt: Neighborly
  use: "We use Ember for some of our internal apps and some parts of the public facing app"
- url: https://www.viasto.com/en/
  image: viasto.png
  alt: Viasto
  use: "We use Ember to build our customer and user facing frontends."
- url: http://www.atlantbh.com/
  image: atlantbh.png
  alt: Atlantbh
  use: "We use Ember for some of our internal projects"
- url: http://hashrocket.com/
  image: hashrocket.png
  alt: Hashrocket
  use: "Hashrocket utilizes Ember to deliver world class client side applications"
- url: https://www.streamrail.com/
  image: streamrail.png
  alt: Streamrail
  use: "In StreamRail we use Ember in our dashboard"
- url: https://acorns.com/
  image: acorns.png
  alt: Acorns
  use: "Acorns uses Ember to build it's web application"
- url: http://www.practicefusion.com/
  image: pf.png
  alt: "The #1 cloud-based electronic health record platform for doctors and patients"
  use: "The front-end for our main product is all done in Ember"
- url: https://mypurecloud.com
  image: genesys.png
  alt: "Genesys"
  use: "Genesys uses Ember to develop its realtime collaboration products"
- url: http://simplabs.com
  image: simplabs.png
  alt: "simplabs"
  use: "Consultancy that uses Ember to built our clients' projects as well as some projects of our own"
- url: https://bankfacil.com.br/dev
  image: bankfacil.png
  alt: "bankfacil"
  use: "Ember is powering the new Bankfacil customer frontend"
  inactive: true
- url: http://testdouble.com/
  image: testdouble.png
  alt: "Test Double"
  use: "Test Double uses Ember to develop rich web applications for our clients"
- url: https://www.scienceexchange.com
  image: scienceexchange.png
  alt: "Science Exchange"
  use: "An online marketplace for scientific research built with EmberJS and Rails"
- url: http://kiosked.com
  image: kiosked.png
  alt: "Kiosked"
  use: "We use Ember to power our analytics and inventory dashboards"
- url: http://www.startae.com
  image: startae.png
  alt: "Startaê"
  use: "Consulting firm using Ember for internal and client projects."
- url: http://www.bidvine.com
  image: bidvine.png
  alt: "Bidvine"
  use: "Service matching site using Ember to build our web application"
- url: http://societyofgrownups.com
  image: societyofgrownups.png
  alt: "Society of Grownups"
  use: "One-stop shop for financial literacy and all things adulthood, built with Ember."
- url: http://bimpactassessment.net
  image: b-lab.png
  alt: "B Lab"
  use: "We use Ember to build our products."
- url: http://condenast.com
  image: condenast.png
  alt: "Condé Nast"
  use: "Developing a cutting edge content management system with Ember."
- url: https://iloan.com
  image: iloan.png
  alt: "iLoan"
  use: "Our internal customer support application is built using Ember."
- url: https://mammothhr.com
  image: mammothhr.png
  alt: "MammothHR"
  use: "We use Ember to power our HR Support Center as well as several internal tools."
- url: http://wikia.com
  image: wikia.png
  alt: "Wikia - Home of Fandom"
  use: "We use Ember for building our mobile web application and numerous contribution tools."
- url: http://www.salsify.com/
  image: salsify.png
  alt: "Salsify"
  use: "We use Ember for our product content management, product catalog, and digital asset management applications."
- url: https://feedza.com/
  image: feedza.png
  alt: "Feedza"
  use: "The feedza web app was built with Ember"
  inactive: true
- url: https://inquicker.com/
  image: inquicker.png
  alt: "InQuicker"
  use: "We use Ember for our new customer-facing applications."
- url: http://number42.de/
  image: num42.png
  alt: "number42"
  use: "Ember powers our digital product catalog solution 42stacks and many more of our clients' and internal products."
- url: http://www.britishgas.co.uk/
  image: britishgas.png
  alt: British Gas
  use: "We use ember to build our customer interacting applications"
- url: http://muffin.cafe
  image: muffin.png
  alt: "muffin"
  use: "We use Ember for the admin area of our application."
- url: http://www.airhelp.com
  image: airhelp.png
  alt: "AirHelp"
  use: "AirHelp web app is built with Ember"
- url: http://www.samewave.com/
  image: samewave.png
  alt: "Samewave"
  use: "We use Ember together with Cordova to power our v2 hybrid IOS and Android app."
- url: https://www.stealthworker.com
  image: stealth_worker.png
  alt: "Stealth Worker"
  use: "StealthWorker.com is powered by Ember.js and JSONAPI"
- url: http://www.acrolinx.com
  image: acrolinx.png
  alt: "Acrolinx"
  use: "Acrolinx is using Ember.js and JSONAPI for several customer-facing web apps."
- url: http://www.activecampaign.com
  image: activecampaign.png
  alt: "ActiveCampaign"
  use: "ActiveCampaign is currently using Ember to power our Forms and CRM products of our platform."
- url: https://arukas.io
  image: arukas.png
  alt: "Arukas"
  use: "We use Ember to build our Web UI (Dashboard)"
- url: https://www.alyne.com
  image: alyne.png
  alt: "Alyne"
  use: "Alyne is using Ember.js to power the frontend for our Cyber Security SaaS"
- url: https://www.splittytravel.com/
  image: splitty-ember.png
  alt: "Splitty"
  use: "Splitty is using Ember.js to power its website"
- url: https://synap.ac
  image: synap.png
  alt: "Synap"
  use: "Synap's front-end is fully powered by Ember"
- url: http://www.wnyc.org/
  image: wnyc.png
  alt: WNYC
  use: "WNYC's front-end is fully powered by Ember"
- url: https://freshbooks.com
  image: freshbooks.png
  alt: FreshBooks
  use: "FreshBooks' front-end application is powered by Ember"
- url: https://www.sugarcrm.com
  image: sugarcrm.png
  alt: SugarCRM
  use: "We use Ember for Mothership, our internal operations management tool"
- url: https://movil.bbva.es
  image: bbva.png
  alt: BBVA
  use: "The BBVA Mobile Banking App is fully powered by Ember.js"
- url: https://travelbank.com
  image: travelbank.png
  alt: TravelBank
  use: "TravelBank's Web and Hybrid Mobile Apps are powered by Ember.js"
- url: http://resultadosdigitais.com.br
  image: resultadosdigitais.png
  alt: Resultados Digitais
  use: "Resultados Digitais use Ember.js on the Inbound Marketing platform (RD Station)"
- url: https://teem.com/
  image: teem.png
  alt: Teem
  use: "Teem uses Ember.js for it's insights, flight board, EventBoard and LobbyConnect system management, and more!"
- url: http://forestadmin.com
  image: forest.png
  alt: Forest
  use: "Forest's front-end is fully powered by Ember.js"
- url: https://www.clark.de
  image: clark_x2.png
  alt: "Clark - Smart Insurance"
  use: "Clark's consumer ui is powered by Ember.js - available on our website and integrated into our iOS & Android apps."
- url: https://www.getg5.com
  image: g5_x2.png
  alt: G5
  use: "G5 uses Ember.js for our content management system and various inventory search applications."
- url: https://www.erdil.fr
  image: erdil.png
  alt: Erdil
  use: "Erdil uses Ember.js for its website and all of its applications."
- url: https://www.rule-of-three.co.uk
  image: rule-of-three.png
  alt: Rule of Three
  use: "Rule of Three uses Ember.js for its entire web experience and content creation."
  inactive: true
- url: https://www.blackbellapp.com
  image: blackbell.png
  alt: Blackbell
  use: "Blackbell uses Ember.js for the user interface of webapps / hybrid native apps of small businesses and hotels."
- url: https://noppo.pro
  image: noppo.png
  alt: Noppo
  use: Noppo uses Ember.js for their in-house CMS and customer facing apps and sites.
  inactive: true
- url: https://www.campusboard.co.uk
  image: campusboard.png
  alt: Campusboard
  use: "Campusboard uses Ember.js to power the front-end of its website."
- url: https://shipshape.io
  image: shipshape.png
  alt: Ship Shape
  use: "Ship Shape uses Ember.js to power the front-end of its website and for various client work."
- url: https://www.rsa.com
  image: rsa.png
  alt: RSA
  use: "RSA uses Ember.js to power the front-end of our NetWitness app and is exploring its use in other apps as well."
- url: https://campus-discounts.com
  image: campus-discounts.png
  alt: Campus Discounts
  use: "Campus Discounts uses Ember.js to power the front-end of our progressive Web App and hybrid native mobile apps with a rich offline experience as well."
- url: https://www.ligadigital.com
  image: ligadigital.png
  alt: LIGADIGITAL
  use: "LIGADIGITAL's uses Ember.js for most of their internal and external web applications."
- url: http://www.mapc.org/
  image: mapc_logo.png
  alt: Metropolitan Area Planning Council
  use: "MAPC uses Ember.js for most of their front end web applications including MassBuilds and TrailsMap"
- url: http://pagerduty.com
  image: pagerduty.png
  alt: PagerDuty
  use: "PagerDuty users Ember.js for most of its front-end application including the Incident Dashboard & management tools."
- url: https://www.201-created.com
  image: 201-created.png
  alt: "201 Created"
  use: "Ember.js and JavaScript consulting since 2011."
- url: http://www.kaliber5.de
  image: kaliber5.png
  alt: kaliber5
  use: "Building most client and own projects with Ember.js"
- url: https://www.icicletech.com/
  image: icicle-logo.png
  alt: Icicle Technologies
  use: "At Icicle, we adopted Ember.js for almost all our product front-ends. Ember.js makes great choices for our developers to be productive. We also recommend it to our clients as the first option to build truly ambitious products."
- url: https://www.salonized.com/
  image: salonized-logo.png
  alt: Salonized
  use: "At Salonized we use Ember.js for the frontend of our application."
- url: https://www.lariat.co
  image: lariat.png
  alt: Lariat
  use: "We use Ember.js for all UI development at Lariat."
- url: https://crowdscriber.com/
  image: crowdscriber.png
  alt: Crowdscriber
  use: "Crowdscriber uses Ember.js for its primary front-end application."
- url: https://profuzdigital.com/
  image: profuzdigital.png
  alt: Profuz Digital
  use: "We use Ember.js for the complete frontend (comprising of more than 15000 LOC as of October 2017) of our product."
- url: https://planninglabs.nyc/
  image: nyc_dcp_logo.png
  alt: NYC Planning Labs
  use: "We use EmberJS for all of our ambitious Planning Labs projects."
- url: "https://canopy.cloud"
  image: canopy.png
  alt: Canopy
  use: "Canopy uses Ember for its primary data visualization platform"
- url: "https://lendix.com"
  image: lendix.png
  alt: Lendix
  use: "We use Ember for our marketplace"
- url: "https://www.nimbo-x.com"
  image: nimbo-x.png
  alt: Nimbo X
<<<<<<< HEAD
  use: "We use Ember to make a EHR that actually works for you. Modern, cloud based, mobile, free"
- url: "https://fusemachines.com"
  image: fusemachines.png
  alt: Fusemachines
  use: "Fusemachines uses Ember for most of its client facing Web applications"
=======
  use: "We use Ember to make a cloud based EHR"
- url: "http://www.toyotaconnected.com"
  image: toyota-connected.png
  alt: Toyota Connected
  use: "Toyota Connected uses Ember for building our internal and external web applications."
- url: "https://www.khorus.com/"
  image: khorus.png
  alt: Khorus
  use: "Khorus uses Ember.js for its primary front-end application."
- url: "https://app.qonto.eu"
  image: qonto.png
  alt: Qonto
  use: "Qonto uses Ember to build the front-end of our bank account management interface"
>>>>>>> 3a43450c


# ---- PLEASE READ ----
# To have your pull request accepted, you must submit your information on this form: https://airtable.com/shrZSLswT03VpzY1D

# Please also be sure the logo you upload has a transparent background,
# and adequate whitespace. See further comments atop this file.

# As of August 2015, new entries are required to also fill in the "use" field;
# specifically, tell us in a couple words what you use Ember for. This info will
# not be published on the site, but will help us verify that new entrants belong
# on this list. This will also help keep the list current in the future, since it will become easier to verify if the specific use is still current.<|MERGE_RESOLUTION|>--- conflicted
+++ resolved
@@ -1004,13 +1004,6 @@
 - url: "https://www.nimbo-x.com"
   image: nimbo-x.png
   alt: Nimbo X
-<<<<<<< HEAD
-  use: "We use Ember to make a EHR that actually works for you. Modern, cloud based, mobile, free"
-- url: "https://fusemachines.com"
-  image: fusemachines.png
-  alt: Fusemachines
-  use: "Fusemachines uses Ember for most of its client facing Web applications"
-=======
   use: "We use Ember to make a cloud based EHR"
 - url: "http://www.toyotaconnected.com"
   image: toyota-connected.png
@@ -1024,8 +1017,10 @@
   image: qonto.png
   alt: Qonto
   use: "Qonto uses Ember to build the front-end of our bank account management interface"
->>>>>>> 3a43450c
-
+- url: "https://fusemachines.com"
+  image: fusemachines.png
+  alt: Fusemachines
+  use: "Fusemachines uses Ember for most of its client facing Web applications"
 
 # ---- PLEASE READ ----
 # To have your pull request accepted, you must submit your information on this form: https://airtable.com/shrZSLswT03VpzY1D
