# ---- PLEASE READ ----
# To have your pull request accepted, you must submit your information on this form: https://airtable.com/shrZSLswT03VpzY1D.
#
# Please be sure the logo you upload has a transparent background, and adequate whitespace so it's not crammed against the edges. The size of the space you're filling is max 210 x 103. To best control appearance, submit an image this exact size that already includes the whitespace you want. To support high-resolution displays, consider submitting your image at twice this resolution with dimensions of 420 x 206.
#
# Please optimize your images for the web, e.g. by compressing them with some tool or service like https://imageoptim.com. Specifically they should be PNG8 files with alpha transparency, include no meta data and be not larger than 10KB.
#
# Please do not post links directly to pages selling Ember consulting services. They will be removed.
#
# These logos are in a particular order, most recently, that being the order in which people made their requests. Be respectful to those who came before you and add your name to the *bottom*.
#
# As of August 2015, new entries are required to also fill in the "use" field; specifically, tell us in a couple words what you use Ember for. This info will not be published on the site, but will help us verify that new entrants belong on this list. This will also help keep the list current in the future, since it will become easier to verify if the specified use is still current.

- url: http://www.microsoft.com
  image: microsoft.png
  alt: Microsoft
- url: https://www.intercom.com
  image: intercom.png
  alt: Intercom
  use: "Intercom's main web application is built with Ember.js"
- url: https://www.netflix.com/
  image: netflix.png
  alt: Netflix
- url: http://heroku.com/
  image: heroku.png
  alt: heroku
- url: http://www.skylight.io
  image: skylight.png
  alt: skylight
  use: "The entire Skylight front-end is built using Ember"
- url: http://www.linkedin.com
  image: linkedin.png
  alt: LinkedIn
- url: http://squareup.com/
  image: square.png
  alt: Square
- url: http://www.zendesk.com/
  image: zendesk.png
  alt: Zendesk
- url: https://www.blueapron.com
  image: blue-apron.png
  alt: Blue Apron
  use: "Powering our internal desktop and mobile warehouse management system"
- url: https://www.kickstarter.com/
  image: kickstarter.png
  alt: Kickstarter
  use: "Powering our creator dashboard and other tools"
- url: http://www.codeschool.com
  image: codeschool.png
  alt: Code School
- url: https://ibotta.com/
  image: ibotta.png
  alt: "Ibotta"
  use: "We use Ember for building our internal and external web applications."
- url: http://travis-ci.org
  image: travisci.png
  alt: Travis CI
- url: https://www.ted.com
  image: ted.png
  alt: TED
- url: http://livingsocial.com/
  image: livingsocial.png
  alt: Living Social
- url: http://www.bustle.com
  image: bustle.png
  alt: Bustle
- url: http://www.groupon.com
  image: groupon.png
  alt: Groupon
- url: http://www.timbuk2.com/
  image: timbuk2.png
  alt: Timbuk2
- url: https://addepar.com/
  image: addepar.png
  alt: Addepar
- url: http://tilde.io/
  image: tilde.png
  alt: Tilde
  use: "We build online Ember trainings and use Ember for client consulting projects"
- url: http://www.benefitcloud.com/
  image: benefitcloud.png
  alt: Benefitcloud
- url: http://www.topicus.nl/
  image: topicus.png
  alt: Topicus
- url: http://www.mheducation.com/
  image: mhelabs.png
  alt: McGraw-Hill
- url: https://www.yapp.us/
  image: yapp.png
  alt: Yapp
- url: http://www.discourse.org
  image: discourse.png
  alt: Discourse
- url: http://www.gemfury.com/
  image: gemfury.png
  alt: Gemfury
- url: http://www.batterii.com/
  image: batterii.png
  alt: Batterii
- url: http://inst.ag/
  image: instagrille.png
  alt: Pixsta
  inactive: true
- url: http://www.bluetubeinteractive.com
  image: bluetube.png
  alt: Bluetube
  inactive: true
- url: https://konghq.com/
  image: mashape.png
  alt: Kong
- url: http://www.skovik.com
  image: skovik.png
  alt: Skovik
  inactive: true
- url: http://entwine.me/
  image: twine.png
  alt: Twine
- url: https://www.tradegecko.com
  image: tradegecko.png
  alt: TradeGecko
- url: http://grouptalent.com
  image: grouptalent.png
  alt: GroupTalent
  inactive: true
- url: http://yahoo.com
  image: yahoo.png
  alt: Yahoo!
- url: http://www.kohactive.com
  image: kohactive.png
  alt: kohactive
- url: https://www.trainline.eu/
  image: captain-train.png
  alt: Trainline
- url: http://withassociates.com
  image: withassociates.png
  alt: With Associates
- url: http://www.nedap.com/
  image: nedap.png
  alt: Nedap
- url: http://www.brainistic.com
  image: brainistic.png
  alt: Brainistic
  inactive: true
- url: http://kabisa.nl/
  image: kabisa.png
  alt: Kabisa
- url: http://fundinggates.com
  image: fundinggates.png
  alt: Funding Gates
- url: http://witsbits.com
  image: witsbits.png
  alt: Witsbits Virtualization
- url: http://www.yesmail.com/services/market-intelligence-measurement/yesmail-market-intelligence
  image: yesmail.png
  alt: Yesmail
- url: http://www.toushay.com
  image: toushay.png
  alt: Toushay
- url:  http://shopittome.com/
  image: shopittome.png
  alt: Shop It To Me
- url:  http://www.crowdstrike.com
  image: crowdstrike.png
  alt: CrowdStrike
- url: http://www.playtin.com
  image: playtin.png
  alt: PLAYTIN
  inactive: true
- url:  http://vsco.co
  image: visualsupplyco.png
  alt: Visual Supply Co
- url:  http://www.crowdcompass.com
  image: crowdcompass.png
  alt: CrowdCompass
- url:  http://www.totango.com
  image: totango.png
  alt: Totango
- url: http://www.nearzero.org
  image: nearzero.png
  alt: Near Zero
- url: http://porkepic.com/
  image: porkepic.png
  alt: Porkepic Solutions
- url: http://www.appdrones.com/
  image: appdrones.png
  alt: App drones
  inactive: true
- url: http://dockyard.com
  image: dockyard.png
  alt: DockYard
- url: http://www.montania.se/
  image: montania.png
  alt: Montania System AB
- url: http://yourkarma.com
  image: karma.png
  alt: Karma
- url: http://nosolosoftware.biz
  image: nosolosoftware.png
  alt: NoSoloSoftware
- url: http://unspace.ca
  image: unspace.png
  alt: Unspace
  inactive: true
- url: https://mist.io
  image: mistio.png
  alt: Mist
  inactive: true
- url: http://billyapp.com/
  image: billyapp.png
  alt: "Billy Accounting Software"
  use: "Billy's main app is built with Ember."
- url: http://llanoseco.com/
  image: llanoseco.png
  alt: LLANO SECO RANCHO
- url: https://www.data-field.com/
  image: datafield.png
  alt: Datafield
- url: http://www.wagaroo.com/
  image: wagaroo.png
  alt: Wagaroo
- url: http://www.pertino.com
  image: pertino.png
  alt: Pertino
- url: http://www.summit.com/mobile
  image: summit_electric_supply.png
  alt: Summit Electric Supply
- url: https://spoton.it
  image: spoton.png
  alt: Spoton
- url: http://simplereach.com
  image: simplereach.png
  alt: SimpleReach
- url: http://crowdhall.com
  image: crowdhall.png
  alt: CrowdHall
  inactive: true
- url: http://boxee.tv
  image: boxee.png
  alt: Boxee
  inactive: true
- url: http://www.crowdflower.com
  image: crowdflower.png
  alt: CrowdFlower
- url: http://www.avalara.com
  image: avalara.png
  alt: Avalara
- url: http://www.twitch.tv
  image: twitch.png
  alt: Twitch
- url: http://www.eatwith.com
  image: eatwith.png
  alt: Eatwith
- url: https://pivotshare.com/
  image: pivotshare.png
  alt: Pivotshare
- url: http://www.nezasa.com
  image: nezasa.png
  alt: Nezasa
- url: http://inthepocket.mobi/
  image: inthepocket.png
  alt: In The Pocket
- url: https://www.verscend.com/
  image: verscend.png
  alt: Verscend
- url: https://universe.com
  image: universe.png
  alt: Universe
- url: http://www.silveregg.com/
  image: silveregg.png
  alt: Silver Egg Technology
- url: https://owner.urbanspoon.com
  image: urbanspoon.png
  alt: Urbanspoon
  inactive: true
- url: http://caliper.io
  image: caliper.png
  alt: Caliper
  inactive: true
- url: http://basho.com
  image: basho.png
  alt: Basho
- url: http://maginatics.com
  image: maginatics.png
  alt: Maginatics
  inactive: true
- url: http://www.homeandstone.com
  image: homeandstone.png
  alt: Home & Stone
- url: http://gaslight.co
  image: gaslight.png
  alt: Gaslight
- url: http://www.tictail.com
  image: tictail.png
  alt: Tictail
- url: http://caxanuma.com
  image: caxanuma.png
  alt: Caxanuma
- url: http://neo.com
  image: neo.png
  alt: Neo Innovation
  inactive: true
- url: http://www.leadfeeder.com
  image: leadfeeder.png
  alt: Leadfeeder
  use: "Leadfeeder web app is built with Ember"
- url: http://edgycircle.com/
  image: edgycircle.png
  alt: edgy circle
- url: http://www.thoughtbot.com
  image: thoughtbot.png
  alt: thoughtbot
- url: http://www.elastic.io
  image: elasticio.png
  alt: Elastic
- url: http://www.onepercentclub.com
  image: onepercentclub.png
  alt: One Percent Club
- url: http://www.terracycle.com
  image: terracycle.png
  alt: TerraCycle
- url: http://scan.me
  image: scan.png
  alt: Scan
- url: http://www.brandingbrand.com/
  image: brandingbrand.png
  alt: Branding Brand
- url: http://noesissoftware.com
  image: noesissoftware.png
  alt: Noesis Solutions
  inactive: true
- url: https://5apps.com
  image: 5apps.png
  alt: 5apps Deploy
- url: http://www.getfeedback.com
  image: getfeedback.png
  alt: GetFeedback
- url: http://instructure.com
  image: instructure.png
  alt: Instructure
- url: http://radflex.pt
  image: radflex.png
  alt: Light Speck
  inactive: true
- url: http://meetmantra.com
  image: mantra.png
  alt: Mantra, Inc
  inactive: true
- url: http://www.runtastic.com
  image: runtastic.png
  alt: Runtastic
- url: http://www.enthuse.me
  image: enthuseme.png
  alt: Enthuse
  inactive: true
- url: https://www.chronosave.com
  image: chronosave.png
  alt: ChronoSave
- url: http://coschedule.com
  image: coschedule.png
  alt: CoSchedule
- url: http://www.iorahealth.com/
  image: iorahealth.png
  alt: Iora Health
- url: http://www.locbox.com
  image: locbox.png
  alt: LocBox
- url: http://www.khelkund.com/football
  image: khelkund.png
  alt: khelkund
  inactive: true
- url: https://centroy.com
  image: centroy.png
  alt: Centroy
  inactive: true
- url: http://pluckit.io
  image: pluck.png
  alt: Pluck
  inactive: true
- url: http://flockler.com
  image: flockler_x2.png
  alt: Flockler
- url: http://www.astonishdesign.com
  image: astonishdesign.png
  alt: Praxent
  inactive: true
- url: http://rankinity.com
  image: rankinity.png
  alt: Rankinity
- url: http://swink.tv
  image: swinktv.png
  alt: SwinkTV
- url: https://beta.bondable.com
  image: bondable.png
  alt: Bondable
  inactive: true
- url: https://asknative.com
  image: asknative.png
  alt: Asknative
  inactive: true
- url: http://vijo.inn.ac
  image: vijo.png
  alt: Innovation Accelerator
- url: http://www.brightin.nl
  image: brightin.png
  alt: Brightin
- url: http://www.gooddata.com/
  image: gooddata.png
  alt: GoodData
- url: http://www.crx.io/
  image: crux.png
  alt: Crux Consulting
- url: https://huboard.com
  image: huboard.png
  alt: HuBoard
- url: http://www.fasteragile.com
  image: fasteragile.png
  alt: Faster Agile
- url: http://www.theworkinggroup.ca/
  image: theworkinggroup.png
  alt: The Working Group
- url: https://www.balancedpayments.com/
  image: balanced.png
  alt: Balanced
  inactive: true
- url: https://www.livenation.com/
  image: livenationlabs.png
  alt: Live Nation
- url: http://www.midokura.com/
  image: midokura.png
  alt: Midokura
- url: http://www.unlockable.com/
  image: unlockable.png
  alt: Unlockable
  inactive: true
- url: http://orchestrate.io
  image: orchestrate.png
  alt: Orchestrate
- url: http://www.aspireauctions.com
  image: aspireauctions.png
  alt: Aspire Auctions
- url: http://planetargon.com/
  image: planetargon.png
  alt: Planet Argon
- url: http://speedpos.com/
  image: speedpos.png
  alt: Speed POS
- url: http://selleo.com/
  image: selleo.png
  alt: Selleo
- url: http://devmynd.com
  image: devmynd.png
  alt: DevMynd
- url: http://www.radiumcrm.com
  image: radiumcrm.png
  alt: Radium CRM
- url: http://www.acentera.com
  image: acentera.png
  alt: ACenterA Cloud Services
- url: https://www.raizlabs.com/
  image: greenfield.png
  alt: Raiz Labs
- url: http://typework.com
  image: typework.png
  alt: Typework
- url: https://garagesocial.com/ember-js
  image: garagesocial.png
  alt: Garagesocial
  inactive: true
- url: http://sush.io
  image: sushio.png
  alt: Sush
- url: http://www.hstry.co
  image: hstry.png
  alt: HSTRY
- url: https://www.metricly.com/
  image: netuitive_ember_logo.png
  alt: Metricly
- url: http://www.thinkific.com
  image: thinkific.png
  alt: Thinkific
- url: http://app.getwashio.com/
  image: washio.png
  alt: Washio
  inactive: true
- url: http://www.jebbit.com
  image: jebbit.png
  alt: Jebbit
- url: http://zing.co
  image: zing.png
  alt: Zing
  inactive: true
- url: http://screenlight.tv
  image: screenlight.png
  alt: ScreenLight
- url: http://www.navigator.ba
  image: navigator.png
  alt: Navigator
- url: http://expresscheckoutapp.com
  image: expresscheckout.png
  alt: Express Checkout
- url: https://www.pushmote.com
  image: pushmote.png
  alt: Pushmote
  inactive: true
- url: http://echobind.com
  image: echobind.png
  alt: echobind
- url: https://idobata.io
  image: idobata.png
  alt: Idobata
- url: http://closealert.com
  image: closealert.png
  alt: CloseAlert
- url: https://www.export-to-china.com
  image: exportToChina.png
  alt: Export to China
- url: https://www.tailorbrands.com
  image: tailorBrands.png
  alt: Tailor Brands
  use: "We use Ember to build our main application, creating the first automated branding agency"
- url: https://www.skedda.com
  image: skedda.png
  alt: Skedda
- url: http://poeticsystems.com
  image: poetic.png
  alt: Poetic Systems
- url:  https://www.forcepoint.com
  image: redowlanalytics.png
  alt: Forcepoint
- url: https://www.solvace.com
  image: solvace.png
  alt: Solvace
- url: http://dlabs.si
  image: dlabs.png
  alt: D-labs
- url: http://www.zenefits.com
  image: zenefits.png
  alt: Zenefits
- url: https://poynt.com/
  image: poynt.png
  alt: Poynt
- url: http://www.zybooks.com
  image: zybooks.png
  alt: zyBooks
- url: http://ghost.org
  image: ghost.png
  alt: Ghost
- url: http://www.softlayer.com
  image: softlayer.png
  alt: SoftLayer
- url: http://www.netural.com
  image: netural.png
  alt: Netural GmbH
- url: http://www.ticketfly.com/
  image: ticketfly.png
  alt: Ticketfly
- url: http://www.dudamobile.com/
  image: duda.png
  alt: DudaMobile
- url: https://www.bookingsync.com
  image: bookingsync.png
  alt: BookingSync
- url: https://www.hotdoc.com.au
  image: hotdoc.png
  alt: HOTDOCS
- url: http://www.xlab.si
  image: xlab.png
  alt: XLAB
- url: http://roomle.com
  image: roomle.png
  alt: ROOMLE
- url: http://www.claroapps.com
  image: claroapps.png
  alt: Claro Apps
  inactive: true
- url: http://blimp.io
  image: blimp.png
  alt: Blimp
- url: http://www.kotive.com
  image: kotive.png
  alt: Kotive
- url: https://octiv.com/
  image: tinderbox.png
  alt: Octiv
- url: http://www.checkmate.io
  image: checkmate.png
  alt: Instant Checkmate
- url: http://verdigris.co
  image: verdigris.png
  alt: Verdigris Technologies
- url: http://www.bittitan.com
  image: bittitan.png
  alt: BitTitan
- url: http://www.sellfapp.com
  image: sellf.png
  alt: Sellf
- url: http://healthsparq.com
  image: healthsparq.png
  alt: HealthSparq
- url: https://sparehanger.com
  image: sparehanger.png
  alt: Sparehanger
  inactive: true
- url: https://mingleville.com
  image: mingleville.png
  alt: MingleVille
- url: http://www.sakura.ad.jp
  image: sakura.png
  alt: Sakura Japanese Steak
- url: https://www.ludu.co
  image: ludu.png
  alt: Ludu
- url: https://www.whichledlight.com
  image: whichledlight.png
  alt: Which LED Light
- url: http://www.foogi.me
  image: foogi.png
  alt: Foogi
- url: https://www.zesty.com
  image: zesty.png
  alt: Zesty
- url: http://www.eflexsystems.com
  image: eflexsystems.png
  alt: eFlex Systems
- url: http://www.vestorly.com
  image: vestorly.png
  alt: Vestorly
- url: https://isleofcode.com
  image: isleofcode.png
  alt: Isle of Code
- url: https://aisler.net
  image: aisler.png
  alt: AISLER
- url: http://locusenergy.com
  image: locusenergy.png
  alt: Locus Energy
- url: http://whatsdueapp.com
  image: whatsdue.png
  alt: WhatsDue
  inactive: true
- url: https://www.apprentus.com
  image: apprentus.png
  alt: Apprentus
- url: https://www.libroreserve.com
  image: libro.png
  alt: Libro
- url: http://www.molecule.io/
  image: molecule.png
  alt: Molecule
- url: https://www.gozooga.com
  image: gozooga.png
  alt: Gozooga
  inactive: true
- url: http://secondstreet.com/
  image: secondstreet.png
  alt: Second Street
- url: http://dollarshaveclub.com/
  image: dollarshaveclub.png
  alt: Dollar Shave Club
- url: http://www.esri.com/
  image: esri-logo.png
  alt: Esri
- url: http://www.codechef.com/
  image: codechef.png
  alt: CodeChef
- url: http://www.trampos.co/
  image: trampos-co.png
  alt: trampos
- url: http://monegraph.com
  image: monegraph.png
  alt: Monegraph
  use: "Our mobile app, TV app, and desktop apps are built using Ember"
- url: https://movableink.com/
  image: movable_ink.png
  alt: Movable Ink
  use: "The front-end for the e-mail building editor and the company dashboard"
- url: http://velocitylabs.io
  image: velocitylabs.png
  alt: "Velocity Labs"
  use: "Consultancy who uses Ember to built our clients awesome client-side apps"
  inactive: true
- url: http://www.infegy.com
  image: infegy-atlas-emberjs-logo.png
  alt: Infegy Inc.
  use: "Interactive Social Media Analytics Dashboards built with Ember"
- url: http://www.newsninja.com
  image: news-ninja-emberjs.png
  alt: NewsNinja.com
  use: "Timely, automated news generator built with Ember-cli"
- url: http://www.netscout.com/
  image: netscout-logo.png
  alt: NetScout
  use: "Chart-based dashboard for network performance analysis and monitoring"
- url: http://www.coders51.com
  image: coders51.png
  alt: "coders51"
  use: "we develop web and mobile apps"
- url: https://privatt.io
  image: privatt.png
  alt: Privatt
  use: "Our front-end for Privatt Data Enterprise is built using Ember"
- url: http://www.totalpartyplanner.com/
  image: tpp.png
  alt: Total Party Planner
  use: "Ember is enabling the modernization of our food catering system"
- url: http://www.shearwaterintl.com/
  image: shearwater.png
  alt: Shearwater
  use: "Ember powers our scalable mentorship and reporting platform"
  inactive: true
- url: https://flood.io/
  image: flood.png
  alt: Flood IO
  use: "Ember powers our visual load test builder and data exploration dashboard"
- url: http://www.youneedabudget.com/
  image: ynab.png
  alt: YNAB
  use: "The YNAB web and desktop app is built with Ember"
- url: http://engineering.alphasights.com/
  image: alphasights.png
  alt: AlphaSights
  use: "Ember gives us a best-in-class user interface for our ambitious web applications"
- url: https://www.spiceworks.com
  image: spiceworks.png
  alt: Spiceworks
  use: "We use Ember for our App Center and HelpDesk products, and also internal projects"
- url: http://ainq.com/
  image: ainq.png
  alt: AudaciousInquiry
  use: "Using Ember in the dashboards of our health care software"
- url: https://neighborly.com
  image: neighborly.png
  alt: Neighborly
  use: "We use Ember for some of our internal apps and some parts of the public facing app"
- url: https://www.viasto.com/en/
  image: viasto.png
  alt: Viasto
  use: "We use Ember to build our customer and user facing frontends."
- url: http://www.atlantbh.com/
  image: atlantbh.png
  alt: Atlantbh
  use: "We use Ember for some of our internal projects"
- url: http://hashrocket.com/
  image: hashrocket.png
  alt: Hashrocket
  use: "Hashrocket utilizes Ember to deliver world class client side applications"
- url: https://www.streamrail.com/
  image: streamrail.png
  alt: Streamrail
  use: "In StreamRail we use Ember in our dashboard"
- url: https://acorns.com/
  image: acorns.png
  alt: Acorns
  use: "Acorns uses Ember to build it's web application"
- url: http://www.practicefusion.com/
  image: pf.png
  alt: "The #1 cloud-based electronic health record platform for doctors and patients"
  use: "The front-end for our main product is all done in Ember"
- url: https://mypurecloud.com
  image: genesys.png
  alt: "Genesys"
  use: "Genesys uses Ember to develop its realtime collaboration products"
- url: http://simplabs.com
  image: simplabs.png
  alt: "simplabs"
  use: "Consultancy that uses Ember to built our clients' projects as well as some projects of our own"
- url: https://bankfacil.com.br/dev
  image: bankfacil.png
  alt: "bankfacil"
  use: "Ember is powering the new Bankfacil customer frontend"
  inactive: true
- url: http://testdouble.com/
  image: testdouble.png
  alt: "Test Double"
  use: "Test Double uses Ember to develop rich web applications for our clients"
- url: https://www.scienceexchange.com
  image: scienceexchange.png
  alt: "Science Exchange"
  use: "An online marketplace for scientific research built with EmberJS and Rails"
- url: http://kiosked.com
  image: kiosked.png
  alt: "Kiosked"
  use: "We use Ember to power our analytics and inventory dashboards"
- url: http://www.startae.com
  image: startae.png
  alt: "Startaê"
  use: "Consulting firm using Ember for internal and client projects."
- url: http://www.bidvine.com
  image: bidvine.png
  alt: "Bidvine"
  use: "Service matching site using Ember to build our web application"
- url: http://societyofgrownups.com
  image: societyofgrownups.png
  alt: "Society of Grownups"
  use: "One-stop shop for financial literacy and all things adulthood, built with Ember."
- url: http://bimpactassessment.net
  image: b-lab.png
  alt: "B Lab"
  use: "We use Ember to build our products."
- url: http://condenast.com
  image: condenast.png
  alt: "Condé Nast"
  use: "Developing a cutting edge content management system with Ember."
- url: https://iloan.com
  image: iloan.png
  alt: "iLoan"
  use: "Our internal customer support application is built using Ember."
- url: https://mammothhr.com
  image: mammothhr.png
  alt: "MammothHR"
  use: "We use Ember to power our HR Support Center as well as several internal tools."
- url: http://wikia.com
  image: wikia.png
  alt: "Wikia - Home of Fandom"
  use: "We use Ember for building our mobile web application and numerous contribution tools."
- url: http://www.salsify.com/
  image: salsify.png
  alt: "Salsify"
  use: "We use Ember for our product content management, product catalog, and digital asset management applications."
- url: https://feedza.com/
  image: feedza.png
  alt: "Feedza"
  use: "The feedza web app was built with Ember"
  inactive: true
- url: https://inquicker.com/
  image: inquicker.png
  alt: "InQuicker"
  use: "We use Ember for our new customer-facing applications."
- url: http://number42.de/
  image: num42.png
  alt: "number42"
  use: "Ember powers our digital product catalog solution 42stacks and many more of our clients' and internal products."
- url: http://www.britishgas.co.uk/
  image: britishgas.png
  alt: British Gas
  use: "We use ember to build our customer interacting applications"
- url: http://muffin.cafe
  image: muffin.png
  alt: "muffin"
  use: "We use Ember for the admin area of our application."
- url: http://www.airhelp.com
  image: airhelp.png
  alt: "AirHelp"
  use: "AirHelp web app is built with Ember"
- url: https://www.samewave.com
  image: samewave.png
  alt: "Samewave"
  use: "We use Ember to power the UI of our web app, hybrid mobile apps (Cordova) and desktop apps (Electron)."
- url: https://www.stealthworker.com
  image: stealth_worker.png
  alt: "Stealth Worker"
  use: "StealthWorker.com is powered by Ember.js and JSONAPI"
- url: http://www.acrolinx.com
  image: acrolinx.png
  alt: "Acrolinx"
  use: "Acrolinx is using Ember.js and JSONAPI for several customer-facing web apps."
- url: http://www.activecampaign.com
  image: activecampaign.png
  alt: "ActiveCampaign"
  use: "ActiveCampaign is currently using Ember to power our Forms and CRM products of our platform."
- url: https://arukas.io
  image: arukas.png
  alt: "Arukas"
  use: "We use Ember to build our Web UI (Dashboard)"
- url: https://www.alyne.com
  image: alyne.png
  alt: "Alyne"
  use: "Alyne is using Ember.js to power the frontend for our Cyber Security SaaS"
- url: https://www.splittytravel.com/
  image: splitty-ember.png
  alt: "Splitty"
  use: "Splitty is using Ember.js to power its website"
- url: https://synap.ac
  image: synap.png
  alt: "Synap"
  use: "Synap's front-end is fully powered by Ember"
- url: http://www.wnyc.org/
  image: wnyc.png
  alt: WNYC
  use: "WNYC's front-end is fully powered by Ember"
- url: https://freshbooks.com
  image: freshbooks.png
  alt: FreshBooks
  use: "FreshBooks' front-end application is powered by Ember"
- url: https://www.sugarcrm.com
  image: sugarcrm.png
  alt: SugarCRM
  use: "We use Ember for Mothership, our internal operations management tool"
- url: https://movil.bbva.es
  image: bbva.png
  alt: BBVA
  use: "The BBVA Mobile Banking App is fully powered by Ember.js"
- url: https://travelbank.com
  image: travelbank.png
  alt: TravelBank
  use: "TravelBank's Web and Hybrid Mobile Apps are powered by Ember.js"
- url: http://resultadosdigitais.com.br
  image: resultadosdigitais.png
  alt: Resultados Digitais
  use: "Resultados Digitais use Ember.js on the Inbound Marketing platform (RD Station)"
- url: https://teem.com/
  image: teem.png
  alt: Teem
  use: "Teem uses Ember.js for it's insights, flight board, EventBoard and LobbyConnect system management, and more!"
- url: http://forestadmin.com
  image: forest.png
  alt: Forest
  use: "Forest's front-end is fully powered by Ember.js"
- url: https://www.clark.de
  image: clark_x2.png
  alt: "Clark - Smart Insurance"
  use: "Clark's consumer ui is powered by Ember.js - available on our website and integrated into our iOS & Android apps."
- url: https://www.getg5.com
  image: g5_x2.png
  alt: G5
  use: "G5 uses Ember.js for our content management system and various inventory search applications."
- url: https://www.erdil.fr
  image: erdil.png
  alt: Erdil
  use: "Erdil uses Ember.js for its website and all of its applications."
- url: https://www.rule-of-three.co.uk
  image: rule-of-three.png
  alt: Rule of Three
  use: "Rule of Three uses Ember.js for its entire web experience and content creation."
  inactive: true
- url: https://www.blackbellapp.com
  image: blackbell.png
  alt: Blackbell
  use: "Blackbell uses Ember.js for the user interface of webapps / hybrid native apps of small businesses and hotels."
- url: https://noppo.pro
  image: noppo.png
  alt: Noppo
  use: Noppo uses Ember.js for their in-house CMS and customer facing apps and sites.
  inactive: true
- url: https://www.campusboard.co.uk
  image: campusboard.png
  alt: Campusboard
  use: "Campusboard uses Ember.js to power the front-end of its website."
- url: https://shipshape.io
  image: shipshape.png
  alt: Ship Shape
  use: "Ship Shape uses Ember.js to power the front-end of its website and for various client work."
- url: https://www.rsa.com
  image: rsa.png
  alt: RSA
  use: "RSA uses Ember.js to power the front-end of our NetWitness app and is exploring its use in other apps as well."
- url: https://campus-discounts.com
  image: campus-discounts.png
  alt: Campus Discounts
  use: "Campus Discounts uses Ember.js to power the front-end of our progressive Web App and hybrid native mobile apps with a rich offline experience as well."
- url: https://www.ligadigital.com
  image: ligadigital.png
  alt: LIGADIGITAL
  use: "LIGADIGITAL's uses Ember.js for most of their internal and external web applications."
- url: http://www.mapc.org/
  image: mapc_logo.png
  alt: Metropolitan Area Planning Council
  use: "MAPC uses Ember.js for most of their front end web applications including MassBuilds and TrailsMap"
- url: http://pagerduty.com
  image: pagerduty.png
  alt: PagerDuty
  use: "PagerDuty users Ember.js for most of its front-end application including the Incident Dashboard & management tools."
- url: https://www.201-created.com
  image: 201-created.png
  alt: "201 Created"
  use: "Ember.js and JavaScript consulting since 2011."
- url: http://www.kaliber5.de
  image: kaliber5.png
  alt: kaliber5
  use: "Building most client and own projects with Ember.js"
- url: https://www.icicletech.com/
  image: icicle-logo.png
  alt: Icicle Technologies
  use: "At Icicle, we adopted Ember.js for almost all our product front-ends. Ember.js makes great choices for our developers to be productive. We also recommend it to our clients as the first option to build truly ambitious products."
- url: https://www.salonized.com/
  image: salonized-logo.png
  alt: Salonized
  use: "At Salonized we use Ember.js for the frontend of our application."
- url: https://www.lariat.co
  image: lariat.png
  alt: Lariat
  use: "We use Ember.js for all UI development at Lariat."
- url: https://crowdscriber.com/
  image: crowdscriber.png
  alt: Crowdscriber
  use: "Crowdscriber uses Ember.js for its primary front-end application."
- url: https://profuzdigital.com/
  image: profuzdigital.png
  alt: Profuz Digital
  use: "We use Ember.js for the complete frontend (comprising of more than 15000 LOC as of October 2017) of our product."
- url: https://planninglabs.nyc/
  image: nyc_dcp_logo.png
  alt: NYC Planning Labs
  use: "We use EmberJS for all of our ambitious Planning Labs projects."
- url: "https://canopy.cloud"
  image: canopy.png
  alt: Canopy
  use: "Canopy uses Ember for its primary data visualization platform"
- url: "https://lendix.com"
  image: lendix.png
  alt: Lendix
  use: "We use Ember for our marketplace"
- url: "https://www.nimbo-x.com"
  image: nimbo-x.png
  alt: Nimbo X
  use: "We use Ember to make a cloud based EHR"
- url: "http://www.toyotaconnected.com"
  image: toyota-connected.png
  alt: Toyota Connected
  use: "Toyota Connected uses Ember for building our internal and external web applications."
- url: "https://www.khorus.com/"
  image: khorus.png
  alt: Khorus
  use: "Khorus uses Ember.js for its primary front-end application."
- url: "https://app.qonto.eu"
  image: qonto.png
  alt: Qonto
  use: "Qonto uses Ember to build the front-end of our bank account management interface"
- url: "https://fusemachines.com"
  image: fusemachines.png
  alt: Fusemachines
  use: "Fusemachines uses Ember for most of its client facing Web applications"
- url: "http://www.hyperlogs.com"
  image: hyperlogs.png
  alt: Hyperlogs
  use: "Hyperlogs uses Ember for its time tracking web app"
- url: "http://www.shyftanalytics.com"
  image: shyft.png
  alt: SHYFT
  use: "SHYFT Analytics uses Ember for the SHYFT Platform."
- url: "https://www.fitbit.com"
  image: fitbit.png
  alt: Fitbit Inc.
  use: "Fitbit uses Ember for external and internal web applications."
<<<<<<< HEAD
- url: "https://envoy.com/"
  image: envoy.png
  alt: Envoy
  use: "Envoy's dashboard is built with Ember.js"
=======
- url: "https://www.ig.com"
  image: ig.png
  alt: IG
  use: "IG uses Ember for its retail financial trading platform and internal web applications."
>>>>>>> 646ce3f4

# ---- PLEASE READ ----
# To have your pull request accepted, you must submit your information on this form: https://airtable.com/shrZSLswT03VpzY1D

# Please also be sure the logo you upload has a transparent background,
# and adequate whitespace. See further comments atop this file.

# As of August 2015, new entries are required to also fill in the "use" field;
# specifically, tell us in a couple words what you use Ember for. This info will
# not be published on the site, but will help us verify that new entrants belong
# on this list. This will also help keep the list current in the future, since it will become easier to verify if the specific use is still current.<|MERGE_RESOLUTION|>--- conflicted
+++ resolved
@@ -1033,17 +1033,14 @@
   image: fitbit.png
   alt: Fitbit Inc.
   use: "Fitbit uses Ember for external and internal web applications."
-<<<<<<< HEAD
+- url: "https://www.ig.com"
+  image: ig.png
+  alt: IG
+  use: "IG uses Ember for its retail financial trading platform and internal web applications."
 - url: "https://envoy.com/"
   image: envoy.png
   alt: Envoy
   use: "Envoy's dashboard is built with Ember.js"
-=======
-- url: "https://www.ig.com"
-  image: ig.png
-  alt: IG
-  use: "IG uses Ember for its retail financial trading platform and internal web applications."
->>>>>>> 646ce3f4
 
 # ---- PLEASE READ ----
 # To have your pull request accepted, you must submit your information on this form: https://airtable.com/shrZSLswT03VpzY1D
