--- conflicted
+++ resolved
@@ -783,12 +783,6 @@
   image: ibotta.png
   alt: "Ibotta"
   use: "We use Ember for building our internal and external web applications."
-<<<<<<< HEAD
-- url: https://feedza.com/
-  image: feedza.png
-  alt: "Feedza"
-  use: "The feedza web app was built with Ember"
-=======
 - url: http://wikia.com
   image: wikia.png
   alt: "Wikia - Home of Fandom"
@@ -797,7 +791,10 @@
   image: salsify.png
   alt: "Salsify"
   use: "We use Ember for our product content management, product catalog, and digital asset management applications."
->>>>>>> bc5e8f65
+- url: https://feedza.com/
+  image: feedza.png
+  alt: "Feedza"
+  use: "The feedza web app was built with Ember"
 
 # ---- PLEASE READ ----
 # To have your pull request accepted, you must email listing@emberjs.com
