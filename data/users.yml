# ---- PLEASE READ ----
# To have your pull request accepted, you must email listing@emberjs.com
# with the subject line "Ember User Logo Contact". Please include the
# name and email of a contact we can reach out to should we ever need
# to make changes to this page or get logo variants. If you want to be nice,
# add a link to the PR, so we don't have to go find it, too :p

# Please be sure the logo you upload has a transparent background,
# and adequate whitespace so it's not crammed against the edges. The size
# of the space you're filling is max 210 x 103. To best control
# appearance, submit an image this exact size that already includes
# the whitespace you want. To support high-resolution displays, consider
# submitting your image at twice this resolution with dimensions of 420 x 206.

# Please do not post links to pages selling Ember consulting
# services. They will be removed.

# These logos are in a particular order, most recently, that being the
# order in which people made their requests. Be respectful to those who
# came before you and add your name to the *bottom*.

# As of August 2015, new entries are required to also fill in the "use" field;
# specifically, tell us in a couple words what you use Ember for. This info will
# not be published on the site, but will help us verify that new entrants belong
# on this list. This will also help keep the list current in the future, since it
# will become easier to verify if the specific use is still current.

- url: http://www.mheducation.com/
  image: mhelabs.png
  alt: McGraw-Hill
- url: https://www.yapp.us/
  image: yapp.png
  alt: Yapp
- url: http://tilde.io/
  image: tilde.png
  alt: Tilde
  use: "We build online Ember trainings"
- url: http://www.bustle.com
  image: bustle.png
  alt: Bustle
- url: http://yahoo.com
  image: yahoo.png
  alt: Yahoo!
- url: http://www.zendesk.com/
  image: zendesk.png
  alt: Zendesk
- url: http://squareup.com/
  image: square.png
  alt: Square
- url: http://www.discourse.org
  image: discourse.png
  alt: Discourse
- url: https://addepar.com/
  image: addepar.png
  alt: Addepar
- url: http://livingsocial.com/
  image: livingsocial.png
  alt: Living Social
- url: http://www.groupon.com
  image: groupon.png
  alt: Groupon
- url: http://www.timbuk2.com/
  image: timbuk2.png
  alt: Timbuk2
- url: http://www.benefitcloud.com/
  image: benefitcloud.png
  alt: Benefitcloud
- url: http://www.topicus.nl/
  image: topicus.png
  alt: Topicus
- url: http://www.gemfury.com/
  image: gemfury.png
  alt: Gemfury
- url: http://www.batterii.com/
  image: batterii.png
  alt: Batterii
- url: http://inst.ag/
  image: instagrille.png
  alt: Pixsta
- url: http://www.bluetubeinteractive.com
  image: bluetube.png
  alt: Bluetube
- url: http://www.mashape.com
  image: mashape.png
  alt: Mashape
- url: http://www.skovik.com
  image: skovik.png
  alt: Skovik
- url: http://entwine.me/
  image: twine.png
  alt: Twine
- url: https://www.tradegecko.com
  image: tradegecko.png
  alt: TradeGecko
- url: http://grouptalent.com
  image: grouptalent.png
  alt: GroupTalent
- url: http://www.kohactive.com
  image: kohactive.png
  alt: kohactive
- url: http://www.captaintrain.com
  image: captain-train.png
  alt: Captain Train
- url: http://withassociates.com
  image: withassociates.png
  alt: With Associates
- url: http://www.nedap.com/
  image: nedap.png
  alt: Nedap
- url: http://www.brainistic.com
  image: brainistic.png
  alt: Brainistic
- url: http://kabisa.nl/
  image: kabisa.png
  alt: Kabisa
- url: http://fundinggates.com
  image: fundinggates.png
  alt: Funding Gates
- url: http://witsbits.com
  image: witsbits.png
  alt: Witsbits Virtualization
- url: http://www.yesmail.com/services/market-intelligence-measurement/yesmail-market-intelligence
  image: yesmail.png
  alt: Yesmail
- url: http://www.toushay.com
  image: toushay.png
  alt: Toushay
- url:  http://shopittome.com/
  image: shopittome.png
  alt: Shop It To Me
- url:  http://www.crowdstrike.com
  image: crowdstrike.png
  alt: CrowdStrike
- url: http://www.playtin.com
  image: playtin.png
  alt: PLAYTIN
- url:  http://vsco.co
  image: visualsupplyco.png
  alt: Visual Supply Co
- url:  http://www.crowdcompass.com
  image: crowdcompass.png
  alt: CrowdCompass
- url:  http://www.totango.com
  image: totango.png
  alt: Totango
- url: http://www.nearzero.org
  image: nearzero.png
  alt: Near Zero
- url: http://porkepic.com/
  image: porkepic.png
  alt: Porkepic Solutions
- url: http://www.appdrones.com/
  image: appdrones.png
  alt: App drones
- url: http://dockyard.com
  image: dockyard.png
  alt: DockYard
- url: http://www.montania.se/
  image: montania.png
  alt: Montania System AB
- url: http://yourkarma.com
  image: karma.png
  alt: Karma
- url: http://nosolosoftware.biz
  image: nosolosoftware.png
  alt: NoSoloSoftware
- url: http://unspace.ca
  image: unspace.png
  alt: Unspace
- url: https://mist.io
  image: mistio.png
  alt: Mist
- url: http://billysbilling.com/
  image: billysbilling.png
  alt: "Billy's Billing Accounting Software"
- url: http://llanoseco.com/
  image: llanoseco.png
  alt: LLANO SECO RANCHO
- url: https://www.data-field.com/
  image: datafield.png
  alt: Datafield
- url: http://www.wagaroo.com/
  image: wagaroo.png
  alt: Wagaroo
- url: http://www.pertino.com
  image: pertino.png
  alt: Pertino
- url: http://www.summit.com/mobile
  image: summit_electric_supply.png
  alt:
- url: https://spoton.it
  image: spoton.png
  alt:
- url: http://simplereach.com
  image: simplereach.png
  alt: SimpleReach
- url: http://crowdhall.com
  image: crowdhall.png
  alt: CrowdHall
- url: http://travis-ci.org
  image: travisci.png
  alt: Travis CI
- url: http://boxee.tv
  image: boxee.png
  alt: Boxee
- url: http://www.crowdflower.com
  image: crowdflower.png
  alt: CrowdFlower
- url: http://www.avalara.com
  image: avalara.png
  alt: Avalara
- url: http://www.twitch.tv
  image: twitch.png
  alt: Twitch
- url: http://www.eatwith.com
  image: eatwith.png
  alt: Eatwith
- url: https://pivotshare.com/
  image: pivotshare.png
  alt: Pivotshare
- url: http://www.nezasa.com
  image: nezasa.png
  alt: Nezasa
- url: http://inthepocket.mobi/
  image: inthepocket.png
  alt: In The Pocket
- url: http://www.veriskhealth.com
  image: verisk_health.png
  alt: Verisk Health
- url: https://universe.com
  image: universe.png
  alt: Universe
- url: http://www.silveregg.com/
  image: silveregg.png
  alt: Silver Egg Technology
- url: https://owner.urbanspoon.com
  image: urbanspoon.png
  alt: Urbanspoon
- url: http://caliper.io
  image: caliper.png
  alt: Caliper
- url: http://basho.com
  image: basho.png
  alt: Basho
- url: http://maginatics.com
  image: maginatics.png
  alt: Maginatics
- url: http://www.homeandstone.com
  image: homeandstone.png
  alt: Home & Stone
- url: http://gaslight.co
  image: gaslight.png
  alt: Gaslight
- url: http://www.tictail.com
  image: tictail.png
  alt: Tictail
- url: http://caxanuma.com
  image: caxanuma.png
  alt: Caxanuma
- url: http://neo.com
  image: neo.png
  alt: Neo Innovation
- url: http://www.leadfeeder.com
  image: leadfeeder.png
  alt: Leadfeeder
  use: "Leadfeeder web app is built with Ember"
- url: http://edgycircle.com/
  image: edgycircle.png
  alt: edgy circle
- url: http://www.thoughtbot.com
  image: thoughtbot.png
  alt: thoughtbot
- url: http://www.elastic.io
  image: elasticio.png
  alt: Elastic
- url: http://www.onepercentclub.com
  image: onepercentclub.png
  alt: One Percent Club
- url: http://www.terracycle.com
  image: terracycle.png
  alt: TerraCycle
- url: http://scan.me
  image: scan.png
  alt: Scan
- url: http://www.brandingbrand.com/
  image: brandingbrand.png
  alt: Branding Brand
- url: http://noesissoftware.com
  image: noesissoftware.png
  alt: Noesis Solutions
- url: https://5apps.com
  image: 5apps.png
  alt: 5apps Deploy
- url: http://www.getfeedback.com
  image: getfeedback.png
  alt: GetFeedback
- url: http://instructure.com
  image: instructure.png
  alt: Instructure
- url: http://radflex.pt
  image: radflex.png
  alt: Light Speck
- url: http://meetmantra.com
  image: mantra.png
  alt: Mantra, Inc
- url: http://www.runtastic.com
  image: runtastic.png
  alt: Runtastic
- url: http://www.enthuse.me
  image: enthuseme.png
  alt: Enthuse
- url: https://www.chronosave.com
  image: chronosave.png
  alt: ChronoSave
- url: http://coschedule.com
  image: coschedule.png
  alt: CoSchedule
- url: http://www.iorahealth.com/
  image: iorahealth.png
  alt: Iora Health
- url: http://www.locbox.com
  image: locbox.png
  alt: LocBox
- url: http://www.khelkund.com/football
  image: khelkund.png
  alt: khelkund
- url: https://centroy.com
  image: centroy.png
  alt: Centroy
- url: http://pluckit.io
  image: pluck.png
  alt: Pluck
- url: http://flockler.com
  image: flockler_x2.png
  alt: Flockler
- url: http://www.astonishdesign.com
  image: astonishdesign.png
  alt: Praxent
- url: http://rankinity.com
  image: rankinity.png
  alt: Rankinity
- url: http://swink.tv
  image: swinktv.png
  alt: SwinkTV
- url: https://beta.bondable.com
  image: bondable.png
  alt: Bondable
- url: https://asknative.com
  image: asknative.png
  alt: Asknative
- url: http://vijo.inn.ac
  image: vijo.png
  alt: Innovation Accelerator
- url: http://www.brightin.nl
  image: brightin.png
  alt: Brightin
- url: http://www.codeschool.com
  image: codeschool.png
  alt: Code School
- url: http://www.gooddata.com/
  image: gooddata.png
  alt: GoodData
- url: http://www.cruxandco.com/
  image: crux.png
  alt: Crux Consulting
- url: https://huboard.com
  image: huboard.png
  alt: HuBoard
- url: http://www.fasteragile.com
  image: fasteragile.png
  alt: Faster Agile
- url: http://www.theworkinggroup.ca/
  image: theworkinggroup.png
  alt: The Working Group
- url: https://www.balancedpayments.com/
  image: balanced.png
  alt: Balanced
- url: https://www.livenation.com/
  image: livenationlabs.png
  alt: Live Nation
- url: http://www.midokura.com/
  image: midokura.png
  alt: Midokura
- url: http://www.unlockable.com/
  image: unlockable.png
  alt: Unlockable
- url: http://orchestrate.io
  image: orchestrate.png
  alt: Orchestrate
- url: http://www.aspireauctions.com
  image: aspireauctions.png
  alt: Aspire Auctions
- url: http://planetargon.com/
  image: planetargon.png
  alt: Planet Argon
- url: http://speedpos.com/
  image: speedpos.png
  alt: Speed POS
- url: http://selleo.com/
  image: selleo.png
  alt: Selleo
- url: http://devmynd.com
  image: devmynd.png
  alt: DevMynd
- url: http://www.radiumcrm.com
  image: radiumcrm.png
  alt: Radium CRM
- url: http://www.acentera.com
  image: acentera.png
  alt: ACenterA Cloud Services
- url: http://greenfieldhq.com
  image: greenfield.png
  alt: Greenfield
- url: http://typework.com
  image: typework.png
  alt: Typework
- url: https://garagesocial.com/ember-js
  image: garagesocial.png
  alt: Garagesocial
- url: http://sush.io
  image: sushio.png
  alt: Sush
- url: http://www.hstry.co
  image: hstry.png
  alt: HSTRY
- url: http://www.netuitive.com
  image: netuitive_ember_logo.png
  alt: Netuitive
- url: http://www.thinkific.com
  image: thinkific.png
  alt: Thinkific
- url: http://app.getwashio.com/
  image: washio.png
  alt: Washio
- url: http://www.jebbit.com
  image: jebbit.png
  alt: Jebbit
- url: http://zing.co
  image: zing.png
  alt: Zing
- url: http://screenlight.tv
  image: screenlight.png
  alt: ScreenLight
- url: http://www.navigator.ba
  image: navigator.png
  alt: Navigator
- url: http://expresscheckoutapp.com
  image: expresscheckout.png
  alt: Express Checkout
- url: https://www.pushmote.com
  image: pushmote.png
  alt: Pushmote
- url: http://echobind.com
  image: echobind.png
  alt: echobind
- url: https://idobata.io
  image: idobata.png
  alt: Idobata
- url: http://closealert.com
  image: closealert.png
  alt: CloseAlert
- url: https://www.export-to-china.com
  image: exportToChina.png
  alt: Export to China
- url: https://www.tailorbrands.com
  image: tailorBrands.png
  alt: Tailor Brands
- url: https://www.skedda.com
  image: skedda.png
  alt: Skedda
- url: http://poeticsystems.com
  image: poetic.png
  alt: Poetic Systems
- url: http://redowlanalytics.com
  image: redowlanalytics.png
  alt: RedOwl
- url: https://www.solvace.com
  image: solvace.png
  alt: Solvace
- url: http://dlabs.si
  image: dlabs.png
  alt: D-labs
- url: http://www.zenefits.com
  image: zenefits.png
  alt: Zenefits
- url: https://getpoynt.com
  image: poynt.png
  alt: Poynt
- url: https://www.ted.com
  image: ted.png
  alt: TED
- url: http://www.zybooks.com
  image: zybooks.png
  alt: zyBooks
- url: http://ghost.org
  image: ghost.png
  alt: Ghost
- url: http://www.softlayer.com
  image: softlayer.png
  alt: SoftLayer
- url: http://www.netural.com
  image: netural.png
  alt: Netural GmbH
- url: http://www.ticketfly.com/
  image: ticketfly.png
  alt: Ticketfly
- url: http://www.dudamobile.com/
  image: duda.png
  alt: DudaMobile
- url: https://www.bookingsync.com
  image: bookingsync.png
  alt: BookingSync
- url: https://www.hotdoc.com.au
  image: hotdoc.png
  alt: HOTDOCS
- url: http://www.xlab.si
  image: xlab.png
  alt: XLAB
- url: https://www.netflix.com/
  image: netflix.png
  alt: Netflix
- url: http://roomle.com
  image: roomle.png
  alt: ROOMLE
- url: http://www.claroapps.com
  image: claroapps.png
  alt: Claro Apps
- url: http://blimp.io
  image: blimp.png
  alt: Blimp
- url: http://heroku.com/
  image: heroku.png
  alt: heroku
- url: http://www.kotive.com
  image: kotive.png
  alt: Kotive
- url: http://gettinderbox.com/
  image: tinderbox.png
  alt: TinderBox
- url: http://www.checkmate.io
  image: checkmate.png
  alt: Instant Checkmate
- url: http://www.microsoft.com
  image: microsoft.png
  alt: Microsoft
- url: https://www.intercom.io
  image: intercom.png
  alt: Intercom
- url: http://verdigris.co
  image: verdigris.png
  alt: Verdigris Technologies
- url: http://www.bittitan.com
  image: bittitan.png
  alt: BitTitan
- url: http://www.sellfapp.com
  image: sellf.png
  alt: Sellf
- url: http://healthsparq.com
  image: healthsparq.png
  alt: HealthSparq
- url: https://sparehanger.com
  image: sparehanger.png
  alt: Sparehanger
- url: https://mingleville.com
  image: mingleville.png
  alt: MingleVille
- url: http://www.sakura.ad.jp
  image: sakura.png
  alt: Sakura Japanese Steak
- url: https://www.ludu.co
  image: ludu.png
  alt: Ludu
- url: https://www.whichledlight.com
  image: whichledlight.png
  alt: Which LED Light
- url: http://www.foogi.me
  image: foogi.png
  alt: Foogi
- url: https://www.zesty.com
  image: zesty.png
  alt: Zesty
- url: http://www.eflexsystems.com
  image: eflexsystems.png
  alt: eFlex Systems
- url: http://www.vestorly.com
  image: vestorly.png
  alt: Vestorly
- url: https://isleofcode.com
  image: isleofcode.png
  alt: Isle of Code
- url: https://aisler.net
  image: aisler.png
  alt: AISLER
- url: http://locusenergy.com
  image: locusenergy.png
  alt: Locus Energy
- url: http://whatsdueapp.com
  image: whatsdue.png
  alt: WhatsDue
- url: https://www.apprentus.com
  image: apprentus.png
  alt: Apprentus
- url: https://www.libroreserve.com
  image: libro.png
  alt: Libro
- url: http://www.molecule.io/
  image: molecule.png
  alt: Molecule
- url: http://www.linkedin.com
  image: linkedin.png
  alt: LinkedIn
- url: https://www.gozooga.com
  image: gozooga.png
  alt: Gozooga
- url: http://secondstreet.com/
  image: secondstreet.png
  alt: Second Street
- url: http://dollarshaveclub.com/
  image: dollarshaveclub.png
  alt: Dollar Shave Club
- url: http://www.esri.com/
  image: esri-logo.png
  alt: Esri
- url: http://www.codechef.com/
  image: codechef.png
  alt: CodeChef
- url: http://www.trampos.co/
  image: trampos-co.png
  alt: trampos
- url: http://www.skylight.io
  image: skylight.png
  alt: skylight
  use: "The entire Skylight front-end is built using Ember"
- url: http://monegraph.com
  image: monegraph.png
  alt: Monegraph
  use: "Our mobile app, TV app, and desktop apps are built using Ember"
- url: https://movableink.com/
  image: movable_ink.png
  alt: Movable Ink
  use: "The front-end for the e-mail building editor and the company dashboard"
- url: http://velocitylabs.io
  image: velocitylabs.png
  alt: "Velocity Labs"
  use: "Consultancy who uses Ember to built our clients awesome client-side apps"
- url: http://www.infegy.com
  image: infegy-atlas-emberjs-logo.png
  alt: Infegy Inc.
  use: "Interactive Social Media Analytics Dashboards built with Ember"
- url: http://www.newsninja.com
  image: news-ninja-emberjs.png
  alt: NewsNinja.com
  use: "Timely, automated news generator built with Ember-cli"
- url: http://www.netscout.com/
  image: netscout-logo.png
  alt: NetScout
  use: "Chart-based dashboard for network performance analysis and monitoring"
- url: http://www.coders51.com
  image: coders51.png
  alt: "coders51"
  use: "we develop web and mobile apps"
- url: https://privatt.io
  image: privatt.png
  alt: Privatt
  use: "Our front-end for Privatt Data Enterprise is built using Ember"
- url: https://www.blueapron.com
  image: blue-apron.png
  alt: Blue Apron
  use: "Powering our internal desktop and mobile warehouse management system"
- url: http://www.totalpartyplanner.com/
  image: tpp.png
  alt: Total Party Planner
  use: "Ember is enabling the modernization of our food catering system"
- url: http://www.shearwaterintl.com/
  image: shearwater.png
  alt: Shearwater
  use: "Ember powers our scalable mentorship and reporting platform"
- url: https://www.kickstarter.com/
  image: kickstarter.png
  alt: Kickstarter
  use: "Powering our creator dashboard and other tools"
- url: https://flood.io/
  image: flood.png
  alt: Flood IO
  use: "Ember powers our visual load test builder and data exploration dashboard"
- url: http://www.youneedabudget.com/
  image: ynab.png
  alt: YNAB
  use: "The YNAB web and desktop app is built with Ember"
- url: http://engineering.alphasights.com/
  image: alphasights.png
  alt: AlphaSights
  use: "Ember gives us a best-in-class user interface for our ambitious web applications"
- url: https://www.spiceworks.com
  image: spiceworks.png
  alt: Spiceworks
  use: "We use Ember for our App Center and HelpDesk products, and also internal projects"
- url: http://ainq.com/
  image: ainq.png
  alt: AudaciousInquiry
  use: "Using Ember in the dashboards of our health care software"
- url: https://neighborly.com
  image: neighborly.png
  alt: Neighborly
  use: "We use Ember for some of our internal apps and some parts of the public facing app"
- url: https://www.viasto.com/en/
  image: viasto.png
  alt: Viasto
  use: "We use Ember to build our customer and user facing frontends."
- url: http://www.atlantbh.com/
  image: atlantbh.png
  alt: Atlantbh
  use: "We use Ember for some of our internal projects"
- url: http://hashrocket.com/
  image: hashrocket.png
  alt: Hashrocket
  use: "Hashrocket utilizes Ember to deliver world class client side applications"
- url: https://www.streamrail.com/
  image: streamrail.png
  alt: Streamrail
  use: "In StreamRail we use Ember in our dashboard"
- url: https://acorns.com/
  image: acorns.png
  alt: Acorns
  use: "Acorns uses Ember to build it's web application"
- url: http://www.practicefusion.com/
  image: pf.png
  alt: "The #1 cloud-based electronic health record platform for doctors and patients"
  use: "The front-end for our main product is all done in Ember"
- url: https://mypurecloud.com
  image: inin.png
  alt: "Interactive Intelligence"
  use: "Interactive Intelligence uses Ember to develop its realtime collaboration products"
- url: http://simplabs.com
  image: simplabs.png
  alt: "simplabs"
  use: "Consultancy that uses Ember to built our clients' projects as well as some projects of our own"
- url: https://bankfacil.com.br/dev
  image: bankfacil.png
  alt: "bankfacil"
  use: "Ember is powering the new Bankfacil customer frontend"
- url: http://testdouble.com/
  image: testdouble.png
  alt: "Test Double"
  use: "Test Double uses Ember to develop rich web applications for our clients"
- url: https://www.scienceexchange.com
  image: scienceexchange.png
  alt: "Science Exchange"
  use: "An online marketplace for scientific research built with EmberJS and Rails"
- url: http://kiosked.com
  image: kiosked.png
  alt: "Kiosked"
  use: "We use Ember to power our analytics and inventory dashboards"
- url: http://www.startae.com
  image: startae.png
  alt: "Startaê"
  use: "Consulting firm using Ember for internal and client projects."
- url: http://www.bidvine.com
  image: bidvine.png
  alt: "Bidvine"
  use: "Service matching site using Ember to build our web application"
- url: http://societyofgrownups.com
  image: societyofgrownups.png
  alt: "Society of Grownups"
  use: "One-stop shop for financial literacy and all things adulthood, built with Ember."
- url: http://bimpactassessment.net
  image: b-lab.png
  alt: "B Lab"
  use: "We use Ember to build our products that help people use business as a force for good."
- url: http://condenast.com
  image: condenast.png
  alt: "Condé Nast"
  use: "Developing a cutting edge content management system with Ember."
- url: https://iloan.com
  image: iloan.png
  alt: "iLoan"
  use: "Our internal customer support application is built using Ember."
- url: https://mammothhr.com
  image: mammothhr.png
  alt: "MammothHR"
  use: "We use Ember to power our HR Support Center as well as several internal tools."
- url: https://ibotta.com/
  image: ibotta.png
  alt: "Ibotta"
  use: "We use Ember for building our internal and external web applications."
<<<<<<< HEAD
- url: https://feedza.com/
  image: feedza.png
  alt: "Feedza"
  use: "The feedza web app was built with Ember"
=======
- url: http://wikia.com
  image: wikia.png
  alt: "Wikia - Home of Fandom"
  use: "We use Ember for building our mobile web application and numerous contribution tools."
>>>>>>> a2634089

# ---- PLEASE READ ----
# To have your pull request accepted, you must email listing@emberjs.com
# with the subject line "Ember User Logo Contact". Please include the
# name and email of a contact we can reach out to should we ever need
# to make changes to this page or get logo variants.

# Please also be sure the logo you  upload has a transparent background,
# and adequate whitespace. See further comments atop this file.

# As of August 2015, new entries are required to also fill in the "use" field;
# specifically, tell us in a couple words what you use Ember for. This info will
# not be published on the site, but will help us verify that new entrants belong
# on this list. This will also help keep the list current in the future, since it
# will become easier to verify if the specific use is still current.<|MERGE_RESOLUTION|>--- conflicted
+++ resolved
@@ -783,17 +783,14 @@
   image: ibotta.png
   alt: "Ibotta"
   use: "We use Ember for building our internal and external web applications."
-<<<<<<< HEAD
+- url: http://wikia.com
+  image: wikia.png
+  alt: "Wikia - Home of Fandom"
+  use: "We use Ember for building our mobile web application and numerous contribution tools."
 - url: https://feedza.com/
   image: feedza.png
   alt: "Feedza"
   use: "The feedza web app was built with Ember"
-=======
-- url: http://wikia.com
-  image: wikia.png
-  alt: "Wikia - Home of Fandom"
-  use: "We use Ember for building our mobile web application and numerous contribution tools."
->>>>>>> a2634089
 
 # ---- PLEASE READ ----
 # To have your pull request accepted, you must email listing@emberjs.com
