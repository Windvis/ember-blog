# ---- PLEASE READ ----
# To have your pull request accepted, you must submit your information on this form: https://airtable.com/shrZSLswT03VpzY1D.
#
# Please be sure the logo you upload has a transparent background, and adequate whitespace so it's not crammed against the edges. The size of the space you're filling is max 210 x 103. To best control appearance, submit an image this exact size that already includes the whitespace you want. To support high-resolution displays, consider submitting your image at twice this resolution with dimensions of 420 x 206.
#
# Please optimize your images for the web, e.g. by compressing them with some tool or service like https://imageoptim.com. Specifically they should be PNG8 files with alpha transparency, include no meta data and be not larger than 10KB.
#
# Please do not post links directly to pages selling Ember consulting services. They will be removed.
#
# These logos are in a particular order, most recently, that being the order in which people made their requests. Be respectful to those who came before you and add your name to the *bottom*.
#
# As of August 2015, new entries are required to also fill in the "use" field; specifically, tell us in a couple words what you use Ember for. This info will not be published on the site, but will help us verify that new entrants belong on this list. This will also help keep the list current in the future, since it will become easier to verify if the specified use is still current.

- url: http://www.microsoft.com
  image: microsoft.png
  alt: Microsoft
- url: https://www.intercom.com
  image: intercom.png
  alt: Intercom
  use: "Intercom's main web application is built with Ember.js"
- url: https://www.netflix.com/
  image: netflix.png
  alt: Netflix
- url: http://heroku.com/
  image: heroku.png
  alt: heroku
- url: http://www.skylight.io
  image: skylight.png
  alt: skylight
  use: "The entire Skylight front-end is built using Ember"
- url: http://www.linkedin.com
  image: linkedin.png
  alt: LinkedIn
- url: http://squareup.com/
  image: square.png
  alt: Square
- url: http://www.zendesk.com/
  image: zendesk.png
  alt: Zendesk
- url: https://www.blueapron.com
  image: blue-apron.png
  alt: Blue Apron
  use: "Powering our internal desktop and mobile warehouse management system"
- url: https://www.kickstarter.com/
  image: kickstarter.png
  alt: Kickstarter
  use: "Powering our creator dashboard and other tools"
- url: http://www.codeschool.com
  image: codeschool.png
  alt: Code School
- url: https://ibotta.com/
  image: ibotta.png
  alt: "Ibotta"
  use: "We use Ember for building our internal and external web applications."
- url: http://travis-ci.com
  image: travisci.png
  alt: Travis CI
- url: https://www.ted.com
  image: ted.png
  alt: TED
- url: http://livingsocial.com/
  image: livingsocial.png
  alt: Living Social
- url: http://www.bustle.com
  image: bustle.png
  alt: Bustle
- url: http://www.groupon.com
  image: groupon.png
  alt: Groupon
- url: http://www.timbuk2.com/
  image: timbuk2.png
  alt: Timbuk2
- url: https://addepar.com/
  image: addepar.png
  alt: Addepar
- url: http://tilde.io/
  image: tilde.png
  alt: Tilde
  use: "We build online Ember trainings and use Ember for client consulting projects"
- url: http://www.benefitcloud.com/
  image: benefitcloud.png
  alt: Benefitcloud
- url: http://www.topicus.nl/
  image: topicus.png
  alt: Topicus
- url: http://www.mheducation.com/
  image: mhelabs.png
  alt: McGraw-Hill
- url: https://www.yapp.us/
  image: yapp.png
  alt: Yapp
- url: http://www.discourse.org
  image: discourse.png
  alt: Discourse
- url: http://www.gemfury.com/
  image: gemfury.png
  alt: Gemfury
- url: http://www.batterii.com/
  image: batterii.png
  alt: Batterii
- url: http://inst.ag/
  image: instagrille.png
  alt: Pixsta
  inactive: true
- url: http://www.bluetubeinteractive.com
  image: bluetube.png
  alt: Bluetube
  inactive: true
- url: https://konghq.com/
  image: mashape.png
  alt: Kong
- url: http://www.skovik.com
  image: skovik.png
  alt: Skovik
  inactive: true
- url: http://entwine.me/
  image: twine.png
  alt: Twine
- url: https://www.tradegecko.com
  image: tradegecko.png
  alt: TradeGecko
- url: http://grouptalent.com
  image: grouptalent.png
  alt: GroupTalent
  inactive: true
- url: http://yahoo.com
  image: yahoo.png
  alt: Yahoo!
- url: http://www.kohactive.com
  image: kohactive.png
  alt: kohactive
- url: https://www.trainline.eu/
  image: captain-train.png
  alt: Trainline
- url: http://withassociates.com
  image: withassociates.png
  alt: With Associates
- url: http://www.nedap.com/
  image: nedap.png
  alt: Nedap
- url: http://www.brainistic.com
  image: brainistic.png
  alt: Brainistic
  inactive: true
- url: http://kabisa.nl/
  image: kabisa.png
  alt: Kabisa
- url: http://fundinggates.com
  image: fundinggates.png
  alt: Funding Gates
- url: http://witsbits.com
  image: witsbits.png
  alt: Witsbits Virtualization
- url: http://www.yesmail.com/services/market-intelligence-measurement/yesmail-market-intelligence
  image: yesmail.png
  alt: Yesmail
- url: http://www.toushay.com
  image: toushay.png
  alt: Toushay
- url:  http://shopittome.com/
  image: shopittome.png
  alt: Shop It To Me
- url:  http://www.crowdstrike.com
  image: crowdstrike.png
  alt: CrowdStrike
- url: http://www.playtin.com
  image: playtin.png
  alt: PLAYTIN
  inactive: true
- url:  http://vsco.co
  image: visualsupplyco.png
  alt: Visual Supply Co
- url:  http://www.crowdcompass.com
  image: crowdcompass.png
  alt: CrowdCompass
- url:  http://www.totango.com
  image: totango.png
  alt: Totango
- url: http://www.nearzero.org
  image: nearzero.png
  alt: Near Zero
- url: http://porkepic.com/
  image: porkepic.png
  alt: Porkepic Solutions
- url: http://www.appdrones.com/
  image: appdrones.png
  alt: App drones
  inactive: true
- url: http://dockyard.com
  image: dockyard.png
  alt: DockYard
- url: http://www.montania.se/
  image: montania.png
  alt: Montania System AB
- url: http://yourkarma.com
  image: karma.png
  alt: Karma
- url: http://nosolosoftware.biz
  image: nosolosoftware.png
  alt: NoSoloSoftware
- url: http://unspace.ca
  image: unspace.png
  alt: Unspace
  inactive: true
- url: https://mist.io
  image: mistio.png
  alt: Mist
  inactive: true
- url: http://billyapp.com/
  image: billyapp.png
  alt: "Billy Accounting Software"
  use: "Billy's main app is built with Ember."
- url: http://llanoseco.com/
  image: llanoseco.png
  alt: LLANO SECO RANCHO
- url: https://www.data-field.com/
  image: datafield.png
  alt: Datafield
- url: http://www.wagaroo.com/
  image: wagaroo.png
  alt: Wagaroo
- url: http://www.pertino.com
  image: pertino.png
  alt: Pertino
- url: http://www.summit.com/mobile
  image: summit_electric_supply.png
  alt: Summit Electric Supply
- url: https://spoton.it
  image: spoton.png
  alt: Spoton
- url: http://simplereach.com
  image: simplereach.png
  alt: SimpleReach
- url: http://crowdhall.com
  image: crowdhall.png
  alt: CrowdHall
  inactive: true
- url: http://boxee.tv
  image: boxee.png
  alt: Boxee
  inactive: true
- url: http://www.crowdflower.com
  image: crowdflower.png
  alt: CrowdFlower
- url: http://www.avalara.com
  image: avalara.png
  alt: Avalara
- url: http://www.twitch.tv
  image: twitch.png
  alt: Twitch
- url: http://www.eatwith.com
  image: eatwith.png
  alt: Eatwith
- url: https://pivotshare.com/
  image: pivotshare.png
  alt: Pivotshare
- url: http://www.nezasa.com
  image: nezasa.png
  alt: Nezasa
- url: http://inthepocket.mobi/
  image: inthepocket.png
  alt: In The Pocket
- url: https://www.verscend.com/
  image: verscend.png
  alt: Verscend
- url: https://universe.com
  image: universe.png
  alt: Universe
- url: http://www.silveregg.com/
  image: silveregg.png
  alt: Silver Egg Technology
- url: https://owner.urbanspoon.com
  image: urbanspoon.png
  alt: Urbanspoon
  inactive: true
- url: http://caliper.io
  image: caliper.png
  alt: Caliper
  inactive: true
- url: http://basho.com
  image: basho.png
  alt: Basho
- url: http://maginatics.com
  image: maginatics.png
  alt: Maginatics
  inactive: true
- url: http://www.homeandstone.com
  image: homeandstone.png
  alt: Home & Stone
- url: http://gaslight.co
  image: gaslight.png
  alt: Gaslight
- url: http://www.tictail.com
  image: tictail.png
  alt: Tictail
- url: http://caxanuma.com
  image: caxanuma.png
  alt: Caxanuma
- url: http://neo.com
  image: neo.png
  alt: Neo Innovation
  inactive: true
- url: http://www.leadfeeder.com
  image: leadfeeder.png
  alt: Leadfeeder
  use: "Leadfeeder web app is built with Ember"
- url: http://edgycircle.com/
  image: edgycircle.png
  alt: edgy circle
- url: http://www.thoughtbot.com
  image: thoughtbot.png
  alt: thoughtbot
  use: "We use Ember to build products that our clients and their users will love"
- url: http://www.elastic.io
  image: elasticio.png
  alt: Elastic
- url: http://www.onepercentclub.com
  image: onepercentclub.png
  alt: One Percent Club
- url: http://www.terracycle.com
  image: terracycle.png
  alt: TerraCycle
- url: http://scan.me
  image: scan.png
  alt: Scan
- url: http://www.brandingbrand.com/
  image: brandingbrand.png
  alt: Branding Brand
- url: http://noesissoftware.com
  image: noesissoftware.png
  alt: Noesis Solutions
  inactive: true
- url: https://5apps.com
  image: 5apps.png
  alt: 5apps Deploy
- url: http://www.getfeedback.com
  image: getfeedback.png
  alt: GetFeedback
- url: http://instructure.com
  image: instructure.png
  alt: Instructure
- url: http://radflex.pt
  image: radflex.png
  alt: Light Speck
  inactive: true
- url: http://meetmantra.com
  image: mantra.png
  alt: Mantra, Inc
  inactive: true
- url: http://www.runtastic.com
  image: runtastic.png
  alt: Runtastic
- url: http://www.enthuse.me
  image: enthuseme.png
  alt: Enthuse
  inactive: true
- url: https://www.chronosave.com
  image: chronosave.png
  alt: ChronoSave
- url: http://coschedule.com
  image: coschedule.png
  alt: CoSchedule
- url: http://www.iorahealth.com/
  image: iorahealth.png
  alt: Iora Health
- url: http://www.locbox.com
  image: locbox.png
  alt: LocBox
- url: http://www.khelkund.com/football
  image: khelkund.png
  alt: khelkund
  inactive: true
- url: https://centroy.com
  image: centroy.png
  alt: Centroy
  inactive: true
- url: http://pluckit.io
  image: pluck.png
  alt: Pluck
  inactive: true
- url: http://flockler.com
  image: flockler_x2.png
  alt: Flockler
- url: http://www.astonishdesign.com
  image: astonishdesign.png
  alt: Praxent
  inactive: true
- url: http://rankinity.com
  image: rankinity.png
  alt: Rankinity
- url: http://swink.tv
  image: swinktv.png
  alt: SwinkTV
- url: https://beta.bondable.com
  image: bondable.png
  alt: Bondable
  inactive: true
- url: https://asknative.com
  image: asknative.png
  alt: Asknative
  inactive: true
- url: http://vijo.inn.ac
  image: vijo.png
  alt: Innovation Accelerator
- url: http://www.brightin.nl
  image: brightin.png
  alt: Brightin
- url: http://www.gooddata.com/
  image: gooddata.png
  alt: GoodData
- url: http://www.crx.io/
  image: crux.png
  alt: Crux Consulting
- url: https://huboard.com
  image: huboard.png
  alt: HuBoard
- url: http://www.fasteragile.com
  image: fasteragile.png
  alt: Faster Agile
- url: http://www.theworkinggroup.ca/
  image: theworkinggroup.png
  alt: The Working Group
- url: https://www.balancedpayments.com/
  image: balanced.png
  alt: Balanced
  inactive: true
- url: https://www.livenation.com/
  image: livenationlabs.png
  alt: Live Nation
- url: http://www.midokura.com/
  image: midokura.png
  alt: Midokura
- url: http://www.unlockable.com/
  image: unlockable.png
  alt: Unlockable
  inactive: true
- url: http://orchestrate.io
  image: orchestrate.png
  alt: Orchestrate
- url: http://www.aspireauctions.com
  image: aspireauctions.png
  alt: Aspire Auctions
- url: http://planetargon.com/
  image: planetargon.png
  alt: Planet Argon
- url: http://speedpos.com/
  image: speedpos.png
  alt: Speed POS
- url: http://selleo.com/
  image: selleo.png
  alt: Selleo
- url: http://devmynd.com
  image: devmynd.png
  alt: DevMynd
- url: http://www.radiumcrm.com
  image: radiumcrm.png
  alt: Radium CRM
- url: http://www.acentera.com
  image: acentera.png
  alt: ACenterA Cloud Services
- url: https://www.raizlabs.com/
  image: greenfield.png
  alt: Raiz Labs
- url: http://typework.com
  image: typework.png
  alt: Typework
- url: https://garagesocial.com/ember-js
  image: garagesocial.png
  alt: Garagesocial
  inactive: true
- url: http://sush.io
  image: sushio.png
  alt: Sush
- url: http://www.hstry.co
  image: hstry.png
  alt: HSTRY
- url: https://www.metricly.com/
  image: netuitive_ember_logo.png
  alt: Metricly
- url: http://www.thinkific.com
  image: thinkific.png
  alt: Thinkific
- url: http://app.getwashio.com/
  image: washio.png
  alt: Washio
  inactive: true
- url: http://www.jebbit.com
  image: jebbit.png
  alt: Jebbit
- url: http://zing.co
  image: zing.png
  alt: Zing
  inactive: true
- url: http://screenlight.tv
  image: screenlight.png
  alt: ScreenLight
- url: http://www.navigator.ba
  image: navigator.png
  alt: Navigator
- url: http://expresscheckoutapp.com
  image: expresscheckout.png
  alt: Express Checkout
- url: https://www.pushmote.com
  image: pushmote.png
  alt: Pushmote
  inactive: true
- url: http://echobind.com
  image: echobind.png
  alt: echobind
- url: https://idobata.io
  image: idobata.png
  alt: Idobata
- url: http://closealert.com
  image: closealert.png
  alt: CloseAlert
- url: https://www.export-to-china.com
  image: exportToChina.png
  alt: Export to China
- url: https://www.tailorbrands.com
  image: tailorBrands.png
  alt: Tailor Brands
  use: "We use Ember to build our main application, creating the first automated branding agency"
- url: https://www.skedda.com
  image: skedda.png
  alt: Skedda
- url: http://poeticsystems.com
  image: poetic.png
  alt: Poetic Systems
- url:  https://www.forcepoint.com
  image: redowlanalytics.png
  alt: Forcepoint
- url: https://www.solvace.com
  image: solvace.png
  alt: Solvace
- url: http://dlabs.si
  image: dlabs.png
  alt: D-labs
- url: http://www.zenefits.com
  image: zenefits.png
  alt: Zenefits
- url: https://poynt.com/
  image: poynt.png
  alt: Poynt
- url: http://www.zybooks.com
  image: zybooks.png
  alt: zyBooks
- url: http://ghost.org
  image: ghost.png
  alt: Ghost
- url: http://www.softlayer.com
  image: softlayer.png
  alt: SoftLayer
- url: http://www.netural.com
  image: netural.png
  alt: Netural GmbH
- url: http://www.ticketfly.com/
  image: ticketfly.png
  alt: Ticketfly
- url: http://www.dudamobile.com/
  image: duda.png
  alt: DudaMobile
- url: https://www.bookingsync.com
  image: bookingsync.png
  alt: BookingSync
- url: https://www.hotdoc.com.au
  image: hotdoc.png
  alt: HOTDOCS
- url: http://www.xlab.si
  image: xlab.png
  alt: XLAB
- url: http://roomle.com
  image: roomle.png
  alt: ROOMLE
- url: http://www.claroapps.com
  image: claroapps.png
  alt: Claro Apps
  inactive: true
- url: http://blimp.io
  image: blimp.png
  alt: Blimp
- url: http://www.kotive.com
  image: kotive.png
  alt: Kotive
- url: https://octiv.com/
  image: tinderbox.png
  alt: Octiv
- url: http://www.checkmate.io
  image: checkmate.png
  alt: Instant Checkmate
- url: http://verdigris.co
  image: verdigris.png
  alt: Verdigris Technologies
- url: http://www.bittitan.com
  image: bittitan.png
  alt: BitTitan
- url: http://www.sellfapp.com
  image: sellf.png
  alt: Sellf
- url: http://healthsparq.com
  image: healthsparq.png
  alt: HealthSparq
- url: https://sparehanger.com
  image: sparehanger.png
  alt: Sparehanger
  inactive: true
- url: https://mingleville.com
  image: mingleville.png
  alt: MingleVille
- url: http://www.sakura.ad.jp
  image: sakura.png
  alt: Sakura Japanese Steak
- url: https://www.ludu.co
  image: ludu.png
  alt: Ludu
- url: https://www.whichledlight.com
  image: whichledlight.png
  alt: Which LED Light
- url: http://www.foogi.me
  image: foogi.png
  alt: Foogi
- url: https://www.zesty.com
  image: zesty.png
  alt: Zesty
- url: http://www.eflexsystems.com
  image: eflexsystems.png
  alt: eFlex Systems
- url: http://www.vestorly.com
  image: vestorly.png
  alt: Vestorly
- url: https://isleofcode.com
  image: isleofcode.png
  alt: Isle of Code
- url: https://aisler.net
  image: aisler.png
  alt: AISLER
- url: http://locusenergy.com
  image: locusenergy.png
  alt: Locus Energy
- url: http://whatsdueapp.com
  image: whatsdue.png
  alt: WhatsDue
  inactive: true
- url: https://www.apprentus.com
  image: apprentus.png
  alt: Apprentus
- url: https://www.libroreserve.com
  image: libro.png
  alt: Libro
- url: http://www.molecule.io/
  image: molecule.png
  alt: Molecule
- url: https://www.gozooga.com
  image: gozooga.png
  alt: Gozooga
  inactive: true
- url: http://secondstreet.com/
  image: secondstreet.png
  alt: Second Street
- url: http://dollarshaveclub.com/
  image: dollarshaveclub.png
  alt: Dollar Shave Club
- url: http://www.esri.com/
  image: esri-logo.png
  alt: Esri
- url: http://www.codechef.com/
  image: codechef.png
  alt: CodeChef
- url: http://www.trampos.co/
  image: trampos-co.png
  alt: trampos
- url: http://monegraph.com
  image: monegraph.png
  alt: Monegraph
  use: "Our mobile app, TV app, and desktop apps are built using Ember"
- url: https://movableink.com/
  image: movable_ink.png
  alt: Movable Ink
  use: "The front-end for the e-mail building editor and the company dashboard"
- url: http://velocitylabs.io
  image: velocitylabs.png
  alt: "Velocity Labs"
  use: "Consultancy who uses Ember to built our clients awesome client-side apps"
  inactive: true
- url: http://www.infegy.com
  image: infegy-atlas-emberjs-logo.png
  alt: Infegy Inc.
  use: "Interactive Social Media Analytics Dashboards built with Ember"
- url: http://www.newsninja.com
  image: news-ninja-emberjs.png
  alt: NewsNinja.com
  use: "Timely, automated news generator built with Ember-cli"
- url: http://www.netscout.com/
  image: netscout-logo.png
  alt: NetScout
  use: "Chart-based dashboard for network performance analysis and monitoring"
- url: http://www.coders51.com
  image: coders51.png
  alt: "coders51"
  use: "we develop web and mobile apps"
- url: https://privatt.io
  image: privatt.png
  alt: Privatt
  use: "Our front-end for Privatt Data Enterprise is built using Ember"
- url: http://www.totalpartyplanner.com/
  image: tpp.png
  alt: Total Party Planner
  use: "Ember is enabling the modernization of our food catering system"
- url: http://www.shearwaterintl.com/
  image: shearwater.png
  alt: Shearwater
  use: "Ember powers our scalable mentorship and reporting platform"
  inactive: true
- url: https://flood.io/
  image: flood.png
  alt: Flood IO
  use: "Ember powers our visual load test builder and data exploration dashboard"
- url: http://www.youneedabudget.com/
  image: ynab.png
  alt: YNAB
  use: "The YNAB web and desktop app is built with Ember"
- url: http://engineering.alphasights.com/
  image: alphasights.png
  alt: AlphaSights
  use: "Ember gives us a best-in-class user interface for our ambitious web applications"
- url: https://www.spiceworks.com
  image: spiceworks.png
  alt: Spiceworks
  use: "We use Ember for our App Center and HelpDesk products, and also internal projects"
- url: http://ainq.com/
  image: ainq.png
  alt: AudaciousInquiry
  use: "Using Ember in the dashboards of our health care software"
- url: https://neighborly.com
  image: neighborly.png
  alt: Neighborly
  use: "We use Ember for some of our internal apps and some parts of the public facing app"
- url: https://www.viasto.com/en/
  image: viasto.png
  alt: Viasto
  use: "We use Ember to build our customer and user facing frontends."
- url: http://www.atlantbh.com/
  image: atlantbh.png
  alt: Atlantbh
  use: "We use Ember for some of our internal projects"
- url: http://hashrocket.com/
  image: hashrocket.png
  alt: Hashrocket
  use: "Hashrocket utilizes Ember to deliver world class client side applications"
- url: https://www.streamrail.com/
  image: streamrail.png
  alt: Streamrail
  use: "In StreamRail we use Ember in our dashboard"
- url: https://acorns.com/
  image: acorns.png
  alt: Acorns
  use: "Acorns uses Ember to build it's web application"
- url: http://www.practicefusion.com/
  image: pf.png
  alt: "The #1 cloud-based electronic health record platform for doctors and patients"
  use: "The front-end for our main product is all done in Ember"
- url: https://mypurecloud.com
  image: genesys.png
  alt: "Genesys"
  use: "Genesys uses Ember to develop its realtime collaboration products"
- url: http://simplabs.com
  image: simplabs.png
  alt: "simplabs"
  use: "Consultancy that uses Ember to built our clients' projects as well as some projects of our own"
- url: https://bankfacil.com.br/dev
  image: bankfacil.png
  alt: "bankfacil"
  use: "Ember is powering the new Bankfacil customer frontend"
  inactive: true
- url: http://testdouble.com/
  image: testdouble.png
  alt: "Test Double"
  use: "Test Double uses Ember to develop rich web applications for our clients"
- url: https://www.scienceexchange.com
  image: scienceexchange.png
  alt: "Science Exchange"
  use: "An online marketplace for scientific research built with EmberJS and Rails"
- url: http://kiosked.com
  image: kiosked.png
  alt: "Kiosked"
  use: "We use Ember to power our analytics and inventory dashboards"
- url: http://www.startae.com
  image: startae.png
  alt: "Startaê"
  use: "Consulting firm using Ember for internal and client projects."
- url: http://www.bidvine.com
  image: bidvine.png
  alt: "Bidvine"
  use: "Service matching site using Ember to build our web application"
- url: http://societyofgrownups.com
  image: societyofgrownups.png
  alt: "Society of Grownups"
  use: "One-stop shop for financial literacy and all things adulthood, built with Ember."
- url: http://bimpactassessment.net
  image: b-lab.png
  alt: "B Lab"
  use: "We use Ember to build our products."
- url: http://condenast.com
  image: condenast.png
  alt: "Condé Nast"
  use: "Developing a cutting edge content management system with Ember."
- url: https://iloan.com
  image: iloan.png
  alt: "iLoan"
  use: "Our internal customer support application is built using Ember."
- url: https://mammothhr.com
  image: mammothhr.png
  alt: "MammothHR"
  use: "We use Ember to power our HR Support Center as well as several internal tools."
- url: http://wikia.com
  image: wikia.png
  alt: "Wikia - Home of Fandom"
  use: "We use Ember for building our mobile web application and numerous contribution tools."
- url: http://www.salsify.com/
  image: salsify.png
  alt: "Salsify"
  use: "We use Ember for our product content management, product catalog, and digital asset management applications."
- url: https://feedza.com/
  image: feedza.png
  alt: "Feedza"
  use: "The feedza web app was built with Ember"
  inactive: true
- url: https://inquicker.com/
  image: inquicker.png
  alt: "InQuicker"
  use: "We use Ember for our new customer-facing applications."
- url: http://number42.de/
  image: num42.png
  alt: "number42"
  use: "Ember powers our digital product catalog solution 42stacks and many more of our clients' and internal products."
- url: http://www.britishgas.co.uk/
  image: britishgas.png
  alt: British Gas
  use: "We use ember to build our customer interacting applications"
- url: http://muffin.cafe
  image: muffin.png
  alt: "muffin"
  use: "We use Ember for the admin area of our application."
- url: http://www.airhelp.com
  image: airhelp.png
  alt: "AirHelp"
  use: "AirHelp web app is built with Ember"
- url: https://www.samewave.com
  image: samewave.png
  alt: "Samewave"
  use: "We use Ember to power the UI of our web app, hybrid mobile apps (Cordova) and desktop apps (Electron)."
- url: https://www.stealthworker.com
  image: stealth_worker.png
  alt: "Stealth Worker"
  use: "StealthWorker.com is powered by Ember.js and JSONAPI"
- url: http://www.acrolinx.com
  image: acrolinx.png
  alt: "Acrolinx"
  use: "Acrolinx is using Ember.js and JSONAPI for several customer-facing web apps."
- url: http://www.activecampaign.com
  image: activecampaign.png
  alt: "ActiveCampaign"
  use: "ActiveCampaign is currently using Ember to power our Forms and CRM products of our platform."
- url: https://arukas.io
  image: arukas.png
  alt: "Arukas"
  use: "We use Ember to build our Web UI (Dashboard)"
- url: https://www.alyne.com
  image: alyne.png
  alt: "Alyne"
  use: "Alyne is using Ember.js to power the frontend for our Cyber Security SaaS"
- url: https://www.splittytravel.com/
  image: splitty-ember.png
  alt: "Splitty"
  use: "Splitty is using Ember.js to power its website"
- url: https://synap.ac
  image: synap.png
  alt: "Synap"
  use: "Synap's front-end is fully powered by Ember"
- url: http://www.wnyc.org/
  image: wnyc.png
  alt: WNYC
  use: "WNYC's front-end is fully powered by Ember"
- url: https://freshbooks.com
  image: freshbooks.png
  alt: FreshBooks
  use: "FreshBooks' front-end application is powered by Ember"
- url: https://www.sugarcrm.com
  image: sugarcrm.png
  alt: SugarCRM
  use: "We use Ember for Mothership, our internal operations management tool"
- url: https://movil.bbva.es
  image: bbva.png
  alt: BBVA
  use: "The BBVA Mobile Banking App is fully powered by Ember.js"
- url: https://travelbank.com
  image: travelbank.png
  alt: TravelBank
  use: "TravelBank's Web and Hybrid Mobile Apps are powered by Ember.js"
- url: http://resultadosdigitais.com.br
  image: resultadosdigitais.png
  alt: Resultados Digitais
  use: "Resultados Digitais use Ember.js on the Inbound Marketing platform (RD Station)"
- url: https://teem.com/
  image: teem.png
  alt: Teem
  use: "Teem uses Ember.js for it's insights, flight board, EventBoard and LobbyConnect system management, and more!"
- url: http://forestadmin.com
  image: forest.png
  alt: Forest
  use: "Forest's front-end is fully powered by Ember.js"
- url: https://www.clark.de
  image: clark_x2.png
  alt: "Clark - Smart Insurance"
  use: "Clark's consumer ui is powered by Ember.js - available on our website and integrated into our iOS & Android apps."
- url: https://www.getg5.com
  image: g5_x2.png
  alt: G5
  use: "G5 uses Ember.js for our content management system and various inventory search applications."
- url: https://www.erdil.fr
  image: erdil.png
  alt: Erdil
  use: "Erdil uses Ember.js for its website and all of its applications."
- url: https://www.rule-of-three.co.uk
  image: rule-of-three.png
  alt: Rule of Three
  use: "Rule of Three uses Ember.js for its entire web experience and content creation."
  inactive: true
- url: https://www.blackbellapp.com
  image: blackbell.png
  alt: Blackbell
  use: "Blackbell uses Ember.js for the user interface of webapps / hybrid native apps of small businesses and hotels."
- url: https://noppo.pro
  image: noppo.png
  alt: Noppo
  use: Noppo uses Ember.js for their in-house CMS and customer facing apps and sites.
  inactive: true
- url: https://www.campusboard.co.uk
  image: campusboard.png
  alt: Campusboard
  use: "Campusboard uses Ember.js to power the front-end of its website."
- url: https://shipshape.io
  image: shipshape.png
  alt: Ship Shape
  use: "Ship Shape uses Ember.js to power the front-end of its website and for various client work."
- url: https://www.rsa.com
  image: rsa.png
  alt: RSA
  use: "RSA uses Ember.js to power the front-end of our NetWitness app and is exploring its use in other apps as well."
- url: https://campus-discounts.com
  image: campus-discounts.png
  alt: Campus Discounts
  use: "Campus Discounts uses Ember.js to power the front-end of our progressive Web App and hybrid native mobile apps with a rich offline experience as well."
- url: https://www.ligadigital.com
  image: ligadigital.png
  alt: LIGADIGITAL
  use: "LIGADIGITAL's uses Ember.js for most of their internal and external web applications."
- url: http://www.mapc.org/
  image: mapc_logo.png
  alt: Metropolitan Area Planning Council
  use: "MAPC uses Ember.js for most of their front end web applications including MassBuilds and TrailsMap"
- url: http://pagerduty.com
  image: pagerduty.png
  alt: PagerDuty
  use: "PagerDuty users Ember.js for most of its front-end application including the Incident Dashboard & management tools."
- url: https://www.201-created.com
  image: 201-created.png
  alt: "201 Created"
  use: "Ember.js and JavaScript consulting since 2011."
- url: http://www.kaliber5.de
  image: kaliber5.png
  alt: kaliber5
  use: "Building most client and own projects with Ember.js"
- url: https://www.icicletech.com/
  image: icicle-logo.png
  alt: Icicle Technologies
  use: "At Icicle, we adopted Ember.js for almost all our product front-ends. Ember.js makes great choices for our developers to be productive. We also recommend it to our clients as the first option to build truly ambitious products."
- url: https://www.salonized.com/
  image: salonized-logo.png
  alt: Salonized
  use: "At Salonized we use Ember.js for the frontend of our application."
- url: https://www.lariat.co
  image: lariat.png
  alt: Lariat
  use: "We use Ember.js for all UI development at Lariat."
- url: https://crowdscriber.com/
  image: crowdscriber.png
  alt: Crowdscriber
  use: "Crowdscriber uses Ember.js for its primary front-end application."
- url: https://profuzdigital.com/
  image: profuzdigital.png
  alt: Profuz Digital
  use: "We use Ember.js for the complete frontend (comprising of more than 15000 LOC as of October 2017) of our product."
- url: https://planninglabs.nyc/
  image: nyc_dcp_logo.png
  alt: NYC Planning Labs
  use: "We use EmberJS for all of our ambitious Planning Labs projects."
- url: "https://canopy.cloud"
  image: canopy.png
  alt: Canopy
  use: "Canopy uses Ember for its primary data visualization platform"
- url: "https://lendix.com"
  image: lendix.png
  alt: Lendix
  use: "We use Ember for our marketplace"
- url: "https://www.nimbo-x.com"
  image: nimbo-x.png
  alt: Nimbo X
  use: "We use Ember to make a cloud based EHR"
- url: "http://www.toyotaconnected.com"
  image: toyota-connected.png
  alt: Toyota Connected
  use: "Toyota Connected uses Ember for building our internal and external web applications."
- url: "https://www.khorus.com/"
  image: khorus.png
  alt: Khorus
  use: "Khorus uses Ember.js for its primary front-end application."
- url: "https://app.qonto.eu"
  image: qonto.png
  alt: Qonto
  use: "Qonto uses Ember to build the front-end of our bank account management interface"
- url: "https://fusemachines.com"
  image: fusemachines.png
  alt: Fusemachines
  use: "Fusemachines uses Ember for most of its client facing Web applications"
- url: "http://www.hyperlogs.com"
  image: hyperlogs.png
  alt: Hyperlogs
  use: "Hyperlogs uses Ember for its time tracking web app"
- url: "http://www.shyftanalytics.com"
  image: shyft.png
  alt: SHYFT
  use: "SHYFT Analytics uses Ember for the SHYFT Platform."
- url: "https://www.fitbit.com"
  image: fitbit.png
  alt: Fitbit Inc.
  use: "Fitbit uses Ember for external and internal web applications."
- url: "https://www.ig.com"
  image: ig.png
  alt: IG
  use: "IG uses Ember for its retail financial trading platform and internal web applications."
- url: "https://envoy.com/"
  image: envoy.png
  alt: Envoy
  use: "Envoy's dashboard is built with Ember.js"
- url: "http://www.concordnow.com/"
  image: concord.png
  alt: Concord
  use: "The Concord webapp is built using Ember"
- url: "https://cos.io"
  image: cos.png
  alt: Center for Open Science
  use: "OSF Preprints and OSF Registries are built with Ember.js and we are incrementally migrating the main OSF (https://osf.io) to Ember"
- url: "https://www.productive.io?ref=emberjs"
  image: productive.png
  alt: Productive
  use: "Productive uses Ember for its main web applications."
- url: "https://www.princess.com"
  image: Princess_Cruises_CBN_logo.png
  alt: Princess Cruises
  use: "Princess Cruises is using Ember to guide our guests throughout their cruise Search Experience."
- url: https://deic.dk/
  image: deic.png
  alt: "Danish e-Infrastructure Cooperation"
  use: "DeIC's DDoS Protection System client (ddps.deic.dk) is built with Ember"
- url: "https://www.roofstock.com"
  image: roofstock.png
  alt: "Roofstock.com"
  use: "Roofstock.com is built with Ember"
- url: "https://www.fastly.com"
  image: fastly.png
  alt: Fastly
  use: "Fastly uses Ember to build our control panel (https://manage.fastly.com/) as well as other internal/external projects."
- url: "https://www.outdoorsy.com"
  image: outdoorsy.png
  alt: Outdoorsy
  use: "Outdoorsy uses Ember to power our search and reservation web applications"
- url: "https://www.wheelbasepro.com"
  image: wheelbasepro.png
  alt: Wheelbase
  use: "Wheelbase is built using Ember"
- url: "https://www.verizondigitalmedia.com/"
  image: verizon-digital-media-services.png
  alt: Verizon Digital Media Services
  use: "Verizon Digital Media Services uses Ember to build our customer-facing CDN configuration portal (https://my.edgecast.com/) and other internal projects."
- url: https://www.tourme.com/
  image: tourme-logo.png
  alt: Tourme
  use: "The entire Tourme web is built with Ember.js"
- url: https://www.a2system.net/
  image: a2system-logo.png
  alt: A2System
  use: "We use Ember to build amazing web applications"
<<<<<<< HEAD
- url: https://appknox.com/
  image: appknox-logo.png
  alt: Appknox - Mobile App Security Testing
  use: "We use EmberJS for our security dashboard(https://secure.appknox.com/) and also for our internal sales & security dashboard"
=======
- url: https://www.redshelf.com
  image: redshelf.png
  alt: RedShelf
  use: "Redshelf uses Ember to build our web apps, textbook readers, and tools."
>>>>>>> 1e3f80fc


# ---- PLEASE READ ----
# To have your pull request accepted, you must submit your information on this form: https://airtable.com/shrZSLswT03VpzY1D

# Please also be sure the logo you upload has a transparent background,
# and adequate whitespace. See further comments atop this file.

# As of August 2015, new entries are required to also fill in the "use" field;
# specifically, tell us in a couple words what you use Ember for. This info will
# not be published on the site, but will help us verify that new entrants belong
# on this list. This will also help keep the list current in the future, since it will become easier to verify if the specific use is still current.<|MERGE_RESOLUTION|>--- conflicted
+++ resolved
@@ -1090,17 +1090,14 @@
   image: a2system-logo.png
   alt: A2System
   use: "We use Ember to build amazing web applications"
-<<<<<<< HEAD
 - url: https://appknox.com/
   image: appknox-logo.png
   alt: Appknox - Mobile App Security Testing
   use: "We use EmberJS for our security dashboard(https://secure.appknox.com/) and also for our internal sales & security dashboard"
-=======
 - url: https://www.redshelf.com
   image: redshelf.png
   alt: RedShelf
   use: "Redshelf uses Ember to build our web apps, textbook readers, and tools."
->>>>>>> 1e3f80fc
 
 
 # ---- PLEASE READ ----
