# ---- PLEASE READ ----
# To have your pull request accepted, you must submit your information on this form: https://airtable.com/shrZSLswT03VpzY1D.
#
# Please be sure the logo you upload has a transparent background, and adequate whitespace so it's not crammed against the edges. The size of the space you're filling is max 210 x 103. To best control appearance, submit an image this exact size that already includes the whitespace you want. To support high-resolution displays, consider submitting your image at twice this resolution with dimensions of 420 x 206.
#
# Please optimize your images for the web, e.g. by compressing them with some tool or service like https://imageoptim.com. Specifically they should be PNG8 files with alpha transparency, include no meta data and be not larger than 10KB.
#
# Please do not post links directly to pages selling Ember consulting services. They will be removed.
#
# These logos are in a particular order, most recently, that being the order in which people made their requests. Be respectful to those who came before you and add your name to the *bottom*.
#
# As of August 2015, new entries are required to also fill in the "use" field; specifically, tell us in a couple words what you use Ember for. This info will not be published on the site, but will help us verify that new entrants belong on this list. This will also help keep the list current in the future, since it will become easier to verify if the specified use is still current.

- url: http://www.microsoft.com
  image: microsoft.png
  alt: Microsoft
- url: https://www.intercom.com
  image: intercom.png
  alt: Intercom
  use: "Intercom's main web application is built with Ember.js"
- url: https://www.netflix.com/
  image: netflix.png
  alt: Netflix
- url: http://heroku.com/
  image: heroku.png
  alt: heroku
- url: http://www.skylight.io
  image: skylight.png
  alt: skylight
  use: "The entire Skylight front-end is built using Ember"
- url: http://www.linkedin.com
  image: linkedin.png
  alt: LinkedIn
- url: http://squareup.com/
  image: square.png
  alt: Square
- url: http://www.zendesk.com/
  image: zendesk.png
  alt: Zendesk
- url: https://www.blueapron.com
  image: blue-apron.png
  alt: Blue Apron
  use: "Powering our internal desktop and mobile warehouse management system"
- url: https://www.kickstarter.com/
  image: kickstarter.png
  alt: Kickstarter
  use: "Powering our creator dashboard and other tools"
- url: http://www.codeschool.com
  image: codeschool.png
  alt: Code School
- url: https://ibotta.com/
  image: ibotta.png
  alt: "Ibotta"
  use: "We use Ember for building our internal and external web applications."
- url: http://travis-ci.com
  image: travisci.png
  alt: Travis CI
- url: https://www.ted.com
  image: ted.png
  alt: TED
- url: http://livingsocial.com/
  image: livingsocial.png
  alt: Living Social
- url: http://www.bustle.com
  image: bustle.png
  alt: Bustle
- url: http://www.groupon.com
  image: groupon.png
  alt: Groupon
- url: http://www.timbuk2.com/
  image: timbuk2.png
  alt: Timbuk2
- url: https://addepar.com/
  image: addepar.png
  alt: Addepar
- url: http://tilde.io/
  image: tilde.png
  alt: Tilde
  use: "We build online Ember trainings and use Ember for client consulting projects"
- url: http://www.benefitcloud.com/
  image: benefitcloud.png
  alt: Benefitcloud
- url: http://www.topicus.nl/
  image: topicus.png
  alt: Topicus
- url: http://www.mheducation.com/
  image: mhelabs.png
  alt: McGraw-Hill
- url: https://www.yapp.us/
  image: yapp.png
  alt: Yapp
- url: http://www.discourse.org
  image: discourse.png
  alt: Discourse
- url: http://www.gemfury.com/
  image: gemfury.png
  alt: Gemfury
- url: http://www.batterii.com/
  image: batterii.png
  alt: Batterii
- url: http://inst.ag/
  image: instagrille.png
  alt: Pixsta
  inactive: true
- url: http://www.bluetubeinteractive.com
  image: bluetube.png
  alt: Bluetube
  inactive: true
- url: https://konghq.com/
  image: mashape.png
  alt: Kong
- url: http://www.skovik.com
  image: skovik.png
  alt: Skovik
  inactive: true
- url: http://entwine.me/
  image: twine.png
  alt: Twine
- url: https://www.tradegecko.com
  image: tradegecko.png
  alt: TradeGecko
- url: http://grouptalent.com
  image: grouptalent.png
  alt: GroupTalent
  inactive: true
- url: http://yahoo.com
  image: yahoo.png
  alt: Yahoo!
- url: http://www.kohactive.com
  image: kohactive.png
  alt: kohactive
- url: https://www.trainline.eu/
  image: captain-train.png
  alt: Trainline
- url: http://withassociates.com
  image: withassociates.png
  alt: With Associates
- url: http://www.nedap.com/
  image: nedap.png
  alt: Nedap
- url: http://www.brainistic.com
  image: brainistic.png
  alt: Brainistic
  inactive: true
- url: http://kabisa.nl/
  image: kabisa.png
  alt: Kabisa
- url: http://fundinggates.com
  image: fundinggates.png
  alt: Funding Gates
- url: http://witsbits.com
  image: witsbits.png
  alt: Witsbits Virtualization
- url: http://www.yesmail.com/services/market-intelligence-measurement/yesmail-market-intelligence
  image: yesmail.png
  alt: Yesmail
- url: http://www.toushay.com
  image: toushay.png
  alt: Toushay
- url:  http://shopittome.com/
  image: shopittome.png
  alt: Shop It To Me
- url:  http://www.crowdstrike.com
  image: crowdstrike.png
  alt: CrowdStrike
- url: http://www.playtin.com
  image: playtin.png
  alt: PLAYTIN
  inactive: true
- url:  http://vsco.co
  image: visualsupplyco.png
  alt: Visual Supply Co
- url:  http://www.crowdcompass.com
  image: crowdcompass.png
  alt: CrowdCompass
- url:  http://www.totango.com
  image: totango.png
  alt: Totango
- url: http://www.nearzero.org
  image: nearzero.png
  alt: Near Zero
- url: http://porkepic.com/
  image: porkepic.png
  alt: Porkepic Solutions
- url: http://www.appdrones.com/
  image: appdrones.png
  alt: App drones
  inactive: true
- url: http://dockyard.com
  image: dockyard.png
  alt: DockYard
- url: http://www.montania.se/
  image: montania.png
  alt: Montania System AB
- url: http://yourkarma.com
  image: karma.png
  alt: Karma
- url: http://nosolosoftware.biz
  image: nosolosoftware.png
  alt: NoSoloSoftware
- url: http://unspace.ca
  image: unspace.png
  alt: Unspace
  inactive: true
- url: https://mist.io
  image: mistio.png
  alt: Mist
  inactive: true
- url: http://billyapp.com/
  image: billyapp.png
  alt: "Billy Accounting Software"
  use: "Billy's main app is built with Ember."
- url: http://llanoseco.com/
  image: llanoseco.png
  alt: LLANO SECO RANCHO
- url: https://www.data-field.com/
  image: datafield.png
  alt: Datafield
- url: http://www.wagaroo.com/
  image: wagaroo.png
  alt: Wagaroo
- url: http://www.pertino.com
  image: pertino.png
  alt: Pertino
- url: http://www.summit.com/mobile
  image: summit_electric_supply.png
  alt: Summit Electric Supply
- url: https://spoton.it
  image: spoton.png
  alt: Spoton
- url: http://simplereach.com
  image: simplereach.png
  alt: SimpleReach
- url: http://crowdhall.com
  image: crowdhall.png
  alt: CrowdHall
  inactive: true
- url: http://boxee.tv
  image: boxee.png
  alt: Boxee
  inactive: true
- url: http://www.crowdflower.com
  image: crowdflower.png
  alt: CrowdFlower
- url: http://www.avalara.com
  image: avalara.png
  alt: Avalara
- url: http://www.twitch.tv
  image: twitch.png
  alt: Twitch
- url: http://www.eatwith.com
  image: eatwith.png
  alt: Eatwith
- url: https://pivotshare.com/
  image: pivotshare.png
  alt: Pivotshare
- url: http://www.nezasa.com
  image: nezasa.png
  alt: Nezasa
- url: http://inthepocket.mobi/
  image: inthepocket.png
  alt: In The Pocket
- url: https://www.verscend.com/
  image: verscend.png
  alt: Verscend
- url: https://universe.com
  image: universe.png
  alt: Universe
- url: http://www.silveregg.com/
  image: silveregg.png
  alt: Silver Egg Technology
- url: https://owner.urbanspoon.com
  image: urbanspoon.png
  alt: Urbanspoon
  inactive: true
- url: http://caliper.io
  image: caliper.png
  alt: Caliper
  inactive: true
- url: http://basho.com
  image: basho.png
  alt: Basho
- url: http://maginatics.com
  image: maginatics.png
  alt: Maginatics
  inactive: true
- url: http://www.homeandstone.com
  image: homeandstone.png
  alt: Home & Stone
- url: http://gaslight.co
  image: gaslight.png
  alt: Gaslight
- url: http://www.tictail.com
  image: tictail.png
  alt: Tictail
- url: http://caxanuma.com
  image: caxanuma.png
  alt: Caxanuma
- url: http://neo.com
  image: neo.png
  alt: Neo Innovation
  inactive: true
- url: http://www.leadfeeder.com
  image: leadfeeder.png
  alt: Leadfeeder
  use: "Leadfeeder web app is built with Ember"
- url: http://edgycircle.com/
  image: edgycircle.png
  alt: edgy circle
- url: http://www.thoughtbot.com
  image: thoughtbot.png
  alt: thoughtbot
  use: "We use Ember to build products that our clients and their users will love"
- url: http://www.elastic.io
  image: elasticio.png
  alt: Elastic
- url: http://www.onepercentclub.com
  image: onepercentclub.png
  alt: One Percent Club
- url: http://www.terracycle.com
  image: terracycle.png
  alt: TerraCycle
- url: http://scan.me
  image: scan.png
  alt: Scan
- url: http://www.brandingbrand.com/
  image: brandingbrand.png
  alt: Branding Brand
- url: http://noesissoftware.com
  image: noesissoftware.png
  alt: Noesis Solutions
  inactive: true
- url: https://5apps.com
  image: 5apps.png
  alt: 5apps Deploy
- url: http://www.getfeedback.com
  image: getfeedback.png
  alt: GetFeedback
- url: http://instructure.com
  image: instructure.png
  alt: Instructure
- url: http://radflex.pt
  image: radflex.png
  alt: Light Speck
  inactive: true
- url: http://meetmantra.com
  image: mantra.png
  alt: Mantra, Inc
  inactive: true
- url: http://www.runtastic.com
  image: runtastic.png
  alt: Runtastic
- url: http://www.enthuse.me
  image: enthuseme.png
  alt: Enthuse
  inactive: true
- url: https://www.chronosave.com
  image: chronosave.png
  alt: ChronoSave
- url: http://coschedule.com
  image: coschedule.png
  alt: CoSchedule
- url: http://www.iorahealth.com/
  image: iorahealth.png
  alt: Iora Health
- url: http://www.locbox.com
  image: locbox.png
  alt: LocBox
- url: http://www.khelkund.com/football
  image: khelkund.png
  alt: khelkund
  inactive: true
- url: https://centroy.com
  image: centroy.png
  alt: Centroy
  inactive: true
- url: http://pluckit.io
  image: pluck.png
  alt: Pluck
  inactive: true
- url: http://flockler.com
  image: flockler_x2.png
  alt: Flockler
- url: http://www.astonishdesign.com
  image: astonishdesign.png
  alt: Praxent
  inactive: true
- url: http://rankinity.com
  image: rankinity.png
  alt: Rankinity
- url: http://swink.tv
  image: swinktv.png
  alt: SwinkTV
- url: https://beta.bondable.com
  image: bondable.png
  alt: Bondable
  inactive: true
- url: https://asknative.com
  image: asknative.png
  alt: Asknative
  inactive: true
- url: http://vijo.inn.ac
  image: vijo.png
  alt: Innovation Accelerator
- url: http://www.brightin.nl
  image: brightin.png
  alt: Brightin
- url: http://www.gooddata.com/
  image: gooddata.png
  alt: GoodData
- url: http://www.crx.io/
  image: crux.png
  alt: Crux Consulting
- url: https://huboard.com
  image: huboard.png
  alt: HuBoard
- url: http://www.fasteragile.com
  image: fasteragile.png
  alt: Faster Agile
- url: http://www.theworkinggroup.ca/
  image: theworkinggroup.png
  alt: The Working Group
- url: https://www.balancedpayments.com/
  image: balanced.png
  alt: Balanced
  inactive: true
- url: https://www.livenation.com/
  image: livenationlabs.png
  alt: Live Nation
- url: http://www.midokura.com/
  image: midokura.png
  alt: Midokura
- url: http://www.unlockable.com/
  image: unlockable.png
  alt: Unlockable
  inactive: true
- url: http://orchestrate.io
  image: orchestrate.png
  alt: Orchestrate
- url: http://www.aspireauctions.com
  image: aspireauctions.png
  alt: Aspire Auctions
- url: http://planetargon.com/
  image: planetargon.png
  alt: Planet Argon
- url: http://speedpos.com/
  image: speedpos.png
  alt: Speed POS
- url: http://selleo.com/
  image: selleo.png
  alt: Selleo
- url: http://devmynd.com
  image: devmynd.png
  alt: DevMynd
- url: http://www.radiumcrm.com
  image: radiumcrm.png
  alt: Radium CRM
- url: http://www.acentera.com
  image: acentera.png
  alt: ACenterA Cloud Services
- url: https://www.raizlabs.com/
  image: greenfield.png
  alt: Raiz Labs
- url: http://typework.com
  image: typework.png
  alt: Typework
- url: https://garagesocial.com/ember-js
  image: garagesocial.png
  alt: Garagesocial
  inactive: true
- url: http://sush.io
  image: sushio.png
  alt: Sush
- url: http://www.hstry.co
  image: hstry.png
  alt: HSTRY
- url: https://www.metricly.com/
  image: netuitive_ember_logo.png
  alt: Metricly
- url: http://www.thinkific.com
  image: thinkific.png
  alt: Thinkific
- url: http://app.getwashio.com/
  image: washio.png
  alt: Washio
  inactive: true
- url: http://www.jebbit.com
  image: jebbit.png
  alt: Jebbit
- url: http://zing.co
  image: zing.png
  alt: Zing
  inactive: true
- url: http://screenlight.tv
  image: screenlight.png
  alt: ScreenLight
- url: http://www.navigator.ba
  image: navigator.png
  alt: Navigator
- url: http://expresscheckoutapp.com
  image: expresscheckout.png
  alt: Express Checkout
- url: https://www.pushmote.com
  image: pushmote.png
  alt: Pushmote
  inactive: true
- url: http://echobind.com
  image: echobind.png
  alt: echobind
- url: https://idobata.io
  image: idobata.png
  alt: Idobata
- url: http://closealert.com
  image: closealert.png
  alt: CloseAlert
- url: https://www.export-to-china.com
  image: exportToChina.png
  alt: Export to China
- url: https://www.tailorbrands.com
  image: tailorBrands.png
  alt: Tailor Brands
  use: "We use Ember to build our main application, creating the first automated branding agency"
- url: https://www.skedda.com
  image: skedda.png
  alt: Skedda
- url: http://poeticsystems.com
  image: poetic.png
  alt: Poetic Systems
- url:  https://www.forcepoint.com
  image: redowlanalytics.png
  alt: Forcepoint
- url: https://www.solvace.com
  image: solvace.png
  alt: Solvace
- url: http://dlabs.si
  image: dlabs.png
  alt: D-labs
- url: http://www.zenefits.com
  image: zenefits.png
  alt: Zenefits
- url: https://poynt.com/
  image: poynt.png
  alt: Poynt
- url: http://www.zybooks.com
  image: zybooks.png
  alt: zyBooks
- url: http://ghost.org
  image: ghost.png
  alt: Ghost
- url: http://www.softlayer.com
  image: softlayer.png
  alt: SoftLayer
- url: http://www.netural.com
  image: netural.png
  alt: Netural GmbH
- url: http://www.ticketfly.com/
  image: ticketfly.png
  alt: Ticketfly
- url: http://www.dudamobile.com/
  image: duda.png
  alt: DudaMobile
- url: https://www.bookingsync.com
  image: bookingsync.png
  alt: BookingSync
- url: https://www.hotdoc.com.au
  image: hotdoc.png
  alt: HOTDOCS
- url: http://www.xlab.si
  image: xlab.png
  alt: XLAB
- url: http://roomle.com
  image: roomle.png
  alt: ROOMLE
- url: http://www.claroapps.com
  image: claroapps.png
  alt: Claro Apps
  inactive: true
- url: http://blimp.io
  image: blimp.png
  alt: Blimp
- url: http://www.kotive.com
  image: kotive.png
  alt: Kotive
- url: https://octiv.com/
  image: tinderbox.png
  alt: Octiv
- url: http://www.checkmate.io
  image: checkmate.png
  alt: Instant Checkmate
- url: http://verdigris.co
  image: verdigris.png
  alt: Verdigris Technologies
- url: http://www.bittitan.com
  image: bittitan.png
  alt: BitTitan
- url: http://www.sellfapp.com
  image: sellf.png
  alt: Sellf
- url: http://healthsparq.com
  image: healthsparq.png
  alt: HealthSparq
- url: https://sparehanger.com
  image: sparehanger.png
  alt: Sparehanger
  inactive: true
- url: https://mingleville.com
  image: mingleville.png
  alt: MingleVille
- url: http://www.sakura.ad.jp
  image: sakura.png
  alt: Sakura Japanese Steak
- url: https://www.ludu.co
  image: ludu.png
  alt: Ludu
- url: https://www.whichledlight.com
  image: whichledlight.png
  alt: Which LED Light
- url: http://www.foogi.me
  image: foogi.png
  alt: Foogi
- url: https://www.zesty.com
  image: zesty.png
  alt: Zesty
- url: http://www.eflexsystems.com
  image: eflexsystems.png
  alt: eFlex Systems
- url: http://www.vestorly.com
  image: vestorly.png
  alt: Vestorly
- url: https://isleofcode.com
  image: isleofcode.png
  alt: Isle of Code
- url: https://aisler.net
  image: aisler.png
  alt: AISLER
- url: http://locusenergy.com
  image: locusenergy.png
  alt: Locus Energy
- url: http://whatsdueapp.com
  image: whatsdue.png
  alt: WhatsDue
  inactive: true
- url: https://www.apprentus.com
  image: apprentus.png
  alt: Apprentus
- url: https://www.libroreserve.com
  image: libro.png
  alt: Libro
- url: http://www.molecule.io/
  image: molecule.png
  alt: Molecule
- url: https://www.gozooga.com
  image: gozooga.png
  alt: Gozooga
  inactive: true
- url: http://secondstreet.com/
  image: secondstreet.png
  alt: Second Street
- url: http://dollarshaveclub.com/
  image: dollarshaveclub.png
  alt: Dollar Shave Club
- url: http://www.esri.com/
  image: esri-logo.png
  alt: Esri
- url: http://www.codechef.com/
  image: codechef.png
  alt: CodeChef
- url: http://www.trampos.co/
  image: trampos-co.png
  alt: trampos
- url: http://monegraph.com
  image: monegraph.png
  alt: Monegraph
  use: "Our mobile app, TV app, and desktop apps are built using Ember"
- url: https://movableink.com/
  image: movable_ink.png
  alt: Movable Ink
  use: "The front-end for the e-mail building editor and the company dashboard"
- url: http://velocitylabs.io
  image: velocitylabs.png
  alt: "Velocity Labs"
  use: "Consultancy who uses Ember to built our clients awesome client-side apps"
  inactive: true
- url: http://www.infegy.com
  image: infegy-atlas-emberjs-logo.png
  alt: Infegy Inc.
  use: "Interactive Social Media Analytics Dashboards built with Ember"
- url: http://www.newsninja.com
  image: news-ninja-emberjs.png
  alt: NewsNinja.com
  use: "Timely, automated news generator built with Ember-cli"
- url: http://www.netscout.com/
  image: netscout-logo.png
  alt: NetScout
  use: "Chart-based dashboard for network performance analysis and monitoring"
- url: http://www.coders51.com
  image: coders51.png
  alt: "coders51"
  use: "we develop web and mobile apps"
- url: https://privatt.io
  image: privatt.png
  alt: Privatt
  use: "Our front-end for Privatt Data Enterprise is built using Ember"
- url: http://www.totalpartyplanner.com/
  image: tpp.png
  alt: Total Party Planner
  use: "Ember is enabling the modernization of our food catering system"
- url: http://www.shearwaterintl.com/
  image: shearwater.png
  alt: Shearwater
  use: "Ember powers our scalable mentorship and reporting platform"
  inactive: true
- url: https://flood.io/
  image: flood.png
  alt: Flood IO
  use: "Ember powers our visual load test builder and data exploration dashboard"
- url: http://www.youneedabudget.com/
  image: ynab.png
  alt: YNAB
  use: "The YNAB web and desktop app is built with Ember"
- url: http://engineering.alphasights.com/
  image: alphasights.png
  alt: AlphaSights
  use: "Ember gives us a best-in-class user interface for our ambitious web applications"
- url: https://www.spiceworks.com
  image: spiceworks.png
  alt: Spiceworks
  use: "We use Ember for our App Center and HelpDesk products, and also internal projects"
- url: http://ainq.com/
  image: ainq.png
  alt: AudaciousInquiry
  use: "Using Ember in the dashboards of our health care software"
- url: https://neighborly.com
  image: neighborly.png
  alt: Neighborly
  use: "We use Ember for some of our internal apps and some parts of the public facing app"
- url: https://www.viasto.com/en/
  image: viasto.png
  alt: Viasto
  use: "We use Ember to build our customer and user facing frontends."
- url: http://www.atlantbh.com/
  image: atlantbh.png
  alt: Atlantbh
  use: "We use Ember for some of our internal projects"
- url: http://hashrocket.com/
  image: hashrocket.png
  alt: Hashrocket
  use: "Hashrocket utilizes Ember to deliver world class client side applications"
- url: https://www.streamrail.com/
  image: streamrail.png
  alt: Streamrail
  use: "In StreamRail we use Ember in our dashboard"
- url: https://acorns.com/
  image: acorns.png
  alt: Acorns
  use: "Acorns uses Ember to build it's web application"
- url: http://www.practicefusion.com/
  image: pf.png
  alt: "The #1 cloud-based electronic health record platform for doctors and patients"
  use: "The front-end for our main product is all done in Ember"
- url: https://mypurecloud.com
  image: genesys.png
  alt: "Genesys"
  use: "Genesys uses Ember to develop its realtime collaboration products"
- url: http://simplabs.com
  image: simplabs.png
  alt: "simplabs"
  use: "Consultancy that uses Ember to built our clients' projects as well as some projects of our own"
- url: https://bankfacil.com.br/dev
  image: bankfacil.png
  alt: "bankfacil"
  use: "Ember is powering the new Bankfacil customer frontend"
  inactive: true
- url: http://testdouble.com/
  image: testdouble.png
  alt: "Test Double"
  use: "Test Double uses Ember to develop rich web applications for our clients"
- url: https://www.scienceexchange.com
  image: scienceexchange.png
  alt: "Science Exchange"
  use: "An online marketplace for scientific research built with EmberJS and Rails"
- url: http://kiosked.com
  image: kiosked.png
  alt: "Kiosked"
  use: "We use Ember to power our analytics and inventory dashboards"
- url: http://www.startae.com
  image: startae.png
  alt: "Startaê"
  use: "Consulting firm using Ember for internal and client projects."
- url: http://www.bidvine.com
  image: bidvine.png
  alt: "Bidvine"
  use: "Service matching site using Ember to build our web application"
- url: http://societyofgrownups.com
  image: societyofgrownups.png
  alt: "Society of Grownups"
  use: "One-stop shop for financial literacy and all things adulthood, built with Ember."
- url: http://bimpactassessment.net
  image: b-lab.png
  alt: "B Lab"
  use: "We use Ember to build our products."
- url: http://condenast.com
  image: condenast.png
  alt: "Condé Nast"
  use: "Developing a cutting edge content management system with Ember."
- url: https://iloan.com
  image: iloan.png
  alt: "iLoan"
  use: "Our internal customer support application is built using Ember."
- url: https://mammothhr.com
  image: mammothhr.png
  alt: "MammothHR"
  use: "We use Ember to power our HR Support Center as well as several internal tools."
- url: http://wikia.com
  image: wikia.png
  alt: "Wikia - Home of Fandom"
  use: "We use Ember for building our mobile web application and numerous contribution tools."
- url: http://www.salsify.com/
  image: salsify.png
  alt: "Salsify"
  use: "We use Ember for our product content management, product catalog, and digital asset management applications."
- url: https://feedza.com/
  image: feedza.png
  alt: "Feedza"
  use: "The feedza web app was built with Ember"
  inactive: true
- url: https://inquicker.com/
  image: inquicker.png
  alt: "InQuicker"
  use: "We use Ember for our new customer-facing applications."
  inactive: true
- url: http://number42.de/
  image: num42.png
  alt: "number42"
  use: "Ember powers our digital product catalog solution 42stacks and many more of our clients' and internal products."
- url: http://www.britishgas.co.uk/
  image: britishgas.png
  alt: British Gas
  use: "We use ember to build our customer interacting applications"
- url: http://muffin.cafe
  image: muffin.png
  alt: "muffin"
  use: "We use Ember for the admin area of our application."
- url: http://www.airhelp.com
  image: airhelp.png
  alt: "AirHelp"
  use: "AirHelp web app is built with Ember"
- url: https://www.samewave.com
  image: samewave.png
  alt: "Samewave"
  use: "We use Ember to power the UI of our web app, hybrid mobile apps (Cordova) and desktop apps (Electron)."
- url: https://www.stealthworker.com
  image: stealth_worker.png
  alt: "Stealth Worker"
  use: "StealthWorker.com is powered by Ember.js and JSONAPI"
- url: http://www.acrolinx.com
  image: acrolinx.png
  alt: "Acrolinx"
  use: "Acrolinx is using Ember.js and JSONAPI for several customer-facing web apps."
- url: http://www.activecampaign.com
  image: activecampaign.png
  alt: "ActiveCampaign"
  use: "ActiveCampaign is currently using Ember to power our Forms and CRM products of our platform."
- url: https://arukas.io
  image: arukas.png
  alt: "Arukas"
  use: "We use Ember to build our Web UI (Dashboard)"
- url: https://www.alyne.com
  image: alyne.png
  alt: "Alyne"
  use: "Alyne is using Ember.js to power the frontend for our Cyber Security SaaS"
- url: https://www.splittytravel.com/
  image: splitty-ember.png
  alt: "Splitty"
  use: "Splitty is using Ember.js to power its website"
- url: https://synap.ac
  image: synap.png
  alt: "Synap"
  use: "Synap's front-end is fully powered by Ember"
- url: http://www.wnyc.org/
  image: wnyc.png
  alt: WNYC
  use: "WNYC's front-end is fully powered by Ember"
- url: https://freshbooks.com
  image: freshbooks.png
  alt: FreshBooks
  use: "FreshBooks' front-end application is powered by Ember"
- url: https://www.sugarcrm.com
  image: sugarcrm.png
  alt: SugarCRM
  use: "We use Ember for Mothership, our internal operations management tool"
- url: https://movil.bbva.es
  image: bbva.png
  alt: BBVA
  use: "The BBVA Mobile Banking App is fully powered by Ember.js"
- url: https://travelbank.com
  image: travelbank.png
  alt: TravelBank
  use: "TravelBank's Web and Hybrid Mobile Apps are powered by Ember.js"
- url: http://resultadosdigitais.com.br
  image: resultadosdigitais.png
  alt: Resultados Digitais
  use: "Resultados Digitais use Ember.js on the Inbound Marketing platform (RD Station)"
- url: https://teem.com/
  image: teem.png
  alt: Teem
  use: "Teem uses Ember.js for it's insights, flight board, EventBoard and LobbyConnect system management, and more!"
- url: http://forestadmin.com
  image: forest.png
  alt: Forest
  use: "Forest's front-end is fully powered by Ember.js"
- url: https://www.clark.de
  image: clark_x2.png
  alt: "Clark - Smart Insurance"
  use: "Clark's consumer ui is powered by Ember.js - available on our website and integrated into our iOS & Android apps."
- url: https://www.getg5.com
  image: g5_x2.png
  alt: G5
  use: "G5 uses Ember.js for our content management system and various inventory search applications."
- url: https://www.erdil.fr
  image: erdil.png
  alt: Erdil
  use: "Erdil uses Ember.js for its website and all of its applications."
- url: https://www.rule-of-three.co.uk
  image: rule-of-three.png
  alt: Rule of Three
  use: "Rule of Three uses Ember.js for its entire web experience and content creation."
  inactive: true
- url: https://www.blackbellapp.com
  image: blackbell.png
  alt: Blackbell
  use: "Blackbell uses Ember.js for the user interface of webapps / hybrid native apps of small businesses and hotels."
- url: https://noppo.pro
  image: noppo.png
  alt: Noppo
  use: Noppo uses Ember.js for their in-house CMS and customer facing apps and sites.
  inactive: true
- url: https://www.campusboard.co.uk
  image: campusboard.png
  alt: Campusboard
  use: "Campusboard uses Ember.js to power the front-end of its website."
- url: https://shipshape.io
  image: shipshape.png
  alt: Ship Shape
  use: "Ship Shape uses Ember.js to power the front-end of its website and for various client work."
- url: https://www.rsa.com
  image: rsa.png
  alt: RSA
  use: "RSA uses Ember.js to power the front-end of our NetWitness app and is exploring its use in other apps as well."
- url: https://campus-discounts.com
  image: campus-discounts.png
  alt: Campus Discounts
  use: "Campus Discounts uses Ember.js to power the front-end of our progressive Web App and hybrid native mobile apps with a rich offline experience as well."
- url: https://www.ligadigital.com
  image: ligadigital.png
  alt: LIGADIGITAL
  use: "LIGADIGITAL's uses Ember.js for most of their internal and external web applications."
- url: http://www.mapc.org/
  image: mapc_logo.png
  alt: Metropolitan Area Planning Council
  use: "MAPC uses Ember.js for most of their front end web applications including MassBuilds and TrailsMap"
- url: http://pagerduty.com
  image: pagerduty.png
  alt: PagerDuty
  use: "PagerDuty users Ember.js for most of its front-end application including the Incident Dashboard & management tools."
- url: https://www.201-created.com
  image: 201-created.png
  alt: "201 Created"
  use: "Ember.js and JavaScript consulting since 2011."
- url: http://www.kaliber5.de
  image: kaliber5.png
  alt: kaliber5
  use: "Building most client and own projects with Ember.js"
- url: https://www.icicletech.com/
  image: icicle-logo.png
  alt: Icicle Technologies
  use: "At Icicle, we adopted Ember.js for almost all our product front-ends. Ember.js makes great choices for our developers to be productive. We also recommend it to our clients as the first option to build truly ambitious products."
- url: https://www.salonized.com/
  image: salonized-logo.png
  alt: Salonized
  use: "At Salonized we use Ember.js for the frontend of our application."
- url: https://www.lariat.co
  image: lariat.png
  alt: Lariat
  use: "We use Ember.js for all UI development at Lariat."
- url: https://crowdscriber.com/
  image: crowdscriber.png
  alt: Crowdscriber
  use: "Crowdscriber uses Ember.js for its primary front-end application."
- url: https://profuzdigital.com/
  image: profuzdigital.png
  alt: Profuz Digital
  use: "We use Ember.js for the complete frontend (comprising of more than 15000 LOC as of October 2017) of our product."
- url: https://planninglabs.nyc/
  image: nyc_dcp_logo.png
  alt: NYC Planning Labs
  use: "We use EmberJS for all of our ambitious Planning Labs projects."
- url: "https://canopy.cloud"
  image: canopy.png
  alt: Canopy
  use: "Canopy uses Ember for its primary data visualization platform"
- url: "https://lendix.com"
  image: lendix.png
  alt: Lendix
  use: "We use Ember for our marketplace"
- url: "https://www.nimbo-x.com"
  image: nimbo-x.png
  alt: Nimbo X
  use: "We use Ember to make a cloud based EHR"
- url: "http://www.toyotaconnected.com"
  image: toyota-connected.png
  alt: Toyota Connected
  use: "Toyota Connected uses Ember for building our internal and external web applications."
- url: "https://www.khorus.com/"
  image: khorus.png
  alt: Khorus
  use: "Khorus uses Ember.js for its primary front-end application."
- url: "https://app.qonto.eu"
  image: qonto.png
  alt: Qonto
  use: "Qonto uses Ember to build the front-end of our bank account management interface"
- url: "https://fusemachines.com"
  image: fusemachines.png
  alt: Fusemachines
  use: "Fusemachines uses Ember for most of its client facing Web applications"
- url: "http://www.hyperlogs.com"
  image: hyperlogs.png
  alt: Hyperlogs
  use: "Hyperlogs uses Ember for its time tracking web app"
- url: "http://www.shyftanalytics.com"
  image: shyft.png
  alt: SHYFT
  use: "SHYFT Analytics uses Ember for the SHYFT Platform."
- url: "https://www.fitbit.com"
  image: fitbit.png
  alt: Fitbit Inc.
  use: "Fitbit uses Ember for external and internal web applications."
- url: "https://www.ig.com"
  image: ig.png
  alt: IG
  use: "IG uses Ember for its retail financial trading platform and internal web applications."
- url: "https://envoy.com/"
  image: envoy.png
  alt: Envoy
  use: "Envoy's dashboard is built with Ember.js"
- url: "http://www.concordnow.com/"
  image: concord.png
  alt: Concord
  use: "The Concord webapp is built using Ember"
- url: "https://cos.io"
  image: cos.png
  alt: Center for Open Science
  use: "OSF Preprints and OSF Registries are built with Ember.js and we are incrementally migrating the main OSF (https://osf.io) to Ember"
- url: "https://www.productive.io?ref=emberjs"
  image: productive.png
  alt: Productive
  use: "Productive uses Ember for its main web applications."
- url: "https://www.princess.com"
  image: Princess_Cruises_CBN_logo.png
  alt: Princess Cruises
  use: "Princess Cruises is using Ember to guide our guests throughout their cruise Search Experience."
- url: https://deic.dk/
  image: deic.png
  alt: "Danish e-Infrastructure Cooperation"
  use: "DeIC's DDoS Protection System client (ddps.deic.dk) is built with Ember"
- url: "https://www.roofstock.com"
  image: roofstock.png
  alt: "Roofstock.com"
  use: "Roofstock.com is built with Ember"
- url: "https://www.fastly.com"
  image: fastly.png
  alt: Fastly
  use: "Fastly uses Ember to build our control panel (https://manage.fastly.com/) as well as other internal/external projects."
- url: "https://www.outdoorsy.com"
  image: outdoorsy.png
  alt: Outdoorsy
  use: "Outdoorsy uses Ember to power our search and reservation web applications"
- url: "https://www.wheelbasepro.com"
  image: wheelbasepro.png
  alt: Wheelbase
  use: "Wheelbase is built using Ember"
- url: "https://www.verizondigitalmedia.com/"
  image: verizon-digital-media-services.png
  alt: Verizon Digital Media Services
  use: "Verizon Digital Media Services uses Ember to build our customer-facing CDN configuration portal (https://my.edgecast.com/) and other internal projects."
- url: "https://www.tourme.com/"
  image: tourme-logo.png
  alt: Tourme
  use: "The entire Tourme web is built with Ember.js"
- url: "https://www.a2system.net/"
  image: a2system-logo.png
  alt: A2System
  use: "We use Ember to build amazing web applications"
- url: "https://www.redshelf.com"
  image: redshelf.png
  alt: RedShelf
  use: "Redshelf uses Ember to build our web apps, textbook readers, and tools."
- url: "https://appknox.com/"
  image: appknox-logo.png
  alt: Appknox - Mobile App Security Testing
  use: "We use EmberJS for our security dashboard(https://secure.appknox.com/) and also for our internal sales & security dashboard"
- url: "https://mobilunity.com/"
  image: mobilunity.png
  alt: Mobilunity
  use: "Development of SPAs for hosting companies and domain name providers."
- url: "https://www.people-doc.com"
  image: peopledoc.png
  alt: PeopleDoc - HR Service Delivery - HR Document Management Software
  use: "PeopleDoc uses Ember to build our customer-facing projects and other internal projects."
- url: "http://www.shx.com.br/site/"
  image: shx.png
  alt: SHX
  use: "All of our products are built with Ember.js"
- url: "http://mocklab.io"
  image: mocklab_logo.png
  alt: MockLab
  use: "MockLab's main web UI (https://app.mocklab.io) is built with Ember.js"
- url: "https://www.vivi.io/"
  image: vivi.png
  alt: Vivi
  use: "Vivi uses Ember to power our app as well as our box web console"
- url: "https://smile.io/"
  image: smileio.png
  alt: Smile.io
  use: "Smile's main web application is built with Ember.js"
<<<<<<< HEAD
- url: "https://www.viavisolutions.com"
  image: viavi.png
  alt: VIAVI Solutions
  use: "VIAVI Solutions uses Ember.js in a variety of our intranet applications"
=======
- url: "https://adfinis-sygroup.ch"
  image: adfinis-sygroup.png
  alt: Adfinis SyGroup
  use: "Adfinis SyGroup uses Ember.js to build our customer, internal and open source projects."
>>>>>>> db28ad5b

# ---- PLEASE READ ----
# To have your pull request accepted, you must submit your information on this form: https://airtable.com/shrZSLswT03VpzY1D

# Please also be sure the logo you upload has a transparent background,
# and adequate whitespace. See further comments atop this file.

# As of August 2015, new entries are required to also fill in the "use" field;
# specifically, tell us in a couple words what you use Ember for. This info will
# not be published on the site, but will help us verify that new entrants belong
# on this list. This will also help keep the list current in the future, since it will become easier to verify if the specific use is still current.<|MERGE_RESOLUTION|>--- conflicted
+++ resolved
@@ -1123,17 +1123,14 @@
   image: smileio.png
   alt: Smile.io
   use: "Smile's main web application is built with Ember.js"
-<<<<<<< HEAD
+- url: "https://adfinis-sygroup.ch"
+  image: adfinis-sygroup.png
+  alt: Adfinis SyGroup
+  use: "Adfinis SyGroup uses Ember.js to build our customer, internal and open source projects."
 - url: "https://www.viavisolutions.com"
   image: viavi.png
   alt: VIAVI Solutions
   use: "VIAVI Solutions uses Ember.js in a variety of our intranet applications"
-=======
-- url: "https://adfinis-sygroup.ch"
-  image: adfinis-sygroup.png
-  alt: Adfinis SyGroup
-  use: "Adfinis SyGroup uses Ember.js to build our customer, internal and open source projects."
->>>>>>> db28ad5b
 
 # ---- PLEASE READ ----
 # To have your pull request accepted, you must submit your information on this form: https://airtable.com/shrZSLswT03VpzY1D
