- url: http://livingsocial.com/
  image: livingsocial.png
- url: http://squareup.com/
  image: square.png
- url: http://tilde.io/
  image: tilde.png
- url: http://www.zendesk.com/
  image: zendesk.png
- url: http://www.groupon.com
  image: groupon.png
- url: https://www.yapp.us/
  image: yapp.png
- url: http://www.mhelabs.com/
  image: mhelabs.png
- url: http://www.benefitcloud.com/
  image: benefitcloud.png
- url: http://www.topicus.nl/
  image: topicus.png
- url: http://www.gemfury.com/
  image: gemfury.png
- url: http://www.batterii.com/
  image: batterii.png
- url: http://inst.ag/
  image: instagrille.png
- url: http://www.bluetubeinteractive.com
  image: bluetube.png
- url: http://www.mashape.com
  image: mashape.png
- url: http://www.skovik.com
  image: skovik.png
- url: http://entwine.me/
  image: twine.png
- url: http://tradegecko.com
  image: tradegecko.png
- url: http://grouptalent.com
  image: grouptalent.png
- url: http://www.kohactive.com
  image: kohactive.png
- url: http://www.capitainetrain.com
  image: capitainetrain.png
- url: http://withassociates.com
  image: withassociates.png
- url: http://www.nedap.com/
  image: nedap.png
- url: http://www.brainistic.com
  image: brainistic.png
- url: http://netminds.com/
  image: netminds.png
- url: http://mochaleaf.com
  image: mochaleaf.png
- url: http://kabisa.nl/
  image: kabisa.png
- url: http://fundinggates.com
  image: fundinggates.png
- url: http://witsbits.com
  image: witsbits.png
- url: http://www.cliptem.com
  image: cliptem.png
- url: http://www.yesmail.com/services/market-intelligence-measurement/yesmail-market-intelligence
  image: yesmail.png
- url: http://crashlog.io
  image: crashlog.png
- url: http://plasmiq.com
  image: plasmiq.png
- url: http://www.toushay.com
  image: toushay.png
- url:  http://shopittome.com/threads
  image: shopittome_threads_logo_emberjs.png
- url:  http://www.crowdstrike.com
  image: crowdstrike.png
- url: http://www.playtin.com
  image: playtin.png
- url:  http://www.visualsupply.co
  image: visualsupplyco.png
- url:  http://www.crowdcompass.com
  image: crowdcompass.png
- url:  http://www.totango.com
  image: totango.png
- url: http://www.nearzero.org
  image: nearzero.png
- url: https://www.action.io/
  image: actionio.png
- url: http://www.timbuk2.com/
  image: timbuk2.png
- url: http://porkepic.com/
  image: porkepic.png
<<<<<<< HEAD
- url: http://www.appdrones.com/
  image: appdrones.png
- url: http://www.d-i.co/
  image: di-logo-blue.png
- url: http://dockyard.com
  image: dockyard.png
=======
- url: http://www.montania.se/
  image: montania.png
>>>>>>> 0b109bb7
<|MERGE_RESOLUTION|>--- conflicted
+++ resolved
@@ -84,14 +84,11 @@
   image: timbuk2.png
 - url: http://porkepic.com/
   image: porkepic.png
-<<<<<<< HEAD
 - url: http://www.appdrones.com/
   image: appdrones.png
 - url: http://www.d-i.co/
   image: di-logo-blue.png
 - url: http://dockyard.com
   image: dockyard.png
-=======
 - url: http://www.montania.se/
-  image: montania.png
->>>>>>> 0b109bb7
+  image: montania.png