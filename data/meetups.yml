--- conflicted
+++ resolved
@@ -28,131 +28,6 @@
             - visibility: off
 
 locations:
-<<<<<<< HEAD
-  "North America":
-    - location: San Francisco, CA
-      url:      http://www.meetup.com/Ember-SF/
-      image:    07sanfrancisco.png
-    - location: New York, NY
-      url:      http://www.meetup.com/EmberJS-NYC/
-      image:    04newyork.png
-    - location: Chicago, IL
-      url:      http://www.meetup.com/Chicago-Ember-js/
-      image:    03chicago.png
-    - location: Boston, MA
-      url:      http://www.meetup.com/Boston-Ember-js/
-      image:    02boston.png
-    - location: Atlanta, GA
-      url:      http://www.meetup.com/Ember-Atlanta-Meetup/
-      image:    01atlanta.png
-    - location: Southern California, CA
-      url:      http://www.meetup.com/Ember-SC/
-      image:    05socal.png
-    - location: Philadelphia, PA
-      url:      http://www.meetup.com/Emberjs-Philly/
-      image:    06philadelphia.png
-    - location: Seattle, WA
-      url:      http://www.meetup.com/Ember-js-Seattle-Meetup/
-      image:    08seattle.png
-    - location: St. Louis, MO
-      url:      http://www.meetup.com/STLEmber
-    - location: Austin, TX
-      url:      http://www.meetup.com/Ember-ATX/
-      image:    16austin.png
-    - location: Washington, DC
-      url: http://www.meetup.com/Ember-JS-DC/
-      image:    19washington.png
-    - location: Salt Lake City, UT
-      url: http://www.meetup.com/EmberJS-SLC
-    - location: Cincinnati, OH
-      url: http://www.meetup.com/Embernati
-    - location: Minneapolis / St. Paul, MN
-      url: http://www.meetup.com/Ember-Twin-Cities
-    - location: Portland, OR
-      url: http://www.meetup.com/Ember-PDX/
-    - location: Pittsburgh, PA
-      url:      http://www.meetup.com/Ember-js-Pittsburgh/
-    - location: Denver, CO
-      url:      http://www.meetup.com/Ember-js-Denver/
-    - location: Dallas, TX
-      url:      http://www.meetup.com/Ember-Dallas
-    - location: Orlando, FL
-      url:      http://www.meetup.com/Ember-js-Orlando/
-      image:    01orlando.png
-    - location: Indianapolis, IN
-      url:      http://www.meetup.com/Ember-js-Indianapolis/
-    - location: Toronto, Canada
-      url:      http://www.meetup.com/Toronto-Ember-JS-Meetup/
-      image:    15toronto.png
-    - location: Ottawa, Canada
-      url:      http://www.meetup.com/Ember-js-Ottawa/
-      image:    13ottawa.png
-    - location: Vancouver, Canada
-      url:      http://www.meetup.com/Vancouver-Ember-js/
-    - location: San Juan, Puerto Rico
-      url:      http://www.meetup.com/Ember-PR/
-      image:    21puertorico.png
-    - location: Calgary, Canada
-      url:      http://www.meetup.com/EmberJS-YYC/
-      image:    23calgary.png
-  "South America":
-    - location: São Paulo, Brazil
-      url:      http://www.meetup.com/Ember-js-Sao-Paulo/
-    - location: Belo Horizonte, Brazil
-      url:      http://www.meetup.com/Ember-BH/
-    - location: Montevideo, Uruguay
-      url:      http://www.meetup.com/ember-montevideo/
-  "Europe":
-    - location: Paris, France
-      url:      http://www.meetup.com/EmberJS-Paris/
-      image:    14paris.png
-    - location: London, UK
-      url:      http://emberlondon.com
-      image:    11london.png
-    - location: Dublin, Ireland
-      url:      http://www.meetup.com/emberjsdublin/
-      image:    10dublin.png
-    - location: Berlin, Germany
-      url:      http://www.meetup.com/Ember-js-Berlin/
-      image:    09berlin.png
-    - location: Munich, Germany
-      url:      http://www.meetup.com/Ember-js-Munich/
-      image:    12munich.png
-    - location: Göteborg, Sweden
-      url:      http://www.meetup.com/ember-js-goteborg/
-      image:    17goteborg.png
-    - location: Budapest, Hungary
-      url:      http://www.meetup.com/ember-bp/
-    - location: Oslo, Norway
-      url:      http://www.meetup.com/Ember-js-Oslo/
-    - location: Brussels, Belgium
-      url:      http://www.meetup.com/Ember-js-Brussels/
-    - location: Barcelona, Spain
-      url:      http://www.meetup.com/Ember-js-Barcelona/
-      image:    22barcelona.png
-    - location: Kyiv, Ukraine
-      url:      http://ember-club.kiev.ua
-    - location: Zürich, Switzerland
-      url:      http://www.meetup.com/Ember-js-Zurich/
-    - location: Amsterdam, the Netherlands
-      url:      http://www.meetup.com/Amsterdam-Ember-js/
-  "Asia":
-    - location: Tel Aviv, Israel
-      url:      http://www.meetup.com/Ember-IL/
-      image:    20telaviv.png
-    - location: Bangalore, India
-      url:      http://www.meetup.com/EmberJS-Bangalore/
-    - location: Tokyo, Japan
-      url:      http://emberjs.doorkeeper.jp/
-  "Oceania":
-    - location: Adelaide, Australia
-      url:      http://www.meetup.com/Ember-js-Adelaide
-    - location: Melbourne, Australia
-      url:      http://www.meetup.com/Ember-Melb-JS/
-      image:    18melbourne.png
-    - location: Wellington, New Zealand
-      url:      http://www.meetup.com/ember-js-wellington/
-=======
   - area: North America
     groups:
       - location: San Francisco, CA
@@ -642,5 +517,4 @@
         lng:      174.778310
         organizers:
           - organizer: Eoin Kelly
-            profileImage: http://photos4.meetupstatic.com/photos/member/1/d/6/c/highres_196567532.jpeg
->>>>>>> 2f80cf9f
+            profileImage: http://photos4.meetupstatic.com/photos/member/1/d/6/c/highres_196567532.jpeg