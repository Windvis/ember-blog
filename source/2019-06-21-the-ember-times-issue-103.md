---
title: The Ember Times - Issue No. 103
author: Chris Ng, Sean Massa, Amy Lam, Isaac Lee, Jessica Jordan, the crowd
tags: Recent Posts, Newsletter, Ember.js Times, Ember Times, 2019
alias : "blog/2019/06/21-the-ember-times-issue-103.html"
responsive: true
---

हॅलो Emberistas! 🐹

<SOME-INTRO-HERE-TO-KEEP-THEM-SUBSCRIBERS-READING>
Submit to the Ember Camp Chicago CFP 🌭,
celebration of 55 posts for #EmberJS2019 🎉,
unravel the mystery of Ember testing syntax 💡, 
examine whether we still need the input helper 🤔,
watch the Visual Regression Testing Made Easy talk video 📺,
more expressive dependency injection ⬅️,
clean out unused components from your 🐹 app,
...

---

## [EmberCamp Chicago on September 16th! 🌭](#section-url)

The [EmberCamp Chicago CFP](https://cfp.emberconf.com/events/embercamp-chicago-2019) is open until **June 30th**. If you are interested in doing a talk, mini-talk, activity, workshop, or keynote, please submit soon!

[Tickets are on sale now](https://www.eventbrite.com/e/embercamp-chicago-2019-registration-63595006376), with an **Early Bird sale of $99 until July 8**! If you want to receive announcements about EmberCamp, sign up on [embercamp.com](http://embercamp.com/).

Last year's sessions have all been published [as a playlist](https://www.youtube.com/playlist?list=PL4eq2DPpyBbm-vTgHMdBjUi1Qd5GiRIfW). If you want only Trek's awesome intros, there's a [separate playlist for that](https://www.youtube.com/playlist?list=PL4eq2DPpyBbmrQSORHoiTBNapQX2Hqu0C). 🥁

---

## [Thank You for Participating in #EmberJS2019! 🎉](https://blog.emberjs.com/2019/05/20/ember-2019-roadmap-call-for-posts.html)

Over the last few weeks, we saw [55 blog posts, GitHub Gists, and tweets](https://github.com/abhilashlr/emberjs2019-posts) that described how Ember can continue to innovate in 2019. We thank everyone for participating, by writing a post, replying to one, and discussing it online or on podcast. Please feel free to continue to write your #EmberJS2019 post even after the deadline. 💖

This week's authors include [@ondrejsevcik](https://twitter.com/ondrejsevcik/status/1138778957178974209), [@michaelrkn](https://gist.github.com/michaelrkn/249666be12de3374d1f8e49af1ddfdc5), [@mansona](https://chris.manson.ie/ember-2019-sell-what-we-have-and-fix-papercuts/), [@machty](https://twitter.com/amatchneer/status/1139242398134018048), [@sarbbottam](https://medium.com/@sarbbottam/emberjs2019-wishlist-ba11a6a3e012), [@tschoartschi](https://dev.to/tschoartschi/send-ember-on-a-diet-and-thrive-innovation-2aef), [@dcyriller](https://dcyriller.github.io/ember-call-for-blog-posts/), [@rajasegar](http://hangaroundtheweb.com/2019/06/ember-into-futurity/), [@Alonski](https://alonbukaiblog.netlify.com/ember-2019-more-tooling/), [@josemarluedke](https://josemarluedke.com/blog/emberjs-2019-roadmap/), [@elwayman02](https://twitter.com/JordanHawker/status/1139811888953319424), [@acorncom](https://twitter.com/acorncom/status/1140456701318987776), [@kenigbolo](https://gist.github.com/kenigbolo/3503d158858660e2d90fbb6726db2caf), [@rwwagner90](https://shipshape.io/blog/ember-2019/), [@toddjordan](http://presentationtier.com/emberjs2019/), [@scalvert](https://www.linkedin.com/pulse/managing-migrations-ember-steve-calvert), [@dustinsoftware](https://dev.to/dustinsoftware/the-case-for-embeddable-ember-4120), [@knownasilya](https://ilyaradchenko.com/fragmentation-over-obsalecence/), [@runspired](https://runspired.com/2019/06/17/emberdata2019/), [@0xadada](https://0xadada.pub/2019/06/17/essential-ember-addons/), [@chriskrycho](https://www.chriskrycho.com/2019/emberjs2019-part-1.html), and [@neojp](https://gist.github.com/neojp/d7b2cdc38a04776cf3e41a6e698fb07e).

As always, you can find [all #EmberJS2019 posts at our community repo](https://github.com/abhilashlr/emberjs2019-posts). (Thanks again, [@abhilashlr](https://github.com/abhilashlr/)!)

---

## [Section Title in Title Case 🐹](#section-url)
<change section title emoji>
<consider adding some bold to your paragraph>

<add your name to author list, top and bottom>
<add blurb and emoji to "SOME-INTRO-HERE">

---

## [Section Title in Title Case 🐹](#section-url)
<change section title emoji>
<consider adding some bold to your paragraph>

<add your name to author list, top and bottom>
<add blurb and emoji to "SOME-INTRO-HERE">

---

<<<<<<< HEAD
## [Section Title in Title Case 🐹](#section-url)
<change section title emoji>
<consider adding some bold to your paragraph>

<add your name to author list, top and bottom>
<add blurb and emoji to "SOME-INTRO-HERE">

---

## [Section Title in Title Case 🐹](#section-url)
<change section title emoji>
<consider adding some bold to your paragraph>

<add your name to author list, top and bottom>
<add blurb and emoji to "SOME-INTRO-HERE">

=======
## [The Ember.js Testing Guide, I Made for Myself 💡](https://medium.com/@sarbbottam/the-ember-js-testing-guide-i-made-for-myself-c9a073a0c718)

[@sarbbottam](https://github.com/sarbbottam) recalls how the [new testing syntax](https://guides.emberjs.com/release/testing/) had improved his productivity remarkably. Sarbbottam, who has been making notes on testing since, [graciously shared them with the whole community last week](https://medium.com/@sarbbottam/the-ember-js-testing-guide-i-made-for-myself-c9a073a0c718). 💯

Learn more today about:

- Writing different types of tests (unit, integration, and acceptance)
- Running tests
- Stubbing dependencies

We encourage you to check out Sarbbottam's guide and share it with developers that you know! 💛
  
---

## [Do We Still Need the Input Helper? 🤔](https://www.youtube.com/watch?v=c0Rl6o9wLX0)

As Ember aligns with native JavaScript more each day, we get to reexamine the framework choices that we had made. For example, how should we handle events for input elements? [@rwjblue](https://github.com/rwjblue) and [@stefanpanner](https://github.com/stefanpenner) met to discuss the historical context and alternatives to using the `{{input}}` helper.

You can learn more from their [recorded interview](https://www.youtube.com/watch?v=c0Rl6o9wLX0) and [@balinterdi](https://github.com/balinterdi)'s [notes and thoughts](http://www.balinterdi.com/blog/built-in-input-helpers-in-ember-js-when-and-whether-they-should-be-used/).
  
>>>>>>> 21c2c4c4
---

## [Talk Video: Visual Regression Testing Made Easy 📺](https://www.youtube.com/watch?v=d0ZCJNeybbs)

[@patocallaghan](https://github.com/patocallaghan) gave a lightning talk on “Visual Regression Testing Made Easy” at the April 2019 [DublinJS Meetup](https://www.meetup.com/DublinJS/). In his talk, Pat used [Percy](https://percy.io/) to scale testing visual regressions from manually doing them to having it automated. You can detect potential CSS bugs, remove certain types of tests, and make large refactoring and migrations. “Styles can sometimes make bad things happen.” Percy gives you confidence when you make big changes.

Check out the [full lightning talk video](https://www.youtube.com/watch?v=d0ZCJNeybbs) just published this week!

---

## [More Explicit Dependency Injection in Your Ember Apps 🐹](https://github.com/emberjs/rfcs/pull/502)

The [**recent Request for Comments (RFC)**](https://github.com/emberjs/rfcs/pull/502), titled "Explicit Service Injection," proposes an update to the way **services and other dependencies** are registered, looked up and **injected** in Ember apps. The proposal argues that a class-based syntax for [dependency injection](https://guides.emberjs.com/v3.10.0/applications/dependency-injection/) is more explicit than the current string-based API and therefore preferable.

If you'd like to learn more about the **new API design** that is proposed in the RFC, be sure to [read the original proposal](https://github.com/nullvoxpopuli/rfcs/blob/explicit-dependency-injection/text/0000-explicit-dependency-injection.md) and do not forget to **join the discussion** in the comments!

---

## [Prune Your App with Ember Unused Components ♻️](https://github.com/vastec/ember-unused-components)

Finding **components** that aren't used in your application anymore can be tough. Due to different ways to invoke components (with curly braces or [angle brackets](https://guides.emberjs.com/release/reference/syntax-conversion-guide/)) and the syntactical ambiguity between invoking helpers and components, it takes some time to prune your app from redundant components manually.

But now you can use the brand-new addon [Ember Unused Components](https://github.com/vastec/ember-unused-components) to **clean up** your **codebase automatically**. Use the `--stats` flag to get **useful reports** on the impact of your app optimization efforts as you go. [Check it out today!](https://github.com/vastec/ember-unused-components)

---

## [Contributors' Corner 👏](https://guides.emberjs.com/release/contributing/repositories/)

<p>This week we'd like to thank <a href="https://github.com/apps/dependabot-preview" target="gh-user">@dependabot-preview[bot]</a>, <a href="https://github.com/loganrosen" target="gh-user">@loganrosen</a>, <a href="https://github.com/bekzod" target="gh-user">@bekzod</a>, <a href="https://github.com/sdebarros" target="gh-user">@sdebarros</a>, <a href="https://github.com/buschtoens" target="gh-user">@buschtoens</a>, <a href="https://github.com/rwjblue" target="gh-user">@rwjblue</a>, <a href="https://github.com/pzuraq" target="gh-user">@pzuraq</a>, <a href="https://github.com/efx" target="gh-user">@efx</a>, <a href="https://github.com/runspired" target="gh-user">@runspired</a>, <a href="https://github.com/scalvert" target="gh-user">@scalvert</a> and <a href="https://github.com/muziejus" target="gh-user">@muziejus</a> for their contributions to Ember and related repositories! 💖</p>

---

## [Got a Question? Ask Readers' Questions! 🤓](https://docs.google.com/forms/d/e/1FAIpQLScqu7Lw_9cIkRtAiXKitgkAo4xX_pV1pdCfMJgIr6Py1V-9Og/viewform)

<div class="blog-row">
  <img class="float-right small transparent padded" alt="Office Hours Tomster Mascot" title="Readers' Questions" src="/images/tomsters/officehours.png" />

  <p>Wondering about something related to Ember, Ember Data, Glimmer, or addons in the Ember ecosystem, but don't know where to ask? Readers’ Questions are just for you!</p>

<p><strong>Submit your own</strong> short and sweet <strong>question</strong> under <a href="https://bit.ly/ask-ember-core" target="rq">bit.ly/ask-ember-core</a>. And don’t worry, there are no silly questions, we appreciate them all - promise! 🤞</p>

</div>

---

## [#embertimes 📰](https://blog.emberjs.com/tags/newsletter.html)

Want to write for the Ember Times? Have a suggestion for next week's issue? Join us at [#support-ember-times](https://discordapp.com/channels/480462759797063690/485450546887786506) on the [Ember Community Discord](https://discordapp.com/invite/zT3asNS) or ping us [@embertimes](https://twitter.com/embertimes) on Twitter.

Keep on top of what's been going on in Emberland this week by subscribing to our [e-mail newsletter](https://the-emberjs-times.ongoodbits.com/)! You can also find our posts on the [Ember blog](https://emberjs.com/blog/tags/newsletter.html).

---

That's another wrap! ✨

Be kind,

Chris Ng, Sean Massa, Amy Lam, Isaac Lee, Jessica Jordan, the crowd and the Learning Team<|MERGE_RESOLUTION|>--- conflicted
+++ resolved
@@ -58,24 +58,6 @@
 
 ---
 
-<<<<<<< HEAD
-## [Section Title in Title Case 🐹](#section-url)
-<change section title emoji>
-<consider adding some bold to your paragraph>
-
-<add your name to author list, top and bottom>
-<add blurb and emoji to "SOME-INTRO-HERE">
-
----
-
-## [Section Title in Title Case 🐹](#section-url)
-<change section title emoji>
-<consider adding some bold to your paragraph>
-
-<add your name to author list, top and bottom>
-<add blurb and emoji to "SOME-INTRO-HERE">
-
-=======
 ## [The Ember.js Testing Guide, I Made for Myself 💡](https://medium.com/@sarbbottam/the-ember-js-testing-guide-i-made-for-myself-c9a073a0c718)
 
 [@sarbbottam](https://github.com/sarbbottam) recalls how the [new testing syntax](https://guides.emberjs.com/release/testing/) had improved his productivity remarkably. Sarbbottam, who has been making notes on testing since, [graciously shared them with the whole community last week](https://medium.com/@sarbbottam/the-ember-js-testing-guide-i-made-for-myself-c9a073a0c718). 💯
@@ -96,7 +78,6 @@
 
 You can learn more from their [recorded interview](https://www.youtube.com/watch?v=c0Rl6o9wLX0) and [@balinterdi](https://github.com/balinterdi)'s [notes and thoughts](http://www.balinterdi.com/blog/built-in-input-helpers-in-ember-js-when-and-whether-they-should-be-used/).
   
->>>>>>> 21c2c4c4
 ---
 
 ## [Talk Video: Visual Regression Testing Made Easy 📺](https://www.youtube.com/watch?v=d0ZCJNeybbs)
