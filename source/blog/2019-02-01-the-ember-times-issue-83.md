---
title: The Ember Times - Issue No. XX
<<<<<<< HEAD
author: Amy Lam, Jessica Jordan, the crowd
=======
author: Chris Ng, the crowd
>>>>>>> c41bf9be
tags: Recent Posts, Newsletter, Ember.js Times, Ember Times, 2019
alias : "blog/2019/xx/xx-the-ember-times-issue-XX.html"
responsive: true
---

<SAYING-HELLO-IN-YOUR-FAVORITE-LANGUAGE> Emberistas! 🐹

<<<<<<< HEAD
This week we have an exclusive **contributor interview** with **@jenweber** for you, as well as....
=======
<SOME-INTRO-HERE-TO-KEEP-THEM-SUBSCRIBERS-READING>, 2019 is coming in strong with a staggering amount of RFCs in FCP ⌛
>>>>>>> c41bf9be

---

## [SECTION TITLE](#section-url)


---

<!--alex ignore period-->
## [RFCs in Final Comment Period 🖊️⌛](https://github.com/emberjs/rfcs/pulls?q=is%3Aopen+is%3Apr+label%3A%22Final+Comment+Period%22)

<!--alex ignore period-->
2019 is coming in strong with a staggering amount of RFCs in Final Comment Period (FCP). So come and check out these awesome work!

[Tracked Properties RFC](https://github.com/emberjs/rfcs/pull/410) by [@pzuraq](https://github.com/pzuraq) which introduces a simpler and more ergonomic system for tracking state change in Ember applications.

[Contextual Helpers & Modifiers RFC](https://github.com/emberjs/rfcs/pull/432) by [@chancancode](https://github.com/chancancode) or supporting first-class helpers/modifiers in our templates.

Two deprecation RFCs by [@chadhietala](https://github.com/chadhietala) are now in FCP - [Deprecate Application Controller Router Properties RFC](https://github.com/emberjs/rfcs/pull/421) and [Deprecate Route Render APIs RFC](https://github.com/emberjs/rfcs/pull/418).

Finally the [Restructuring the Guides Table of Contents RFC](https://github.com/emberjs/rfcs/pull/431) by [@jenweber](https://github.com/jenweber) where the [Guides](https://guides.emberjs.com/release/) will be rearranged to provide a natural learning flow for today’s Ember.js developers is also in FCP.

---

## [SECTION TITLE](#section-url)


---

## [SECTION TITLE](#section-url)


---

## [SECTION TITLE](#section-url)


---

## [SECTION TITLE](#section-url)


---

## ["I contribute to Ember" with Jen Weber 💬](https://discuss.emberjs.com/t/i-contribute-to-ember-with-jen-weber/16110)

<div class="float-right padded portrait-frame">
  <img alt="Jen Weber" title="Jen Weber - Contributor to Ember" src="/images/blog/emberjstimes/jenweber.jpeg" />
</div>

In the 4th edition of the contributor interview series, we'd like to highlight the work of community member **Jen Weber**, also known as [@jenweber](https://github.com/jenweber). In this exclusive interview with the Ember Times she talks about her work on the [Ember Guides](https://guides.emberjs.com/), what the next edition of Ember means for the framework’s learning story and which of her learnings from working on open-source have turned out to become powerful skills for her own career.

You can read the full interview on [the Ember Forum](https://discuss.emberjs.com/t/i-contribute-to-ember-with-jen-weber/16110).

<a class="ember-button ember-button--centered" href="https://discuss.emberjs.com/t/i-contribute-to-ember-with-jen-weber/16110">Read more</a>

---

## [SECTION TITLE](#section-url)


---

## [SECTION TITLE](#section-url)


---


## [Contributors' Corner 👏](https://guides.emberjs.com/release/contributing/repositories/)

<p>This week we'd like to thank <a href="https://github.com/samcic" target="gh-user">@samcic</a>, <a href="https://github.com/locks" target="gh-user">@locks</a>, <a href="https://github.com/ppcano" target="gh-user">@ppcano</a>, <a href="https://github.com/bekzod" target="gh-user">@bekzod</a>, <a href="https://github.com/simonihmig" target="gh-user">@simonihmig</a>, <a href="https://github.com/rwjblue" target="gh-user">@rwjblue</a>, <a href="https://github.com/Panman8201" target="gh-user">@Panman8201</a>, <a href="https://github.com/pzuraq" target="gh-user">@pzuraq</a>, <a href="https://github.com/MelSumner" target="gh-user">@MelSumner</a>, <a href="https://github.com/bmac" target="gh-user">@bmac</a>, <a href="https://github.com/mhankus" target="gh-user">@mhankus</a>, <a href="https://github.com/rimian" target="gh-user">@rimian</a>, <a href="https://github.com/BryanCrotaz" target="gh-user">@BryanCrotaz</a>, <a href="https://github.com/rwwagner90" target="gh-user">@rwwagner90</a>, <a href="https://github.com/nlfurniss" target="gh-user">@nlfurniss</a>, <a href="https://github.com/efx" target="gh-user">@efx</a>, <a href="https://github.com/chancancode" target="gh-user">@chancancode</a>, <a href="https://github.com/miguelcobain" target="gh-user">@miguelcobain</a>, <a href="https://github.com/samselikoff" target="gh-user">@samselikoff</a>, <a href="https://github.com/noslouch" target="gh-user">@noslouch</a>, <a href="https://github.com/mansona" target="gh-user">@mansona</a>, <a href="https://github.com/dbendaou" target="gh-user">@dbendaou</a>, <a href="https://github.com/MonsieurDart" target="gh-user">@MonsieurDart</a> and <a href="https://github.com/wadie" target="gh-user">@wadie</a> for their contributions to Ember and related repositories! 💖</p>

---

## [Got a Question? Ask Readers' Questions! 🤓](https://docs.google.com/forms/d/e/1FAIpQLScqu7Lw_9cIkRtAiXKitgkAo4xX_pV1pdCfMJgIr6Py1V-9Og/viewform)

<div class="blog-row">
  <img class="float-right small transparent padded" alt="Office Hours Tomster Mascot" title="Readers' Questions" src="/images/tomsters/officehours.png" />

  <p>Wondering about something related to Ember, Ember Data, Glimmer, or addons in the Ember ecosystem, but don't know where to ask? Readers’ Questions are just for you!</p>

<p><strong>Submit your own</strong> short and sweet <strong>question</strong> under <a href="https://bit.ly/ask-ember-core" target="rq">bit.ly/ask-ember-core</a>. And don’t worry, there are no silly questions, we appreciate them all - promise! 🤞</p>

</div>

---

## [#embertimes](https://emberjs.com/blog/tags/newsletter.html) 📰

Want to write for the Ember Times? Have a suggestion for next week's issue? Join us at [#support-ember-times](https://discordapp.com/channels/480462759797063690/485450546887786506) on the [Ember Community Discord](https://discordapp.com/invite/zT3asNS) or ping us [@embertimes](https://twitter.com/embertimes) on Twitter.

Keep on top of what's been going on in Emberland this week by subscribing to our [e-mail newsletter](https://the-emberjs-times.ongoodbits.com/)! You can also find our posts on the [Ember blog](https://emberjs.com/blog/tags/newsletter.html).

---


That's another wrap! ✨

Be kind,

<<<<<<< HEAD
Amy Lam, Jessica Jordan, the crowd and the Learning Team
=======
Chris Ng, the crowd and the Learning Team
>>>>>>> c41bf9be
<|MERGE_RESOLUTION|>--- conflicted
+++ resolved
@@ -1,10 +1,6 @@
 ---
 title: The Ember Times - Issue No. XX
-<<<<<<< HEAD
-author: Amy Lam, Jessica Jordan, the crowd
-=======
-author: Chris Ng, the crowd
->>>>>>> c41bf9be
+author: Chris Ng, Amy Lam, Jessica Jordan, the crowd
 tags: Recent Posts, Newsletter, Ember.js Times, Ember Times, 2019
 alias : "blog/2019/xx/xx-the-ember-times-issue-XX.html"
 responsive: true
@@ -12,11 +8,8 @@
 
 <SAYING-HELLO-IN-YOUR-FAVORITE-LANGUAGE> Emberistas! 🐹
 
-<<<<<<< HEAD
-This week we have an exclusive **contributor interview** with **@jenweber** for you, as well as....
-=======
-<SOME-INTRO-HERE-TO-KEEP-THEM-SUBSCRIBERS-READING>, 2019 is coming in strong with a staggering amount of RFCs in FCP ⌛
->>>>>>> c41bf9be
+<SOME-INTRO-HERE-TO-KEEP-THEM-SUBSCRIBERS-READING>
+ 2019 is coming in strong with a staggering amount of RFCs in FCP ⌛, we have an exclusive **contributor interview** with **@jenweber** for you 🙌, as well as....
 
 ---
 
@@ -118,8 +111,4 @@
 
 Be kind,
 
-<<<<<<< HEAD
-Amy Lam, Jessica Jordan, the crowd and the Learning Team
-=======
-Chris Ng, the crowd and the Learning Team
->>>>>>> c41bf9be
+Chris Ng, Amy Lam, Jessica Jordan, the crowd and the Learning Team