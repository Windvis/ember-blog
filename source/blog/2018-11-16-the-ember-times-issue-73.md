---
title: The Ember Times - Issue No. 73
<<<<<<< HEAD
author: Chris Ng, Jessica Jordan, the crowd
=======
author: Jessica Jordan, Kenneth Larsen, Niels Rasmussen, the crowd
>>>>>>> 975a61dc
tags: Recent Posts, Newsletter, Ember.js Times, Ember Times, 2018
alias : "blog/2018/11/16-the-ember-times-issue-73.html"
responsive: true
---

<SAYING-HELLO-IN-YOUR-FAVORITE-LANGUAGE> Emberistas! 🐹

<!--alex ignore hooks-->
<<<<<<< HEAD
Last call for your **talk submissions** to **EmberConf 2019** 📣! Try out React Hooks in Ember 👯‍♀️, eslint-plugin-ember v6.0.0 is out! 🚓, ...
=======
Last call for your **talk submissions** to **EmberConf 2019** 📣! Try out React Hooks in Ember 👯‍♀️, Watch all the talks from EmberFest! 🎥, ...
>>>>>>> 975a61dc

---

## [Your Last Chance to Become a Speaker at EmberConf 2019 🎤](https://emberconf.com/become-a-speaker.html)

Never tried public speaking before, but you're curious to share your thoughts on something interesting you learned recently? Are you already an experienced meetup speaker and looking for the next stage? Have you spoken at conferences before and want to try something new?

No matter what your experience level is, we're looking for you to [**become a speaker at EmberConf 2019**](https://emberconf.com/become-a-speaker.html). The CfP (Call for Proposals) will be open for only another 2 days, so be sure to get your talk proposal in this very weekend **before Sunday, Nov 18, 2018 at 11:59pm MST**.

Out of ideas? Be sure to [check out the Brainstorm CfP](https://emberconf.com/cfp-brainstorm.html) to inspire yourself!
Not feeling ready yet? Be assured, that **you are ready** to tell us your story - we're convinced that you'll succeed! ✨

<div class="blog-row">
  <a class="ember-button" href="https://emberconf.com/become-a-speaker.html">Ok, let me check out the CfP</a>
</div>



---

<!--alex ignore hooks-->
## [Embereact Hooks ⚛️](https://github.com/lifeart/hooked-components)

<!--alex ignore hooks-->
Have you heard about [Hooks in React](https://reactjs.org/docs/hooks-intro.html)? Already super excited? Good news: You can now use React Hooks in Ember. **You can now use React Hooks in Ember?**

<!--alex ignore hooks-->
[The Ember addon hooked-components](https://github.com/lifeart/hooked-components) provides you with a React Hooks inspired API that lets you **experiment** with brand-new 🔥 Component patterns in your Ember app **today**.

<!--alex ignore hooks-->
[Try out Embereact Hooks](https://github.com/lifeart/hooked-components)!

---

<<<<<<< HEAD
## [eslint-plugin-ember v6.0.0 is out! 🚓](https://twitter.com/TobiasBieniek/status/1062700572757946368)

[@Turbo87](https://github.com/Turbo87) announced the release of [v6.0.0](https://github.com/ember-cli/eslint-plugin-ember/releases/tag/v6.0.0) of [eslint-plugin-ember](https://github.com/ember-cli/eslint-plugin-ember) which is an [ESLint](https://eslint.org/) plugin that provides set of rules for Ember Applications based on commonly known good practices.

This new release includes several **breaking changes** to the `ember/recommended` configuration such as [no-restricted-resolver-tests](https://github.com/ember-cli/eslint-plugin-ember/blob/master/docs/rules/no-restricted-resolver-tests.md) and [no-ember-testing-in-module](https://github.com/ember-cli/eslint-plugin-ember/blob/master/docs/rules/no-ember-testing-in-module-scope.md). Check the [release notes](https://github.com/ember-cli/eslint-plugin-ember/releases/tag/v6.0.0) for the full list of breaking changes and enhancements.

Note: If you still use [ESLint 3](https://github.com/ember-cli/eslint-plugin-ember/pull/267) or [Node.js 4](https://github.com/ember-cli/eslint-plugin-ember/pull/255) **this release will not work** for you as this major version change drops support for both of them.
=======
## [Videos From EmberFest Are Out!](https://www.youtube.com/playlist?list=PLN4SpDLOSVkSB9034lDNdP1JoNBGssax9)
The videos from EmberFest are **now available** on [YouTube](https://www.youtube.com/playlist?list=PLN4SpDLOSVkSB9034lDNdP1JoNBGssax9). This means that you can experience all of the great talks even though you weren’t there! (And you know, if you were there you can now re-live it all).

If you don’t know where to start then we highly recommend the [opening keynote by Tom Dale](https://www.youtube.com/watch?v=oRzmDobMZ_Q&t=0s&list=PLN4SpDLOSVkSB9034lDNdP1JoNBGssax9&index=2) and the [closing keynote by Melanie Sumner](https://www.youtube.com/watch?v=xP-kog04lng&list=PLN4SpDLOSVkSB9034lDNdP1JoNBGssax9&index=21).

Tom Dale spoke about what will happen next year when you generate a new Ember app. This involves super exciting things like the **module unification app structure**,  **angle bracket invocation**, **JavaScript classes**, **tracked properties** and much more. All of this is of course delivered with the usual Tom Dale dapperness and humor. Definitely worth a watch.

<!-- Waiting for Niels' section about Mel's talk here -->

If you want to browse through all of the great talks from EmberFest, check out the [YouTube playlist](https://www.youtube.com/watch?v=xP-kog04lng&list=PLN4SpDLOSVkSB9034lDNdP1JoNBGssax9&index=21).
>>>>>>> 975a61dc

---

## [SECTION TITLE](#section-url)


---

## [SECTION TITLE](#section-url)


---

## [SECTION TITLE](#section-url)


---

## [SECTION TITLE](#section-url)


---

## [SECTION TITLE](#section-url)


---

## [SECTION TITLE](#section-url)


---


## [Contributors' Corner 👏](https://guides.emberjs.com/release/contributing/repositories/)

<p>This week we'd like to thank our siblings for their contributions to Ember and related repositories! 💖</p>

---

## [Got a Question? Ask Readers' Questions! 🤓](https://docs.google.com/forms/d/e/1FAIpQLScqu7Lw_9cIkRtAiXKitgkAo4xX_pV1pdCfMJgIr6Py1V-9Og/viewform)

<div class="blog-row">
  <img class="float-right small transparent padded" alt="Office Hours Tomster Mascot" title="Readers' Questions" src="/images/tomsters/officehours.png" />

  <p>Wondering about something related to Ember, Ember Data, Glimmer, or addons in the Ember ecosystem, but don't know where to ask? Readers’ Questions are just for you!</p>

<p><strong>Submit your own</strong> short and sweet <strong>question</strong> under <a href="https://bit.ly/ask-ember-core" target="rq">bit.ly/ask-ember-core</a>. And don’t worry, there are no silly questions, we appreciate them all - promise! 🤞</p>

</div>

---

## [#embertimes](https://emberjs.com/blog/tags/newsletter.html) 📰

Want to write for the Ember Times? Have a suggestion for next week's issue? Join us at [#support-ember-times](https://discordapp.com/channels/480462759797063690/485450546887786506) on the [Ember Community Discord](https://discordapp.com/invite/zT3asNS) or ping us [@embertimes](https://twitter.com/embertimes) on Twitter.

Keep on top of what's been going on in Emberland this week by subscribing to our [e-mail newsletter](https://the-emberjs-times.ongoodbits.com/)! You can also find our posts on the [Ember blog](https://emberjs.com/blog/tags/newsletter.html).

---


That's another wrap! ✨

Be kind,

<<<<<<< HEAD
Chris Ng, Jessica Jordan, the crowd and the Learning Team
=======
Jessica Jordan, Kenneth Larsen, Niels Rasmussen, the crowd and the Learning Team
>>>>>>> 975a61dc
<|MERGE_RESOLUTION|>--- conflicted
+++ resolved
@@ -1,10 +1,6 @@
 ---
 title: The Ember Times - Issue No. 73
-<<<<<<< HEAD
-author: Chris Ng, Jessica Jordan, the crowd
-=======
-author: Jessica Jordan, Kenneth Larsen, Niels Rasmussen, the crowd
->>>>>>> 975a61dc
+author: Chris Ng, Jessica Jordan, Kenneth Larsen, Niels Rasmussen, Ryan Mark, the crowd
 tags: Recent Posts, Newsletter, Ember.js Times, Ember Times, 2018
 alias : "blog/2018/11/16-the-ember-times-issue-73.html"
 responsive: true
@@ -13,11 +9,7 @@
 <SAYING-HELLO-IN-YOUR-FAVORITE-LANGUAGE> Emberistas! 🐹
 
 <!--alex ignore hooks-->
-<<<<<<< HEAD
-Last call for your **talk submissions** to **EmberConf 2019** 📣! Try out React Hooks in Ember 👯‍♀️, eslint-plugin-ember v6.0.0 is out! 🚓, ...
-=======
-Last call for your **talk submissions** to **EmberConf 2019** 📣! Try out React Hooks in Ember 👯‍♀️, Watch all the talks from EmberFest! 🎥, ...
->>>>>>> 975a61dc
+Last call for your **talk submissions** to **EmberConf 2019** 📣! Try out React Hooks in Ember 👯‍♀️, eslint-plugin-ember v6.0.0 is out! 🚓, Watch all the talks from EmberFest! 🎥, ...
 
 ---
 
@@ -33,8 +25,6 @@
 <div class="blog-row">
   <a class="ember-button" href="https://emberconf.com/become-a-speaker.html">Ok, let me check out the CfP</a>
 </div>
-
-
 
 ---
 
@@ -52,7 +42,6 @@
 
 ---
 
-<<<<<<< HEAD
 ## [eslint-plugin-ember v6.0.0 is out! 🚓](https://twitter.com/TobiasBieniek/status/1062700572757946368)
 
 [@Turbo87](https://github.com/Turbo87) announced the release of [v6.0.0](https://github.com/ember-cli/eslint-plugin-ember/releases/tag/v6.0.0) of [eslint-plugin-ember](https://github.com/ember-cli/eslint-plugin-ember) which is an [ESLint](https://eslint.org/) plugin that provides set of rules for Ember Applications based on commonly known good practices.
@@ -60,8 +49,10 @@
 This new release includes several **breaking changes** to the `ember/recommended` configuration such as [no-restricted-resolver-tests](https://github.com/ember-cli/eslint-plugin-ember/blob/master/docs/rules/no-restricted-resolver-tests.md) and [no-ember-testing-in-module](https://github.com/ember-cli/eslint-plugin-ember/blob/master/docs/rules/no-ember-testing-in-module-scope.md). Check the [release notes](https://github.com/ember-cli/eslint-plugin-ember/releases/tag/v6.0.0) for the full list of breaking changes and enhancements.
 
 Note: If you still use [ESLint 3](https://github.com/ember-cli/eslint-plugin-ember/pull/267) or [Node.js 4](https://github.com/ember-cli/eslint-plugin-ember/pull/255) **this release will not work** for you as this major version change drops support for both of them.
-=======
-## [Videos From EmberFest Are Out!](https://www.youtube.com/playlist?list=PLN4SpDLOSVkSB9034lDNdP1JoNBGssax9)
+
+---
+
+## [Videos From EmberFest Are Out! 🎉](https://www.youtube.com/playlist?list=PLN4SpDLOSVkSB9034lDNdP1JoNBGssax9)
 The videos from EmberFest are **now available** on [YouTube](https://www.youtube.com/playlist?list=PLN4SpDLOSVkSB9034lDNdP1JoNBGssax9). This means that you can experience all of the great talks even though you weren’t there! (And you know, if you were there you can now re-live it all).
 
 If you don’t know where to start then we highly recommend the [opening keynote by Tom Dale](https://www.youtube.com/watch?v=oRzmDobMZ_Q&t=0s&list=PLN4SpDLOSVkSB9034lDNdP1JoNBGssax9&index=2) and the [closing keynote by Melanie Sumner](https://www.youtube.com/watch?v=xP-kog04lng&list=PLN4SpDLOSVkSB9034lDNdP1JoNBGssax9&index=21).
@@ -71,7 +62,6 @@
 <!-- Waiting for Niels' section about Mel's talk here -->
 
 If you want to browse through all of the great talks from EmberFest, check out the [YouTube playlist](https://www.youtube.com/watch?v=xP-kog04lng&list=PLN4SpDLOSVkSB9034lDNdP1JoNBGssax9&index=21).
->>>>>>> 975a61dc
 
 ---
 
@@ -138,8 +128,4 @@
 
 Be kind,
 
-<<<<<<< HEAD
-Chris Ng, Jessica Jordan, the crowd and the Learning Team
-=======
-Jessica Jordan, Kenneth Larsen, Niels Rasmussen, the crowd and the Learning Team
->>>>>>> 975a61dc
+Chris Ng, Jessica Jordan, Kenneth Larsen, Niels Rasmussen, Ryan Mark the crowd and the Learning Team