--- conflicted
+++ resolved
@@ -31,11 +31,6 @@
 
 ---
 
-<<<<<<< HEAD
-## [Mirage 1.0 🔜](https://github.com/samselikoff/ember-cli-mirage/releases/tag/v0.4.8)
-
-[ember-cli-mirage](http://www.ember-cli-mirage.com/) is a popular client-side mock server to develop, test and prototype your app. [@samselikoff](https://github.com/samselikoff) has released Mirage 0.4.8. ✨ And there are only 9 bugs to close out before shipping Mirage 1.0! Please help with the march to 1.0 by upgrading to [v0.4.8](https://github.com/samselikoff/ember-cli-mirage/releases/tag/v0.4.8) today and reporting back any issues. Drop by [#ec-mirage](https://embercommunity.slack.com/messages/C0TG21RPW/) if you have any trouble upgrading! Hopefully, everything will be 200 🆗.
-=======
 ## [Knowing Boundaries with the Component Manager Bounds RFC](https://github.com/emberjs/rfcs/pull/351)
 
 A new Request for Comments (RFC) is aiming to improve the flexibility of another previously
@@ -57,12 +52,12 @@
 our friends' at Ember Weekend in which [@rwjblue](https://github.com/rwjblue) explains what the **RFC \#213** for the Component Manager is about.
 
 <a class="ember-button ember-button--centered" href="https://github.com/emberjs/rfcs/blob/4f541c350cd4f366eed66fa80ef320bb38656b20/text/0000-Component-Manager-Bounds.md" target="compmanager">Read more</a>
->>>>>>> c71a3b0e
 
 ---
 
-## [SECTION TITLE](#section-url)
+## [Mirage 1.0 🔜](https://github.com/samselikoff/ember-cli-mirage/releases/tag/v0.4.8)
 
+[ember-cli-mirage](http://www.ember-cli-mirage.com/) is a popular client-side mock server to develop, test and prototype your app. [@samselikoff](https://github.com/samselikoff) has released Mirage 0.4.8. ✨ And there are only 9 bugs to close out before shipping Mirage 1.0! Please help with the march to 1.0 by upgrading to [v0.4.8](https://github.com/samselikoff/ember-cli-mirage/releases/tag/v0.4.8) today and reporting back any issues. Drop by [#ec-mirage](https://embercommunity.slack.com/messages/C0TG21RPW/) if you have any trouble upgrading! Hopefully, everything will be 200 🆗.
 
 ---
 
