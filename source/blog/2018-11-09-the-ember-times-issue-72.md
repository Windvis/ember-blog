--- conflicted
+++ resolved
@@ -9,14 +9,12 @@
 Kedu Emberistas! 🐹
 
 <SOME-INTRO-HERE-TO-KEEP-THEM-SUBSCRIBERS-READING>.
-<<<<<<< HEAD
-We need **Emberistas at JSConf EU**, so submit a talk to the newly opened CFP! 🗣️ Let's take a look into **more informative Routes** 🤓, there's an update to the **RFC about RFCs** 📜!
-=======
-We need **Emberistas at JSConf EU**, so submit a talk to the newly opened CFP! 🗣️
-Let's take a look into **more informative Routes** 🤓,
+We need **Emberistas at JSConf EU**, so submit a talk to the newly opened CFP! 🗣️ 
+there's an update to the **RFC about RFCs** 📜!
+Let's take a look into **more informative Routes** 🤓, 
 Watch a tutorial on how to build a live updating league table in Ember 3.5 📹,
 there's an update to the RFC about RFCs!
->>>>>>> 65943042
+add testing expertise
 
 ---
 
