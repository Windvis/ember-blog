---
title: The Ember Times - Issue No. 62
author: Nick Schot, Frédéric Soumaré, Chris Ng, Alon Bukai, Edward Faulkner, Oli Griffiths, Kenneth Larsen, Jessica Jordan
tags: Recent Posts, Newsletter, Ember.js Times, Ember Times, 2018
alias : "blog/2018/08/31-the-ember-times-issue-62.html"
responsive: true
---

Привет Emberistas! 🐹

Read either on the [Ember blog](https://emberjs.com/blog/tags/newsletter.html) or in our [e-mail newsletter](https://the-emberjs-times.ongoodbits.com/) what has been going on in Emberland this week.

Have a look into the next year of Ember with the **official 2018 Roadmap RFC** 🌆 and read up on plans for **Module Unification with Ember Addons** 🐹. We also **prompt** ❗️you to check out **Ember CLI Update** for fresh ✨ updates and last, but not least, we have a **brand-new 🔥 Readers' Question** 🌿 in for you this week:

---

## [RFC: Ember 2018 Roadmap 🛣](https://github.com/emberjs/rfcs/pull/364)

[Tom Dale](https://github.com/tomdale) published an [RFC](https://github.com/emberjs/rfcs/pull/364) for the Ember 2018 Roadmap based on the feedback collected from the [#EmberJS2018 call for blog posts](https://www.emberjs.com/blog/2018/05/02/ember-2018-roadmap-call-for-posts.html) earlier this year. Tom identified 3 key goals for Ember in 2018 along with 2 real world use cases to focus on.

### Goals:

**1. Improve communication and streamline decision-making, and empower new leaders.**
Make users feel empowered to become contributors and at the same time expanding and refining the core team structure which includes mentoring new leaders and cross-pollinating knowledge between teams.

**2. Finish the major initiatives that we’ve already started.**
Add extension points to allow popular new tools to be quickly adopted in Ember apps and standardize around ES modules and npm packages to better enable the sharing of Ember tools with the wider JavaScript community.

**3. Ship a new edition, Ember Octane, focused on performance and productivity.**
Tell the story of modern Ember by shipping a new edition of Ember that has compatibility with new JavaScript language features like native classes, decorators, and async functions by default.

### Use Cases:

**1. Productivity apps**
Ember’s historical strength: sophisticated, highly interactive apps that users spend a lot of time in, getting things done.

**2. Content apps**
Text-heavy pages where the first load is critical. In performance-constrained environments, Ember’s strong conventions can help developers build faster apps by default.

Read more in the [rendered pull request on GitHub](https://github.com/emberjs/rfcs/blob/26c4d83fb66568e1087a05818fb39a307ebf8da8/text/0000-roadmap-2018.md).

---

<<<<<<< HEAD
## [RFC: I Promise You It's Good](https://github.com/fivetanley/rfcs/blob/deprecate-promise-object-save/text/0000-ember-data-return-promise-from-ds-model-save.md)
[A new proposal](https://github.com/fivetanley/rfcs/blob/deprecate-promise-object-save/text/0000-ember-data-return-promise-from-ds-model-save.md) by [Stanley Stuart](https://github.com/fivetanley) to return a promise from `DS.Model.save()` is ready for you to read and comment. 

The idea here is to make `DS.Model.save()` return an `RSVP.Promise` instead of a `PromiseObject`. This is to remove the dependency on promise proxies, improve async consistency and enable new functionality in Ember Data. 

The only drawback of this is if you are already relying on this behaviour you’ll probably have to refactor your code to either use patterns like `async/await` or `ember-concurrency`.

[Read the whole proposal](https://github.com/fivetanley/rfcs/blob/deprecate-promise-object-save/text/0000-ember-data-return-promise-from-ds-model-save.md) and share your thoughts.
=======
## [Module Unification with Ember Addons](https://github.com/emberjs/rfcs/pull/367) 🎁
[Module Unification Packages](https://github.com/emberjs/rfcs/pull/367) is a new RFC, created by [@mixonic](https://github.com/mixonic), that sets out to describe how Ember apps and addons will migrate to the new [Module Unification](https://github.com/emberjs/rfcs/blob/master/text/0143-module-unification.md) structure from the classic structure. This RFC iterates on and is set to replace another RFC called [Module Unification Namespaces](https://github.com/emberjs/rfcs/pull/309) which had some syntax, like the `::` syntax, that proved problematic.

This RFC proposes to add a new `{{use}}` helper. This helper imports components from an addon into an application's template. This helper provides a subset of the functionality of the JavaScript imports that we are used to, albeit with a slightly different syntax.

An example: In this template the `{{use}}` helper imports a component `Widget` from the `gadget` addon.

```hbs
{{! invokes node_modules/gadget/src/ui/components/Widget/component.js }}

{{use Widget from 'gadget'}}
<Widget @options={{someOptions}} @value={{someValue}} />
```

Something else that is proposed in this RFC is the use of a template `prelude.hbs` that, **at compile time**, will be injected into every template in the app. This can be used to inject global components such as the widely used `{{t 'token'}}` component used for *internationalization*.

Services also get some **love** in this RFC. The suggestion is that all service injections from an addon to an app will need to be explicit about their source package. This results in more verbosity, but also greater clarity and opportunity for optimizations.

An example:

```js
export default Ember.Component.extend({

  // inject src/services/geo.js
  geo: inject(),

  // inject node_modules/ember-stripe-service/src/services/store.js
  checkoutService: inject('stripe', { package: 'ember-stripe-service' }),

  // inject node_modules/ember-simple-auth/src/services/session.js
  session: inject({ package: 'ember-simple-auth' })

});
```

There are also some proposals regarding `owner` APIs such as `owner.lookup()` and `owner.factoryFor()` which have also become more explicit.

All in all this, **very well written**, RFC is a great chance to learn about possible changes to Ember and the Module Unification structure.
If you have any concerns or questions feel free to ask in the [RFC issue](https://github.com/emberjs/rfcs/pull/367) and join in on the conversation by visiting `#st-module-unification` on the Ember.js Community Slack.

This RFC is not complete and is a bit rough around the edges but it is a step in the right direction and will hopefully be finalized soon so that we can start using it in an Ember version in the near future.
>>>>>>> 4678ab67

---

## [SECTION TITLE](#section-url)


---

## [Prompted To Update ✨](https://twitter.com/kellyselden/status/1034197684595257345)

<img src="/images/blog/emberjstimes/embercliupdate-codemod-prompts.png" alt="Terminal window showing Ember CLI Update's Codemod Prompts, including ember-modules-codemod, ember-qunit-codemod, ember-test-helpers-codemod, es5-getter-ember-codemod, qunit-dom-codemod" />

Your favorite tool for **updating your Ember app**, addon or Glimmer app to any desired version is back again to make your developer life even **easier**: 🌟[**Ember CLI Update**](https://github.com/ember-cli/ember-cli-update) now [offers you dedicated command-line prompts](https://twitter.com/kellyselden/status/1034197684595257345) to apply **as many codemods as you wish**. Simply run `ember-cli-update --run-codemods`, select which codemods to run and upgrade your Ember app to the next level! ⬆️

---

## [SECTION TITLE](#section-url)


---

## [SECTION TITLE](#section-url)


---

## [SECTION TITLE](#section-url)


---

## [SECTION TITLE](#section-url)


---

## [SECTION TITLE](#section-url)


---


## [Contributors' Corner](https://guides.emberjs.com/release/contributing/repositories/)

<p>This week we'd like to thank <a href="https://github.com/smfoote" target="gh-user">@smfoote</a>, <a href="https://github.com/tomdale" target="gh-user">@tomdale</a>, <a href="https://github.com/chadhietala" target="gh-user">@chadhietala</a>, <a href="https://github.com/Alonski" target="gh-user">@Alonski</a>, <a href="https://github.com/chrisrng" target="gh-user">@chrisrng</a>, <a href="https://github.com/sivakumar-kailasam" target="gh-user">@sivakumar-kailasam</a>, <a href="https://github.com/kpfefferle" target="gh-user">@kpfefferle</a>, <a href="https://github.com/runspired" target="gh-user">@runspired</a>, <a href="https://github.com/fivetanley" target="gh-user">@fivetanley</a>, <a href="https://github.com/jrjohnson" target="gh-user">@jrjohnson</a>, <a href="https://github.com/kennethlarsen" target="gh-user">@kennethlarsen</a>, <a href="https://github.com/luxferresum" target="gh-user">@luxferresum</a>, <a href="https://github.com/jherdman" target="gh-user">@jherdman</a>, <a href="https://github.com/jlami" target="gh-user">@jlami</a>, <a href="https://github.com/pbishop16" target="gh-user">@pbishop16</a>, <a href="https://github.com/hybridmuse" target="gh-user">@hybridmuse</a>, <a href="https://github.com/MelSumner" target="gh-user">@MelSumner</a>, <a href="https://github.com/dcombslinkedin" target="gh-user">@dcombslinkedin</a>, <a href="https://github.com/btecu" target="gh-user">@btecu</a>, <a href="https://github.com/stefanpenner" target="gh-user">@stefanpenner</a>, <a href="https://github.com/twokul" target="gh-user">@twokul</a>, <a href="https://github.com/ef4" target="gh-user">@ef4</a>, <a href="https://github.com/hakilebara" target="gh-user">@hakilebara</a>, <a href="https://github.com/kategengler" target="gh-user">@kategengler</a>, <a href="https://github.com/danwenzel" target="gh-user">@danwenzel</a>, <a href="https://github.com/samselikoff" target="gh-user">@samselikoff</a>, <a href="https://github.com/acorncom" target="gh-user">@acorncom</a>, <a href="https://github.com/jenweber" target="gh-user">@jenweber</a>, <a href="https://github.com/jeffhertzler" target="gh-user">@jeffhertzler</a>, <a href="https://github.com/pablobm" target="gh-user">@pablobm</a>, <a href="https://github.com/cspanring" target="gh-user">@cspanring</a> and <a href="https://github.com/mansona" target="gh-user">@mansona</a> for their contributions to Ember and related repositories 💖!</p>

---

## [Readers' Questions: "Why does Ember use Broccoli and how is it different from Webpack, Rollup, Parcel?"](https://discuss.emberjs.com/t/readers-questions-why-does-ember-use-broccoli-and-how-is-it-different-from-webpack-rollup-parcel/15384)

 <div class="blog-row">
<img class="float-right small transparent padded" alt="Office Hours Tomster Mascot" title="Readers' Questions" src="/images/tomsters/officehours.png" />

<p>The JavaScript ecosystem is full of <strong>solutions for packaging JavaScript apps</strong>, like Webpack, Rollup.js and Microbundle among others. But what differentiates one from the other? And what makes Broccoli so special to be part of Ember's build pipeline?</p>

<p>In this week's Readers' Question, Ember Learning Core team member <a href="https://github.com/jessica-jordan" target="jj">@jessica-jordan</a> will highlight the <strong>differences</strong> between some of the most <strong>popular JavaScript bundlers</strong> and explain why Ember CLI embraced <strong>Broccoli</strong> as its tool of choice early on. You can read her <a href="https://discuss.emberjs.com/t/readers-questions-why-does-ember-use-broccoli-and-how-is-it-different-from-webpack-rollup-parcel/15384" target="rq">full answer on the official Ember Forum.</a></p>

<p><a class="ember-button" href="https://discuss.emberjs.com/t/readers-questions-why-does-ember-use-broccoli-and-how-is-it-different-from-webpack-rollup-parcel/15384" target="rq">Read more</a></p>
<br/>

<p><strong>Submit your own</strong> short and sweet <strong>question</strong> under <a href="https://bit.ly/ask-ember-core" target="rq">bit.ly/ask-ember-core</a>. And don’t worry, there are no silly questions, we appreciate them all - promise! 🤞</p>

</div>

---

Want to write for the Ember Times? Have a suggestion for next week's issue? Join us at [#topic-embertimes](https://embercommunity.slack.com/messages/C8P6UPWNN/) on Slack or tweet us [@embertimes](https://twitter.com/embertimes) on Twitter.

---


That's another wrap! ✨

Be kind,

Nick Schot, Frédéric Soumaré, Chris Ng, Alon Bukai, Edward Faulkner, Oli Griffiths, Kenneth Larsen, Jessica Jordan and the Learning Team<|MERGE_RESOLUTION|>--- conflicted
+++ resolved
@@ -41,7 +41,6 @@
 
 ---
 
-<<<<<<< HEAD
 ## [RFC: I Promise You It's Good](https://github.com/fivetanley/rfcs/blob/deprecate-promise-object-save/text/0000-ember-data-return-promise-from-ds-model-save.md)
 [A new proposal](https://github.com/fivetanley/rfcs/blob/deprecate-promise-object-save/text/0000-ember-data-return-promise-from-ds-model-save.md) by [Stanley Stuart](https://github.com/fivetanley) to return a promise from `DS.Model.save()` is ready for you to read and comment. 
 
@@ -50,7 +49,9 @@
 The only drawback of this is if you are already relying on this behaviour you’ll probably have to refactor your code to either use patterns like `async/await` or `ember-concurrency`.
 
 [Read the whole proposal](https://github.com/fivetanley/rfcs/blob/deprecate-promise-object-save/text/0000-ember-data-return-promise-from-ds-model-save.md) and share your thoughts.
-=======
+
+---
+
 ## [Module Unification with Ember Addons](https://github.com/emberjs/rfcs/pull/367) 🎁
 [Module Unification Packages](https://github.com/emberjs/rfcs/pull/367) is a new RFC, created by [@mixonic](https://github.com/mixonic), that sets out to describe how Ember apps and addons will migrate to the new [Module Unification](https://github.com/emberjs/rfcs/blob/master/text/0143-module-unification.md) structure from the classic structure. This RFC iterates on and is set to replace another RFC called [Module Unification Namespaces](https://github.com/emberjs/rfcs/pull/309) which had some syntax, like the `::` syntax, that proved problematic.
 
@@ -92,7 +93,6 @@
 If you have any concerns or questions feel free to ask in the [RFC issue](https://github.com/emberjs/rfcs/pull/367) and join in on the conversation by visiting `#st-module-unification` on the Ember.js Community Slack.
 
 This RFC is not complete and is a bit rough around the edges but it is a step in the right direction and will hopefully be finalized soon so that we can start using it in an Ember version in the near future.
->>>>>>> 4678ab67
 
 ---
 
