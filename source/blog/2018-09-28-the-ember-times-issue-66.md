--- conflicted
+++ resolved
@@ -1,26 +1,17 @@
 ---
 title: The Ember Times - Issue No. 66
-<<<<<<< HEAD
-author: Bill Heaton, Chris Ng, Ryan Mark, Amy Lam, Jessica Jordan
-=======
-author: Bill Heaton, Chris Ng, Ryan Mark, Amy Lam, Kenneth Larsen, Jessica Jordan
->>>>>>> 07c5bfb1
+author: Bill Heaton, Chris Ng, Ryan Mark, Amy Lam, Kenneth Larsen, Jessica Jordan, Alon Bukai
+
 tags: Recent Posts, Newsletter, Ember.js Times, Ember Times, 2018
 alias : "blog/2018/09/28-the-ember-times-issue-66.html"
 responsive: true
 ---
 
-<<<<<<< HEAD
-Moni Bambo Emberistas! 🐹
-
-<SOME-INTRO-HERE-TO-KEEP-THEM-SUBSCRIBERS-READING>
-=======
 Emberistas سلام! 🐹
 
 Don't miss brand-new 🔥 **RFCs for collocated addon tests** and **Router** served **query params** this week!
 We also have news from **Ember CLI Deprecation Workflow** and a _Lost & Found_ 🕵🏾‍ from the **Ember API Docs** for you,
 as well as a **Thank You note** for the most amazing **Issue Triaging** Experts! 🙂
->>>>>>> 07c5bfb1
 
 ---
 
@@ -45,11 +36,7 @@
 
 ---
 
-<<<<<<< HEAD
 ## [And Today's Special On The Router Menu: Query Params 🥡](https://github.com/emberjs/rfcs/pull/380)
-=======
-## [And Today's Special on The Router Menu: Query Params](https://github.com/emberjs/rfcs/pull/380)
->>>>>>> 07c5bfb1
 
 Ever had the need to read **query params (QPs)** off a `Controller` and pass it down to a component to change its UI state depending on the QP value?
 
@@ -133,8 +120,4 @@
 
 Be kind,
 
-<<<<<<< HEAD
-Bill Heaton, Chris Ng, Ryan Mark, Amy Lam, Jessica Jordan, Alon Bukai and the Learning Team
-=======
-Bill Heaton, Chris Ng, Ryan Mark, Amy Lam, Kenneth Larsen, Jessica Jordan and the Learning Team
->>>>>>> 07c5bfb1
+Bill Heaton, Chris Ng, Ryan Mark, Amy Lam, Kenneth Larsen, Jessica Jordan, Alon Bukai and the Learning Team