--- conflicted
+++ resolved
@@ -1,10 +1,6 @@
 ---
 title: The Ember Times - Issue No. 75
-<<<<<<< HEAD
-author: Amy Lam
-=======
 author: Amy Lam, Alon Bukai, the crowd
->>>>>>> eb3994d0
 tags: Recent Posts, Newsletter, Ember.js Times, Ember Times, 2018
 alias : "blog/2018/11/30-the-ember-times-issue-75.html"
 responsive: true
@@ -12,12 +8,8 @@
 
 Hallo Emberistas! 🐹
 
-<<<<<<< HEAD
 <SOME-INTRO-HERE-TO-KEEP-THEM-SUBSCRIBERS-READING>
-Learn how to start writing components you'll love 💖
-=======
-This week we have: Final Comments on **RFC RFCeption** 🤔, Upvote the Ember Subreddit ⬆️, ...
->>>>>>> eb3994d0
+This week we have: Final Comments on **RFC RFCeption** 🤔, Upvote the Ember Subreddit ⬆️, Learn how to start writing components you'll love 💖...
 
 ---
 
@@ -111,8 +103,4 @@
 
 Be kind,
 
-<<<<<<< HEAD
-Amy Lam and the Learning Team
-=======
-Amy Lam, Alon Bukai, the crowd and the Learning Team
->>>>>>> eb3994d0
+Amy Lam, Alon Bukai, the crowd and the Learning Team