--- conflicted
+++ resolved
@@ -21,10 +21,11 @@
 You can test that out now at [canary.ember-twiddle.com](https://canary.ember-twiddle.com).
 Ember Twiddle is a playground website for developing small Ember applications backed by Github gists.
 
-<<<<<<< HEAD
 ## [Is Your Components Not Pointy Enough?](https://github.com/rwjblue/ember-angle-bracket-invocation-polyfill)
 [ember-angle-bracket-invocation-polyfill](https://github.com/rwjblue/ember-angle-bracket-invocation-polyfill) provides a polyfill for angle bracket invocation syntax as described in [RFC 311](https://github.com/emberjs/rfcs/pull/311).  It includes features such as invoking components via angle brackets using TitleCase, self-closing syntax, paths and much more.
-=======
+
+If you’re interested in using this the best documentation is in the RFC itself.
+
 ## [It's visibly time to deprecate isVisible 👀](https://github.com/emberjs/rfcs/pull/324)
 A new RFC has been posted on deprecating `Component#isVisible`. The motivation is related to the confusion associated to setting the isVisible property on a component. Also, modern Ember applications are already avoiding using isVisible in favor of simpler conditionals in the template. Given that `Component#isVisible` is a public API, deprecating now would schedule for removal in the next major version release (4.0). 
 
@@ -35,9 +36,7 @@
 - Using the Component's `classNames` and `classNameBindings`
 
 A heads-up that this RFC has entered the FCP (Final Comment Period), so this week might be your last chance to comment on it!
->>>>>>> 9b086f6a
 
-If you’re interested in using this the best documentation is in the RFC itself.
 ---
 
 ## [Back To the Future](https://github.com/rwjblue/ember-named-arguments-polyfill)
