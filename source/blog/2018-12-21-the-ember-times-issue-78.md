--- conflicted
+++ resolved
@@ -1,10 +1,6 @@
 ---
 title: The Ember Times - Issue No. 78
-<<<<<<< HEAD
-author: Chris Ng, Robert Wagner, Amy Lam, Kenneth Larsen
-=======
-author: Chris Ng, Robert Wagner, Amy Lam, Ryan Mark, Jessica Jordan
->>>>>>> e7ab5b33
+author: Chris Ng, Robert Wagner, Amy Lam, Ryan Mark, Jessica Jordan, Kenneth Larsen
 tags: Recent Posts, Newsletter, Ember.js Times, Ember Times, 2018
 alias : "blog/2018/12/21-the-ember-times-issue-78.html"
 responsive: true
@@ -83,20 +79,21 @@
 * [Bring Your Kids to EmberConf](https://tilde.wufoo.com/forms/xjkro7b1nzxczy/)
 
 ---
+
 <!--alex ignore hooks-->
 ## [New RFC: Render Element Modifiers 🔨](https://github.com/emberjs/rfcs/pull/415)
 A new [RFC](https://github.com/pzuraq/emberjs-rfcs/blob/render-element-modifiers/text/0000-render-element-modifiers.md) is out by [pzuraq](https://github.com/pzuraq) and it’s quite amazing. It proposes adding two new generic element modifiers, `{{did-render}}` and `{{will-destroy}}`, which users can use to run code during the most common phases of any element's lifecycle. If you’ve ever used any of the component hooks such as `didInsertElement` or `didRender ` this will most likely be quite handy for you since we can focus on the setup and teardown code without worrying about the overall lifecycle.
 
-<<<<<<< HEAD
 The [RFC](https://github.com/pzuraq/emberjs-rfcs/blob/render-element-modifiers/text/0000-render-element-modifiers.md) is very detailed and has a lot of helpful code examples. Remember to leave your thoughts as a comment.
-=======
+
+---
+
 ## [The Ember Mentorship Program 👨‍🎓👩‍🎓](https://www.emberjs.com/blog/2018/12/17/mentorship-program.html)
 
 This week the new **Ember Mentorship Program** [has been officially announced](https://www.emberjs.com/blog/2018/12/17/mentorship-program.html)!
 It aims to guide the next wave of Ember developers of all experience levels into the community. By making developers succeed in [public speaking](https://emberconf.com/mentorship-program.html#evangelism), finding their space [in a supportive peer group](https://emberconf.com/mentorship-program.html#women-helping-women) or [leveling up their engineering skills](https://emberconf.com/mentorship-program.html#general-mentorship) the program is meant **just for you**!
 
 Learn all about [the Ember Mentorship Program and join the community](https://emberconf.com/mentorship-program.html)!
->>>>>>> e7ab5b33
 
 ---
 
@@ -158,8 +155,4 @@
 
 Be kind,
 
-<<<<<<< HEAD
-Chris Ng, Robert Wagner, Amy Lam, Kenneth Larsen, and the Learning Team
-=======
-Chris Ng, Robert Wagner, Amy Lam, Ryan Mark, Jessica Jordan and the Learning Team
->>>>>>> e7ab5b33
+Chris Ng, Robert Wagner, Amy Lam, Ryan Mark, Jessica Jordan, Kenneth Larsen and the Learning Team