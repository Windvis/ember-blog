---
title: The Ember Times - Issue No. 108
<<<<<<< HEAD
author: Anne-Greeth van Herwijnen, Isaac Lee, the crowd
=======
author: Chris Ng, Isaac Lee, the crowd
>>>>>>> 068fe8fa
tags: Recent Posts, Newsletter, Ember.js Times, Ember Times, 2019
alias : "blog/2019/07/26-the-ember-times-issue-108.html"
responsive: true
---

<SAYING-HELLO-IN-YOUR-FAVORITE-LANGUAGE> Emberistas! 🐹

This week:

<<<<<<< HEAD
learn how to use Sentry to track production errors 📈, get your new hires of to the best start 📚,
=======
learn how to use Sentry to track production errors 📈,
learn about the newest – and hopefully last! – way to handle events in Ember with the {{on}} Modifier 🔛,
>>>>>>> 068fe8fa

---

## [Section Title in Title Case 🐹](#section-url)
<change section title emoji>
<consider adding some bold to your paragraph>
  
<add your name to author list, top and bottom>
<add blurb and emoji to "SOME-INTRO-HERE">

---

## [How to Hire and Train Developers when You Don’t Use React 📚](https://medium.com/front-end-weekly/how-to-hire-and-train-developers-when-you-dont-use-react-42762e6b1a57)
  
[@jenweber](https://github.com/jenweber) wrote an awesome blogpost on how to hire and train new developers.
She provided 10 great tips on how you can help solve the pain points of hiring and training for your company.
If you are in charge of hiring new people or if you have a new colleague in your team, this is definitely a nice piece to get some new ideas about your onboarding process.
When you are the lucky one to have started a new job, this post is a nice read to realize that you are not the only one with start-up problems and it might help you formulate what you are missing right now.

---

## [Sentry Error Reporting for Ember.js 📈](https://simplabs.com/blog/2019/07/15/sentry-and-ember/)

[Sentry](https://sentry.io/for/ember/) is an open-source error tracking tool that helps you monitor and fix production errors in your Ember app. In 2018, Sentry announced a new SDK for browsers, called `@sentry/browser`.

To help you get started, [@Turbo87](https://github.com/Turbo87) published a blog post. 🧡 In particular, you can learn how to:

- migrate from `ember-cli-sentry` addon to the official `@sentry/browser`
- report messages and exceptions to Sentry at will
- filter out errors that aren't critical
- add metadata to errors

We encourage you to [deliver high-quality Ember apps today](https://simplabs.com/blog/2019/07/15/sentry-and-ember/)!

---

## [Section Title in Title Case 🐹](#section-url)
<change section title emoji>
<consider adding some bold to your paragraph>
  
<add your name to author list, top and bottom>
<add blurb and emoji to "SOME-INTRO-HERE">
  
---

## [Section Title in Title Case 🐹](#section-url)
<change section title emoji>
<consider adding some bold to your paragraph>
  
<add your name to author list, top and bottom>
<add blurb and emoji to "SOME-INTRO-HERE">
  
---

## [EmberMap: {{on}} Modifier Tutorial 🔛](https://embermap.com/video/on-modifier-a-first-look)

The [action modifier](https://guides.emberjs.com/release/templates/actions/) is the original way events were handled in Ember. The new `{{on}}` modifier that was [introduced this year](https://github.com/emberjs/rfcs/pull/471) to address some shortcomings of the action modifier such as being explicit, working consistently for all events, and works well in SSR.

One way the `{{on}}` modifier deviates from the action helper is that it will only be responsible for adding (and removing) event listeners using the addEventListener API. The action helper is still needed to bind context, see below.

```handlebars
<button {{on 'click' (action 'addOne')}}>
  Add one!
</button>
```

Check out this [free](https://twitter.com/ember_map/status/1152260614452142081) tutorial video on the `{{on}}` modifier on [EmberMap](https://embermap.com/video/on-modifier-a-first-look)!

---

## [Section Title in Title Case 🐹](#section-url)
<change section title emoji>
<consider adding some bold to your paragraph>
  
<add your name to author list, top and bottom>
<add blurb and emoji to "SOME-INTRO-HERE">
  
---

## [Section Title in Title Case 🐹](#section-url)
<change section title emoji>
<consider adding some bold to your paragraph>
  
<add your name to author list, top and bottom>
<add blurb and emoji to "SOME-INTRO-HERE">
  
---

## [Section Title in Title Case 🐹](#section-url)
<change section title emoji>
<consider adding some bold to your paragraph>
  
<add your name to author list, top and bottom>
<add blurb and emoji to "SOME-INTRO-HERE">
  
---

## [Contributors' Corner 👏](https://guides.emberjs.com/release/contributing/repositories/)

<p>This week we'd like to thank our siblings for their contributions to Ember and related repositories! 💖</p>

---

## [Got a Question? Ask Readers' Questions! 🤓](https://docs.google.com/forms/d/e/1FAIpQLScqu7Lw_9cIkRtAiXKitgkAo4xX_pV1pdCfMJgIr6Py1V-9Og/viewform)

<div class="blog-row">
  <img class="float-right small transparent padded" alt="Office Hours Tomster Mascot" title="Readers' Questions" src="/images/tomsters/officehours.png" />

  <p>Wondering about something related to Ember, Ember Data, Glimmer, or addons in the Ember ecosystem, but don't know where to ask? Readers’ Questions are just for you!</p>

<p><strong>Submit your own</strong> short and sweet <strong>question</strong> under <a href="https://bit.ly/ask-ember-core" target="rq">bit.ly/ask-ember-core</a>. And don’t worry, there are no silly questions, we appreciate them all - promise! 🤞</p>

</div>

---

## [#embertimes 📰](https://blog.emberjs.com/tags/newsletter.html) 

Want to write for the Ember Times? Have a suggestion for next week's issue? Join us at [#support-ember-times](https://discordapp.com/channels/480462759797063690/485450546887786506) on the [Ember Community Discord](https://discordapp.com/invite/zT3asNS) or ping us [@embertimes](https://twitter.com/embertimes) on Twitter.

Keep on top of what's been going on in Emberland this week by subscribing to our [e-mail newsletter](https://the-emberjs-times.ongoodbits.com/)! You can also find our posts on the [Ember blog](https://emberjs.com/blog/tags/newsletter.html).

---

That's another wrap! ✨

Be kind,

<<<<<<< HEAD
Anne-Greeth van Herwijnen, Isaac Lee, the crowd and the Learning Team
=======
Chris Ng, Isaac Lee, the crowd and the Learning Team
>>>>>>> 068fe8fa
<|MERGE_RESOLUTION|>--- conflicted
+++ resolved
@@ -1,10 +1,6 @@
 ---
 title: The Ember Times - Issue No. 108
-<<<<<<< HEAD
-author: Anne-Greeth van Herwijnen, Isaac Lee, the crowd
-=======
-author: Chris Ng, Isaac Lee, the crowd
->>>>>>> 068fe8fa
+author: Anne-Greeth van Herwijnen, Chris Ng, Isaac Lee, the crowd
 tags: Recent Posts, Newsletter, Ember.js Times, Ember Times, 2019
 alias : "blog/2019/07/26-the-ember-times-issue-108.html"
 responsive: true
@@ -14,12 +10,9 @@
 
 This week:
 
-<<<<<<< HEAD
-learn how to use Sentry to track production errors 📈, get your new hires of to the best start 📚,
-=======
-learn how to use Sentry to track production errors 📈,
+learn how to use Sentry to track production errors 📈, 
+get your new hires off to the best start 📚,
 learn about the newest – and hopefully last! – way to handle events in Ember with the {{on}} Modifier 🔛,
->>>>>>> 068fe8fa
 
 ---
 
@@ -29,15 +22,6 @@
   
 <add your name to author list, top and bottom>
 <add blurb and emoji to "SOME-INTRO-HERE">
-
----
-
-## [How to Hire and Train Developers when You Don’t Use React 📚](https://medium.com/front-end-weekly/how-to-hire-and-train-developers-when-you-dont-use-react-42762e6b1a57)
-  
-[@jenweber](https://github.com/jenweber) wrote an awesome blogpost on how to hire and train new developers.
-She provided 10 great tips on how you can help solve the pain points of hiring and training for your company.
-If you are in charge of hiring new people or if you have a new colleague in your team, this is definitely a nice piece to get some new ideas about your onboarding process.
-When you are the lucky one to have started a new job, this post is a nice read to realize that you are not the only one with start-up problems and it might help you formulate what you are missing right now.
 
 ---
 
@@ -53,6 +37,15 @@
 - add metadata to errors
 
 We encourage you to [deliver high-quality Ember apps today](https://simplabs.com/blog/2019/07/15/sentry-and-ember/)!
+
+---
+
+## [How to Hire and Train Developers when You Don’t Use React 📚](https://medium.com/front-end-weekly/how-to-hire-and-train-developers-when-you-dont-use-react-42762e6b1a57)
+  
+[@jenweber](https://github.com/jenweber) wrote an awesome blogpost on how to hire and train new developers.
+She provided 10 great tips on how you can help solve the pain points of hiring and training for your company.
+If you are in charge of hiring new people or if you have a new colleague in your team, this is definitely a nice piece to get some new ideas about your onboarding process.
+When you are the lucky one to have started a new job, this post is a nice read to realize that you are not the only one with start-up problems and it might help you formulate what you are missing right now.
 
 ---
 
@@ -148,8 +141,4 @@
 
 Be kind,
 
-<<<<<<< HEAD
-Anne-Greeth van Herwijnen, Isaac Lee, the crowd and the Learning Team
-=======
-Chris Ng, Isaac Lee, the crowd and the Learning Team
->>>>>>> 068fe8fa
+Anne-Greeth van Herwijnen, Chris Ng, Isaac Lee, the crowd and the Learning Team