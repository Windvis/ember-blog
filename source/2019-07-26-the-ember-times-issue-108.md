--- conflicted
+++ resolved
@@ -13,11 +13,8 @@
 learn how to use Sentry to track production errors 📈,
 get your new hires off to the best start 📚,
 learn about the newest – and hopefully last! – way to handle events in Ember with the {{on}} Modifier 🔛,
-<<<<<<< HEAD
 a cheat sheet for modern Ember components ✨,
-=======
 find out how to create static sites with Prember and Ember Data 🔥,
->>>>>>> 6b879a63
 
 ---
 
@@ -102,20 +99,11 @@
 
 ---
 
-<<<<<<< HEAD
-## [Section Title in Title Case 🐹](#section-url)
-<change section title emoji>
-<consider adding some bold to your paragraph>
-
-<add your name to author list, top and bottom>
-<add blurb and emoji to "SOME-INTRO-HERE">
-=======
 ## [Using Prember for a Static Site with Ember Data 🔥](https://medium.com/@gauravmunjal_86037/using-prember-for-a-static-site-with-ember-data-780344e34c47)
 
 [Prember](https://github.com/ef4/prember) is an addon that works in tandem with [Fastboot](https://ember-fastboot.com/). It allows you to serve your app statically and reap the benefits of fast first-paint and SEO!
 
 [@Gaurav0](https://github.com/Gaurav0) recently published his [notes on using Prember with Ember Data](https://medium.com/@gauravmunjal_86037/using-prember-for-a-static-site-with-ember-data-780344e34c47). You will find how to set up Prember and Fastboot shoebox, as well as some data challenges that you may encounter along the way. See how Prember can help you today!
->>>>>>> 6b879a63
 
 ---
 
