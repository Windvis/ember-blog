--- conflicted
+++ resolved
@@ -1,10 +1,6 @@
 ---
 title: The Ember Times - Issue No. 146
-<<<<<<< HEAD
-author: Abhilash LR, Amy Lam, Jessica Jordan, Jared Galanis the crowd
-=======
-author: Abhilash LR, Amy Lam, Jessica Jordan, Isaac Lee, the crowd
->>>>>>> 1e71a130
+author: Abhilash LR, Amy Lam, Jessica Jordan, Isaac Lee, Jared Galanis the crowd
 tags: Recent Posts, Newsletter, Ember.js Times, Ember Times, 2020
 alias : "blog/2020/05/01-the-ember-times-issue-146.html"
 responsive: true
@@ -16,11 +12,8 @@
 Yehuda's Octane tutorial continued 🔥,
 Contribute to the Global Accessibility Awareness Day blog series ✍️,
 Ember website(s) redesign call for contributors 🎨🐹,
-<<<<<<< HEAD
 ember-bootstrap 4 Release Candidate 🛳,
-=======
 Strict mode templates RFC accepted 💖,
->>>>>>> 1e71a130
 
 READMORE
 
@@ -66,7 +59,6 @@
 
 ---
 
-<<<<<<< HEAD
 ## [ember-bootstrap 4 Release Candidate 🛳](https://twitter.com/simonihmig/status/1255099221415510016)
 
 The folks at [kaliber5 @kaliber5](https://github.com/kaliber5) have put out a new 4.0.0-rc.0 release candidate for [ember-bootstrap](https://github.com/kaliber5/ember-bootstrap)! 🎉
@@ -79,7 +71,9 @@
 - overhauls of the build setup, using embroider macros!!!
 
 Go ahead and check out the [release notes](https://github.com/kaliber5/ember-bootstrap/releases/tag/v4.0.0-rc.0) for a full set of changes. Shout out to the contributors of this RC [Jacob Jewell (@jakesjews)](https://github.com/jakesjews), [Jeldrik Hanschke (@jelhan)](https://github.com/jelhan) and [Simon Ihmig (@simonihmig)](https://github.com/simonihmig) for getting this done!
-=======
+
+---
+
 ## [Strict mode templates RFC accepted 💖](https://github.com/emberjs/rfcs/pull/496)
 
 Strict mode templates RFC, for which the community discussion began in June 2019, was recently accepted by the Ember core teams. 🎉 You can read the RFC to [learn more about the proposed changes and motivations](https://github.com/emberjs/rfcs/blob/master/text/0496-handlebars-strict-mode.md).
@@ -87,7 +81,6 @@
 At a high level, the "strict mode" (the terminology may change) is opt-in but intended to become the main way Ember users write templates. Once the strict mode is implemented (this may take time), the core teams and addon developers can start experimenting with **better ways to support your development workflow**. Experimental features such as **template imports** and **single-file components**, which build on top of the strict mode, will still need further design and iterations before they can be proposed and recommended to you.
 
 In short, you don't need to worry about an immediate change. It is an exciting change to look forward to, because Ember has been using Handlebars for more than 8 years and we have learned how we can improve its language since. In the meantime, we encourage you to take a look at the [strict mode templates RFC](https://github.com/emberjs/rfcs/blob/master/text/0496-handlebars-strict-mode.md)!
->>>>>>> 1e71a130
 
 ---
 
@@ -176,8 +169,5 @@
 
 Be kind,
 
-<<<<<<< HEAD
-Abhilash LR, Amy Lam, Jessica Jordan, Jared Galanis the crowd and the Learning Team
-=======
-Abhilash LR, Amy Lam, Jessica Jordan, Isaac Lee, the crowd and the Learning Team
->>>>>>> 1e71a130
+
+Abhilash LR, Amy Lam, Jessica Jordan, Isaac Lee, Jared Galanis the crowd and the Learning Team