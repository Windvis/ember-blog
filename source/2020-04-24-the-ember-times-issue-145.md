---
title: The Ember Times - Issue No. 145
<<<<<<< HEAD
author: Matthew Roderick, the crowd
=======
author: Chris Ng, the crowd
>>>>>>> 8fb41cae
tags: Recent Posts, Newsletter, Ember.js Times, Ember Times, 2020
alias : "blog/2020/04/24-the-ember-times-issue-145.html"
responsive: true
---

<SAYING-HELLO-IN-YOUR-FAVORITE-LANGUAGE> Emberistas! 🐹
Watch the new Ember Map video on the `{{fn}}` helper 📺,
<SOME-INTRO-HERE-TO-KEEP-THEM-SUBSCRIBERS-READING>
Simple drag and drop in Ember Octane 🐺

READMORE

---

## [Simple drag and drop in Ember Octane 🐺](https://dev.to/dgavey/simple-drag-and-drop-in-ember-octane-466i)

In his [tutorial "Simple Drag and Drop in Ember Octane"](https://dev.to/dgavey/simple-drag-and-drop-in-ember-octane-466i), Ember developer [Derek Gavey (@dgavey)](https://github.com/dgavey) gives you a straightforward [Ember Octane](https://emberjs.com/editions/octane/) way of making an **HTML drag and drop interface** for your site. The code is minimal and, you can extend it to meet your needs. 

The secret? You can use [modifiers](https://guides.emberjs.com/release/components/template-lifecycle-dom-and-modifiers/#toc_event-handlers) to simplify adding drag events. Derek breaks everything down for you and explains each step. 

I think articles like this will help you build your developer skillset. There is a lot of useful info in Derek Gavey's piece. Please look forward to reading his next article on how to make a sortable list!

---

## [Section title in sentence case 🐹](section-url)

<change section title emoji>
<consider adding some bold to your paragraph>
<please include link to external article/repo/etc in paragraph / body text, not just header title above>

<add your name to author list, top and bottom>
<add blurb and emoji to "SOME-INTRO-HERE">

---

## [Section title in sentence case 🐹](section-url)

<change section title emoji>
<consider adding some bold to your paragraph>
<please include link to external article/repo/etc in paragraph / body text, not just header title above>

<add your name to author list, top and bottom>
<add blurb and emoji to "SOME-INTRO-HERE">

---

## [Section title in sentence case 🐹](section-url)

<change section title emoji>
<consider adding some bold to your paragraph>
<please include link to external article/repo/etc in paragraph / body text, not just header title above>

<add your name to author list, top and bottom>
<add blurb and emoji to "SOME-INTRO-HERE">

---

## [Section title in sentence case 🐹](section-url)

<change section title emoji>
<consider adding some bold to your paragraph>
<please include link to external article/repo/etc in paragraph / body text, not just header title above>

<add your name to author list, top and bottom>
<add blurb and emoji to "SOME-INTRO-HERE">

---

## [Ember Map: The {{fn}} Helper 📺](https://embermap.com/topics/what-s-new-in-ember/the-fn-helper-3-11)

This edition of Ember Map’s [What’s New in Ember](https://embermap.com/topics/what-s-new-in-ember) series discusses the `fn` or [function helper](https://github.com/emberjs/rfcs/pull/470) – Ember's conceptual shift in binding actions at the source, rather than at the invocation site. 

The [`fn` helper](http://api.emberjs.com/ember/release/classes/Ember.Templates.helpers/methods/fn?anchor=fn) which has been available since [Ember 3.11](https://blog.emberjs.com/2019/07/15/ember-3-11-released.html), provides a way to pass arguments to actions. While this may be something Ember already provided for a long time, the Ember Map video goes through the nuisance of how the `fn` helper provides added functionality by binding the `this` context and currying the arguments passed. For example, it allows you to [pass parameters along to functions](https://guides.emberjs.com/release/upgrading/current-edition/action-on-and-fn/) in your templates:

```hbs
<!-- Before -->
<button {{action 'handleClick' 123}}>Click Me!</button>
<MyComponent @onClick={{action 'handleClick' 123}} />

<!-- After -->
<button {{on "click" (fn this.handleClick 123)}}>Click Me!</button>
<MyComponent @onClick={{fn this.handleClick 123}} />
```

Check out the full [Ember Map video](https://embermap.com/topics/what-s-new-in-ember/the-fn-helper-3-11) and try using the `fn` helper in your app today!

---

## [Section title in sentence case 🐹](section-url)

<change section title emoji>
<consider adding some bold to your paragraph>
<please include link to external article/repo/etc in paragraph / body text, not just header title above>

<add your name to author list, top and bottom>
<add blurb and emoji to "SOME-INTRO-HERE">

---

## [Section title in sentence case 🐹](section-url)

<change section title emoji>
<consider adding some bold to your paragraph>
<please include link to external article/repo/etc in paragraph / body text, not just header title above>

<add your name to author list, top and bottom>
<add blurb and emoji to "SOME-INTRO-HERE">

---

## [Section title in sentence case 🐹](section-url)

<change section title emoji>
<consider adding some bold to your paragraph>
<please include link to external article/repo/etc in paragraph / body text, not just header title above>

<add your name to author list, top and bottom>
<add blurb and emoji to "SOME-INTRO-HERE">

---

## [Contributors' corner 👏](https://guides.emberjs.com/release/contributing/repositories/)

<p>This week we'd like to thank our siblings for their contributions to Ember and related repositories! 💖</p>

---

## [Got a question? Ask readers' questions! 🤓](https://docs.google.com/forms/d/e/1FAIpQLScqu7Lw_9cIkRtAiXKitgkAo4xX_pV1pdCfMJgIr6Py1V-9Og/viewform)

<div class="blog-row">
  <img class="float-right small transparent padded" alt="Office Hours Tomster Mascot" title="Readers' Questions" src="/images/tomsters/officehours.png" />

  <p>Wondering about something related to Ember, Ember Data, Glimmer, or addons in the Ember ecosystem, but don't know where to ask? Readers’ Questions are just for you!</p>

  <p><strong>Submit your own</strong> short and sweet <strong>question</strong> under <a href="https://bit.ly/ask-ember-core" target="rq">bit.ly/ask-ember-core</a>. And don’t worry, there are no silly questions, we appreciate them all - promise! 🤞</p>
</div>

---

## [#embertimes 📰](https://blog.emberjs.com/tags/newsletter.html)

Want to write for the Ember Times? Have a suggestion for next week's issue? Join us at [#support-ember-times](https://discordapp.com/channels/480462759797063690/485450546887786506) on the [Ember Community Discord](https://discordapp.com/invite/zT3asNS) or ping us [@embertimes](https://twitter.com/embertimes) on Twitter.

Keep on top of what's been going on in Emberland this week by subscribing to our [e-mail newsletter](https://the-emberjs-times.ongoodbits.com/)! You can also find our posts on the [Ember blog](https://emberjs.com/blog/tags/newsletter.html).

---

That's another wrap! ✨

Be kind,

<<<<<<< HEAD
Matthew Roderick, the crowd and the Learning Team
=======
Chris Ng, the crowd and the Learning Team
>>>>>>> 8fb41cae
<|MERGE_RESOLUTION|>--- conflicted
+++ resolved
@@ -1,19 +1,16 @@
 ---
 title: The Ember Times - Issue No. 145
-<<<<<<< HEAD
-author: Matthew Roderick, the crowd
-=======
-author: Chris Ng, the crowd
->>>>>>> 8fb41cae
+author: Chris Ng, Matthew Roderick, the crowd
 tags: Recent Posts, Newsletter, Ember.js Times, Ember Times, 2020
 alias : "blog/2020/04/24-the-ember-times-issue-145.html"
 responsive: true
 ---
 
 <SAYING-HELLO-IN-YOUR-FAVORITE-LANGUAGE> Emberistas! 🐹
+Simple drag and drop in Ember Octane 🐺,
 Watch the new Ember Map video on the `{{fn}}` helper 📺,
+  
 <SOME-INTRO-HERE-TO-KEEP-THEM-SUBSCRIBERS-READING>
-Simple drag and drop in Ember Octane 🐺
 
 READMORE
 
@@ -156,8 +153,4 @@
 
 Be kind,
 
-<<<<<<< HEAD
-Matthew Roderick, the crowd and the Learning Team
-=======
-Chris Ng, the crowd and the Learning Team
->>>>>>> 8fb41cae
+Chris Ng, Matthew Roderick, the crowd and the Learning Team