--- conflicted
+++ resolved
@@ -1,10 +1,6 @@
 ---
 title: The Ember Times - Issue No. 98
-<<<<<<< HEAD
-author: Chris Ng, Isaac Lee, Amy Lam, Jared Galanis the crowd
-=======
-author: Chris Ng, Isaac Lee, Amy Lam, Alon Bukai, the crowd
->>>>>>> b97d0403
+author: Chris Ng, Isaac Lee, Amy Lam, Alon Bukai, Jared Galanis the crowd
 tags: Recent Posts, Newsletter, Ember.js Times, Ember Times, 2019
 alias : "blog/2019/05/12-the-ember-times-issue-98.html"
 responsive: true
@@ -19,12 +15,8 @@
 ...
 `model` hook illuminated in Ember.js Guides 💡,
 EmberCamp CFP Open 🏕,
-<<<<<<< HEAD
-the new EmberWork.com ✌️,,
-=======
 Ember Podcasts to keep us happy 📻🍩🎧,
 the new EmberWork.com ✌️,
->>>>>>> b97d0403
 a proposal to use Empress to render the Ember RFCs 📃,
 FAQs about Ember.js in 2019 🙋‍♀️🙋‍♂️,
 a new release of the ember-shepherd addon🚢,
@@ -166,8 +158,5 @@
 
 Be kind,
 
-<<<<<<< HEAD
-Chris Ng, Isaac Lee, Amy Lam, Jared Galanis the crowd and the Learning Team
-=======
-Chris Ng, Isaac Lee, Amy Lam, Alon Bukai, the crowd and the Learning Team
->>>>>>> b97d0403
+
+Chris Ng, Isaac Lee, Amy Lam, Alon Bukai, Jared Galanis the crowd and the Learning Team