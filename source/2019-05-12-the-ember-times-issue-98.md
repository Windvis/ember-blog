---
title: The Ember Times - Issue No. 98
<<<<<<< HEAD
author: Isaac Lee, Amy Lam, Alon Bukai the crowd
=======
author: Chris Ng, Isaac Lee, Amy Lam, the crowd
>>>>>>> a75fd9a8
tags: Recent Posts, Newsletter, Ember.js Times, Ember Times, 2019
alias : "blog/2019/05/12-the-ember-times-issue-98.html"
responsive: true
---

<change date in alias and filename on day of send>

Goeie dag Emberistas! 🐹

<SOME-INTRO-HERE-TO-KEEP-THEM-SUBSCRIBERS-READING>
This week:
...
`model` hook illuminated in Ember.js Guides 💡,
EmberCamp CFP Open 🏕,
Ember Podcasts to keep us happy 📻🍩🎧,
the new EmberWork.com ✌️,
a proposal to use Empress to render the Ember RFCs 📃,
FAQs about Ember.js in 2019 🙋‍♀️🙋‍♂️,
...

---

## [`model` Hook, Illuminated in Ember.js Guides 💡](https://guides.emberjs.com/release/routing/specifying-a-routes-model/)

If you haven't yet, please revisit and share the latest Ember.js Guides on [Specifying a Route's Model](https://guides.emberjs.com/release/routing/specifying-a-routes-model/)! You will find **beginner-friendly, comprehensive explanation** of what you can do in a route's `model` hook. 💖

In particular, our guide now shows:

- Why we want to use the `model` hook
- How to use `model`, depending on your use case and knowledge of Ember
- How to use **dynamic segments** in `model`
- How to debug `model`

These updates are stepping stones to [@jenweber](https://github.com/jenweber)'s [major initiative to help developers learn Ember Data easily](https://github.com/ember-learn/guides-source/issues/20). Please thank Jen for her positive work, as well as [@acorncom](https://github.com/acorncom), [@lisaychuang](https://github.com/lisaychuang), [@mike-north](https://github.com/mike-north), and [@zachgarwood](https://github.com/zachgarwood) for their help with reviews!
  
---

## [EmberCamp CFP Open 🏕](http://embercamp.com/)
Join us on September 16th for the second annual EmberCamp Chicago! We’ll be hosting **150+ of the world’s top Ember developers** for a full day of Ember talks. Have a talk idea? The EmberCamp Call For Proposals (CFP) is open now through **June 15th**. If you submit early, you'll be able to receive feedback before the CFP closes!

Proposal types:
* 30 minute talks
* 10 minute talks
* 30-90 minute workshops
* 30-90 minute activities (new this year!)

Whether you want to come enjoy the breathtaking views, make new Ember friends, or get the scoop on what's coming next—EmberCamp Chicago is the place to be!
  
---

## [Jabber away about Javascript 📻](https://twitter.com/samselikoff/status/1128351412881063937)
A new podcast episode of [Javascript Jabber](https://twitter.com/JSJabber) has been released in which [Sam Selikoff](https://twitter.com/samselikoff) is interviewed by [AJ ONeal](https://twitter.com/solderjs) about **Ember** 🐹. They go into detail regarding how Sam got started working with Ember and they also talked a little bit about the **history of the Ember framework**.

From the [shownotes](https://devchat.tv/js-jabber/jsj-364-ember-octane-with-sam-selikoff/):
"Sam mentions some of the biggest advantages in using Ember, and what it should and should not be used for. He explains the architecture of Ember apps, addresses some of the performance concerns and then dives into Octane in detail."

So make sure to check it out and [give it a listen 🎧](https://devchat.tv/js-jabber/jsj-364-ember-octane-with-sam-selikoff/)! You can tell us, and Sam, what you thought on the [#media channel](https://discordapp.com/channels/480462759797063690/486955806588403773/) on [Discord](https://discordapp.com/invite/zT3asNS).
  
---

<<<<<<< HEAD
## [Do or Donut, there is no Sizzlepie 🍩](https://twitter.com/emberweekend/status/1116022639015940096)
The [Ember Weekend Podcast](https://twitter.com/emberweekend) released an episode last month in which Chase, Robert, and Jonathan chat about various topics such as: **an EmberConf recap** (including *secret Donut* info and *Sizzlepies*! 🥧), the **Octane preview** (including a [video](https://www.youtube.com/watch?v=BV09blWlc64) by [@gavinjoyce](https://twitter.com/gavinjoyce), [Embroider](https://github.com/embroider-build/embroider), as well as an [EmberMap video "An Intro to Broccoli.js"](https://embermap.com/topics/intro-to-broccoli)

<!--alex ignore hostesses-hosts-->
[Give it a listen here 🎧](https://emberweekend.com/episodes/do-or-donut)! You can tell us, and the hosts, what you thought on the [#media channel](https://discordapp.com/channels/480462759797063690/486955806588403773/) on [Discord](https://discordapp.com/invite/zT3asNS).
=======
<!--alex ignore king-queen-->
## [Use Empress to render the Ember RFCs 📃](https://github.com/emberjs/rfcs/pull/489)
<!--alex ignore king-queen-->
[@mansona](https://github.com/mansona) proposed an implementation change to how we currently "render" our RFCs in the [website](https://emberjs.github.io/rfcs/). The proposed change is to move from using `mdbook`, which provides better formatting for markdown files, to employing [Empress](https://github.com/empress) techniques to render the RFC pages.

In the same proposal, the official URL of an RFC was proposed to move from `https://emberjs.github.io/rfcs/0425-website-redesign.html` to `https://rfcs.emberjs.com/0425-website-redesign/`. This would then be considered a stable URL and will require us to maintain redirects if we ever change them.

Read and comment more on [GitHub](https://github.com/emberjs/rfcs/pull/489) about the proposed change!
>>>>>>> a75fd9a8
  
---

## [Section Title in Title Case 🐹](#section-url)
<change section title emoji>
<consider adding some bold to your paragraph>
  
<add your name to author list, top and bottom>
<add blurb and emoji to "SOME-INTRO-HERE">
  
---

## [Section Title in Title Case 🐹](#section-url)
<change section title emoji>
<consider adding some bold to your paragraph>
  
<add your name to author list, top and bottom>
<add blurb and emoji to "SOME-INTRO-HERE">
  
---

## [Section Title in Title Case 🐹](#section-url)
<change section title emoji>
<consider adding some bold to your paragraph>
  
<add your name to author list, top and bottom>
<add blurb and emoji to "SOME-INTRO-HERE">
  
---

## [EmberWork.com ✌️](https://emberwork.com/)
  
We often hear folks say they want to work in Ember, but they can't find an Ember role! There's a new community resource for that—[Ember Work](https://emberwork.com/). Ember Work was built to make things **a little easier** on you. No more scouring LinkedIn or other sources. And no more jobs that are not *quite* Ember. 

Have an open role on your team? Share it on [Ember Work](https://emberwork.com/) for free. (While you're at it, post it on [#ember-jobs](https://discordapp.com/channels/480462759797063690/480523148102467623) on Discord too!) Thanks [@herzzanu](https://github.com/herzzanu) and [@Exelord](https://github.com/Exelord) for building this resource for the community. 💼
  
---

## [FAQs about Ember.js in 2019 🙋‍♀️🙋‍♂️](https://medium.com/ember-ish/faqs-about-ember-js-in-2019-64efabbf84e6)

As developers who have worked with Ember for years, we can sometimes forget that we had once approached Ember with a bit of curiosity 😋, a bit of caution 😧, and a bit of confusion 🤕. As Ember approaches its 8th birthday, we want to continue to reach out to the wider JavaScript community, welcome new developers, and help out with their questions.

This week, [@jenweber](https://github.com/jenweber) took her time to [engage a wide audience on Medium](https://medium.com/ember-ish/faqs-about-ember-js-in-2019-64efabbf84e6) and answer commonly asked questions about Ember. *What companies use Ember? What is Octane? How can I get started with learning Ember?*

We encourage you to [read and share the blog post](https://medium.com/ember-ish/faqs-about-ember-js-in-2019-64efabbf84e6)! If you have time, we encourage you to pen and share your Ember article as well. 🙏

---

## [Contributors' Corner 👏](https://guides.emberjs.com/release/contributing/repositories/)

<p>This week we'd like to thank our siblings for their contributions to Ember and related repositories! 💖</p>

---

## [Got a Question? Ask Readers' Questions! 🤓](https://docs.google.com/forms/d/e/1FAIpQLScqu7Lw_9cIkRtAiXKitgkAo4xX_pV1pdCfMJgIr6Py1V-9Og/viewform)

<div class="blog-row">
  <img class="float-right small transparent padded" alt="Office Hours Tomster Mascot" title="Readers' Questions" src="/images/tomsters/officehours.png" />

  <p>Wondering about something related to Ember, Ember Data, Glimmer, or addons in the Ember ecosystem, but don't know where to ask? Readers’ Questions are just for you!</p>

<p><strong>Submit your own</strong> short and sweet <strong>question</strong> under <a href="https://bit.ly/ask-ember-core" target="rq">bit.ly/ask-ember-core</a>. And don’t worry, there are no silly questions, we appreciate them all - promise! 🤞</p>

</div>

---

## [#embertimes 📰](https://blog.emberjs.com/tags/newsletter.html) 

Want to write for the Ember Times? Have a suggestion for next week's issue? Join us at [#support-ember-times](https://discordapp.com/channels/480462759797063690/485450546887786506) on the [Ember Community Discord](https://discordapp.com/invite/zT3asNS) or ping us [@embertimes](https://twitter.com/embertimes) on Twitter.

Keep on top of what's been going on in Emberland this week by subscribing to our [e-mail newsletter](https://the-emberjs-times.ongoodbits.com/)! You can also find our posts on the [Ember blog](https://emberjs.com/blog/tags/newsletter.html).

---

That's another wrap! ✨

Be kind,

<<<<<<< HEAD
Isaac Lee, Amy Lam, Alon Bukai, the crowd and the Learning Team
=======
Chris Ng, Isaac Lee, Amy Lam, the crowd and the Learning Team
>>>>>>> a75fd9a8
<|MERGE_RESOLUTION|>--- conflicted
+++ resolved
@@ -1,10 +1,6 @@
 ---
 title: The Ember Times - Issue No. 98
-<<<<<<< HEAD
-author: Isaac Lee, Amy Lam, Alon Bukai the crowd
-=======
-author: Chris Ng, Isaac Lee, Amy Lam, the crowd
->>>>>>> a75fd9a8
+author: Chris Ng, Isaac Lee, Amy Lam, Alon Bukai, the crowd
 tags: Recent Posts, Newsletter, Ember.js Times, Ember Times, 2019
 alias : "blog/2019/05/12-the-ember-times-issue-98.html"
 responsive: true
@@ -65,13 +61,14 @@
   
 ---
 
-<<<<<<< HEAD
 ## [Do or Donut, there is no Sizzlepie 🍩](https://twitter.com/emberweekend/status/1116022639015940096)
 The [Ember Weekend Podcast](https://twitter.com/emberweekend) released an episode last month in which Chase, Robert, and Jonathan chat about various topics such as: **an EmberConf recap** (including *secret Donut* info and *Sizzlepies*! 🥧), the **Octane preview** (including a [video](https://www.youtube.com/watch?v=BV09blWlc64) by [@gavinjoyce](https://twitter.com/gavinjoyce), [Embroider](https://github.com/embroider-build/embroider), as well as an [EmberMap video "An Intro to Broccoli.js"](https://embermap.com/topics/intro-to-broccoli)
 
 <!--alex ignore hostesses-hosts-->
 [Give it a listen here 🎧](https://emberweekend.com/episodes/do-or-donut)! You can tell us, and the hosts, what you thought on the [#media channel](https://discordapp.com/channels/480462759797063690/486955806588403773/) on [Discord](https://discordapp.com/invite/zT3asNS).
-=======
+
+---
+
 <!--alex ignore king-queen-->
 ## [Use Empress to render the Ember RFCs 📃](https://github.com/emberjs/rfcs/pull/489)
 <!--alex ignore king-queen-->
@@ -80,7 +77,6 @@
 In the same proposal, the official URL of an RFC was proposed to move from `https://emberjs.github.io/rfcs/0425-website-redesign.html` to `https://rfcs.emberjs.com/0425-website-redesign/`. This would then be considered a stable URL and will require us to maintain redirects if we ever change them.
 
 Read and comment more on [GitHub](https://github.com/emberjs/rfcs/pull/489) about the proposed change!
->>>>>>> a75fd9a8
   
 ---
 
@@ -160,8 +156,4 @@
 
 Be kind,
 
-<<<<<<< HEAD
-Isaac Lee, Amy Lam, Alon Bukai, the crowd and the Learning Team
-=======
-Chris Ng, Isaac Lee, Amy Lam, the crowd and the Learning Team
->>>>>>> a75fd9a8
+Chris Ng, Isaac Lee, Amy Lam, Alon Bukai, the crowd and the Learning Team