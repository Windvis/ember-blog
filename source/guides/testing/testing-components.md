_Unit testing methods and computed properties follows previous patterns shown 
in [Unit Testing Basics] because Ember.Component extends Ember.Object._

#### Setup

Before testing components, be sure to add the testing application div to your testing html file:

```html
<!-- as of time writing, ID attribute needs to be named exactly ember-testing -->
<div id="ember-testing"></div>
```

You'll also need to tell Ember to use this element for rendering the application:

```javascript
App.rootElement = '#ember-testing'
```

You can test components using the `moduleForComponent` helper. Testing this 
simple Ember component:

```javascript
App.PrettyColorComponent = Ember.Component.extend({
  classNames: ['pretty-color'],
  attributeBindings: ['style'],
  style: function() {
    return 'color: ' + this.get('name') + ';';
  }.property('name')
});
```

... with an accompanying Handlebars template:

```handlebars
Pretty Color: {{name}}
```

<<<<<<< HEAD
... can be done using the `moduleForComponent` helper.
The following helper will find a component named "pretty-color" and its template
(if available).
=======
Unit testing this component can be done using the `moduleForComponent` helper.
This helper will find the component by name (pretty-color) and its template (if
available).
>>>>>>> 3fb4d75d

```javascript
moduleForComponent('pretty-color');
```

Now each test following the `moduleForComponent` call has a `subject()` function,
which aliases the create method on the component factory.

We can test to make sure that changing the component's color property updates
the rendered HTML:

```javascript
test('changing colors', function(){

  // this.subject() is available because we used moduleForComponent
  var component = this.subject();

  // we wrap this with Ember.run because it is an async function
  Ember.run(function(){
    component.set('name','red');
  });

  // first call to $() renders the component.
  equal(this.$().attr('style'), 'color: red;');

  // another async function, so we need to wrap it with Ember.run
  Ember.run(function(){
    component.set('name', 'green');
  });

  equal(this.$().attr('style'), 'color: green;');
});
```

We might also test this component to ensure the template is being 
rendered properly.

```javascript
test('template is rendered with the color name', function(){
  
  // this.subject() is available because we used moduleForComponent
  var component = this.subject();

  // first call to $() renders the component.
  equal($.trim(this.$().text()), 'Pretty Color:');

  // we wrap this with Ember.run because it is an async function
  Ember.run(function(){
    component.set('name', 'green');
  });

  equal($.trim(this.$().text()), 'Pretty Color: green');
});
```

#### Live Example

<a class="jsbin-embed" href="http://jsbin.com/hihef/embed?output">Unit Testing 
Components</a>

### Interacting with Components in the DOM

Ember Components are a great way to create powerful, interactive, self-contained 
custom HTML elements. Because of this, it is important to test the 
component's methods _and_ the user's interaction with the component.

<<<<<<< HEAD
Let's look at a very simple component that simply sets its own
=======
Let's look at a very simple component which does nothing more than set its own
>>>>>>> 3fb4d75d
title when clicked:

```javascript
App.MyFooComponent = Em.Component.extend({
  title:'Hello World',
  
  actions:{
    updateTitle: function(){
      this.set('title', 'Hello Ember World');
    }
  }
});
```

We would use [Integration Test Helpers] to interact with the rendered component
and test its behavior:

```javascript
moduleForComponent('my-foo', 'MyFooComponent');

test('clicking link updates the title', function() {
  var component = this.subject();
  
  // append the component to the DOM
  this.append();
  
  // assert default state
  equal(find('h2').text(), 'Hello World');
  
  // perform click action
  click('button');
  
  andThen(function() { // wait for async helpers to complete
    equal(find('h2').text(), 'Hello Ember World');
  });
});
```

#### Live Example

<a class="jsbin-embed" href="http://jsbin.com/liqog/embed?output">Unit 
Testing Components</a>

### Components with embedded layout

Some components do not use a separate template. Instead, the template is embedded
into the component via the [layout] property and inline HTML. For example:

```javascript
App.MyFooComponent = Ember.Component.extend({

  // layout supercedes template when rendered
  layout: Ember.Handlebars.compile(
    "<h2>I'm a little {{noun}}</h2><br/>" +
    "<button {{action 'changeName'}}>Click Me</button>"
  ),

  noun: 'teapot',

  actions:{
    changeName: function(){
      this.set('noun', 'embereño');
    }
  }
});
```

In this example, we would still use [Integration Test Helpers] to
test a user's DOM interaction.

```javascript
moduleForComponent('my-foo', 'MyFooComponent');

test('clicking link updates the title', function() {
  var component = this.subject();
  
  // append the component to the DOM
  this.append();
  
  // assert default state
  equal(find('h2').text(), "I'm a little teapot");
  
  // perform click action
  click('button');
  
  andThen(function() { // wait for async helpers to complete
    equal(find('h2').text(), "I'm a little embereño");
  });
});
```

#### Live Example

<a class="jsbin-embed" href="http://jsbin.com/mazef/embed?output">Testing 
Components with Built-in Layout</a>

### Programmatically interacting with components

Another way we can test our components is to perform function calls directly
on the component instead of through DOM interaction. Let's use the same component
example from above, but perform the tests programatically:

```javascript
moduleForComponent('my-foo', 'MyFooComponent');

test('sending changeName message updates the title', function() {
  var component = this.subject();
  
  // append the component to the DOM, returns DOM instance
  var $component = this.append();
  
  // assert default state
  equal($component.find('h2').text(), "I'm a little teapot");
  
  // send action programmatically
  Ember.run(function(){
    component.send('changeName');
  });
  
  equal($component.find('h2').text(), "I'm a little embereño");
});
```

#### Live Example

<a class="jsbin-embed" href="http://jsbin.com/davuf/embed?output">Programatically 
Testing Components</a>

### `sendAction` validation in components

Components often utilize `sendAction`, which is a way to interact with the Ember
application. Here's a simple component that sends the action `internalAction`
when a button is clicked:

```javascript
App.MyFooComponent = Ember.Component.extend({
  layout:Ember.Handlebars.compile("<button {{action 'doSomething'}}></button>"),

  actions:{
    doSomething: function(){
      this.sendAction('internalAction');
    }
  }
});
```

In our test, we will create a test double (dummy object) that receives 
the action being sent by the component.

```javascript
moduleForComponent('my-foo', 'MyFooComponent');

test('trigger external action when button is clicked', function() {
  // tell our test to expect 1 assertion
  expect(1);
  
  // component instance
  var component = this.subject();
  
  // component dom instance
  var $component = this.append();
  
  var targetObject = {
    externalAction: function(){
      // we have the assertion here which will be
      // called when the action is triggered
      ok(true, 'external Action was called!');
    }
  }; 
  
  // setup a fake external action to be called when 
  // button is clicked
  component.set('internalAction', 'externalAction');
  
  // set the targetObject to our dummy object (this
  // is where sendAction will send its action to)
  component.set('targetObject', targetObject);
  
  // click the button
  click('button');
});
```

#### Live Example

<a class="jsbin-embed" href="http://jsbin.com/siwil/embed?output">sendAction 
Validation in Components</a>

### Components Using Other Components

Sometimes components are easier to maintain if they're broken up into parent and child
components. Here is a simple example:

```javascript
App.MyAlbumComponent = Ember.Component.extend({
  tagName: 'section',
  layout: Ember.Handlebars.compile(
      "<section>" +
      "  <h3>{{title}}</h3>" +
      "  {{yield}}" +
      "</section>"
  ),
  titleBinding: ['title']
});

App.MyKittenComponent = Ember.Component.extend({
  tagName: 'img',
  attributeBindings: ['width', 'height', 'src'],
  src: function() {
    return 'http://placekitten.com/' + this.get('width') + '/' + this.get('height');
  }.property('width', 'height')
});
```

Usage of this component might look something like this:

```handlebars
{{#my-album title="Cats"}}
  {{my-kitten width="200" height="300"}}
  {{my-kitten width="100" height="100"}}
  {{my-kitten width="50" height="50"}}
{{/my-album}}
```

Using the `needs` callback greatly simplifies testing components 
with a parent-child relationship.

```javascript
moduleForComponent('my-album', 'MyAlbumComponent', {
  needs: ['component:my-kitten']
});

test('renders kittens', function() {
  expect(2);
  
  // component instance
  var component = this.subject({
    template: Ember.Handlebars.compile(
      '{{#my-album title="Cats"}}' +
      '  {{my-kitten width="200" height="300"}}' +
      '  {{my-kitten width="100" height="100"}}' +
      '  {{my-kitten width="50" height="50"}}' +
      '{{/my-album}}'
    )
  });
  
  // append component to the dom
  var $component = this.append();
  
  // perform assertions
  equal($component.find('h3:contains("Cats")').length, 1);
  equal($component.find('img').length, 3);
});
```

#### Live Example

<a class="jsbin-embed" href="http://jsbin.com/xebih/embed?output">Components 
with Embedded Components</a>

<script src="http://static.jsbin.com/js/embed.js"></script>

[Unit Testing Basics]: /guides/testing/unit-testing-basics
[Integration Test Helpers]: /guides/testing/test-helpers
[layout]: /api/classes/Ember.Component.html#property_layout<|MERGE_RESOLUTION|>--- conflicted
+++ resolved
@@ -35,15 +35,9 @@
 Pretty Color: {{name}}
 ```
 
-<<<<<<< HEAD
-... can be done using the `moduleForComponent` helper.
-The following helper will find a component named "pretty-color" and its template
-(if available).
-=======
 Unit testing this component can be done using the `moduleForComponent` helper.
 This helper will find the component by name (pretty-color) and its template (if
 available).
->>>>>>> 3fb4d75d
 
 ```javascript
 moduleForComponent('pretty-color');
@@ -110,11 +104,7 @@
 custom HTML elements. Because of this, it is important to test the 
 component's methods _and_ the user's interaction with the component.
 
-<<<<<<< HEAD
 Let's look at a very simple component that simply sets its own
-=======
-Let's look at a very simple component which does nothing more than set its own
->>>>>>> 3fb4d75d
 title when clicked:
 
 ```javascript
