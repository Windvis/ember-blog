--- conflicted
+++ resolved
@@ -1,60 +1,36 @@
 ## Problem
-<<<<<<< HEAD
-You want to contribute to the Ember Cookbook but are unsure of how the contribution should be formatted and what type of content it should contain.
-=======
-
-You want to contribute, but aren't familiar with the Cookbook format and don't want to make an ass
-of yourself.
->>>>>>> 7f47b2cd
+You want to contribute, but aren't familiar with the Cookbook format or don't know
+how your contribution should be formatted.
 
 ## Solution
-Programming Cookbooks contain "recipes" that guide a programmer who understands the beginnings of a topic into stronger skill with a technology by answering specific "how-to" style questions.  Cookbook recipes cover a single desired outcome across many different areas of concern within a single technology: they cover more topics than [API documentation for a class][api_docs_for_class] but are smaller in scope than [a topic-based guide][topic_based_guide].
-
-<<<<<<< HEAD
-Recipes follow a patterned format: 
-=======
-Take a look at an [O'Reilly Cookbook](http://shop.oreilly.com/category/series/cookbooks.do) or the
-[Coffeescript Cookbook](http://coffeescriptcookbook.com/). Both of these are great examples of the Cookbook
-format.
->>>>>>> 7f47b2cd
-
-<dl>
-  <dt>Title</dt>
-  <dd>The title should explain the broad topic of the recipe. The title often, but not always, begins with a gerund ("Creating", "Managing", "Updating", "Accessing", "Using", etc).</dd>
-  <dt>Problem</dt>
-  <dd>The problem statement should outline a reader's goal.</dd>
-  <dt>Solution</dt>
-  <dd>The solution should quickly summarize the correct approach to address the problem statement.</dd>
-  <dt>Discussion</dt>
-  <dd>The discussion should explore the solution in detail.</dd>
-</dl>
-
-<<<<<<< HEAD
-A Cookbook does not need to be read in any particular order and each recipe should contain all the information necessary for someone with beginner skills to address the _problem_ statement. 
-
-*Referring to other recipes that are considered prerequisite knowledge is encouraged.*
-
-## Discussion
-For a better understanding and to see some examples, peruse some [O'Reilly Cookbooks][oreilly_cookbooks] or the [Coffeescript Cookbook][coffeescript_cookbook] to understand the format.
-
-[api_docs_for_class]: http://docs.emberjs.com/#doc=Ember.StateManager&src=fal
-[topic_based_guide]: http://emberjs.com/guides/view_layer/
-[oreilly_cookbooks]: http://shop.oreilly.com/category/series/cookbooks.do
-[coffeescript_cookbook]: http://coffeescriptcookbook.com/
-=======
 Cookbook-style guides contain recipes that guide a beginning programmer to a deeper knowledge of the subject
 by answering specific, "how-to" style questions. Cookbook recipes address more topics than
 [API documentation for a class](http://docs.emberjs.com/#doc=Ember.StateManager&src=fal), but are smaller in
 scope than [a topic-based guide](http://emberjs.com/guides/view_layer/).
 
-All recipes follow the same format: A _title_ explaining the broad topic of the recipe; a _problem statement_
-that outlines the goal; a _solution statement_ that summarizes the correct approach to addressing the problem;
-and a _discussion_ exploring the solution in detail. The title will often, but not always, begin with a gerund
-("creating", "managing", "updating", "accessing", using", etc).
+All recipes follow the same format:
 
-An example:
+<dl>
+  <dt>Title</dt>
+  <dd>Broadly explains the topic of the recipe</dd>
+  <dt>Problem</dt>
+  <dd>Outlines the recipe's goals</dd>
+  <dt>Solution</dt>
+  <dd>Summarizes the correct approach to addressing the problem</dd>
+  <dt>Discussion</dt>
+  <dd>Explores the solution in detail</dd>
+</dl>
 
 A Cookbook does not need to be read in any particular order, and each recipe should contain all the information
 necessary for a beginner to address the _problem statement_. Referring to other recipes that are considered
 prerequisite knowledge is encouraged.
->>>>>>> 7f47b2cd
+
+## Discussion
+Take a look at an [O'Reilly Cookbook](http://shop.oreilly.com/category/series/cookbooks.do) or the
+[Coffeescript Cookbook](http://coffeescriptcookbook.com/). Both of these are great examples of the Cookbook
+format.
+
+[api_docs_for_class]: http://docs.emberjs.com/#doc=Ember.StateManager&src=fal
+[topic_based_guide]: http://emberjs.com/guides/view_layer/
+[oreilly_cookbooks]: http://shop.oreilly.com/category/series/cookbooks.do
+[coffeescript_cookbook]: http://coffeescriptcookbook.com/