--- conflicted
+++ resolved
@@ -1,18 +1,9 @@
 ## Problem
-<<<<<<< HEAD
-You know Ember and wish to support the creation of this document.
-
-## Solution
-[Fork the repository][fork_repo], enhance or add new recipes, and send a pull request.
-=======
-
 You are familiar with Ember and want to help write the Cookbook.
 
 ## Solution
-
-Get started by [forking the repository](https://github.com/emberjs/website). Send a pull request with an
+Get started by [forking the repository][fork_repo]. Send a pull request with an
 update to an existing recipe or a new recipe.
->>>>>>> 7f47b2cd
 
 ## Discussion
 Based on your experience and knowledge of Ember, we recommend submitting pull requests with the following:
@@ -28,9 +19,5 @@
 
 You will be able to suggest possible recipes by forking this project and submitting a pull request with a new recipe (see [Suggesting a Recipe][suggesting_a_recipe]).
 
-<<<<<<< HEAD
 [fork_repo]: https://github.com/emberjs/website
-[suggesting_a_recipe]: /guides/cookbook/contributing/suggesting_a_recipe
-=======
-New recipes are accepted by pull request (see "[Suggesting a Recipe](/guides/cookbook/contributing/suggesting_a_recipe)").
->>>>>>> 7f47b2cd
+[suggesting_a_recipe]: /guides/cookbook/contributing/suggesting_a_recipe