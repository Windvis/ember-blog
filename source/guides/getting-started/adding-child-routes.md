Next we will split our single template into a set of nested templates so we can transition between different lists of todos in reaction to user interaction.

In `index.html` move the entire `<ul>` of todos into a new template named `todos/index` by adding a new Handlebars template `<script>` tag inside the `<body>` of the document:

```html
<!--- ... additional lines truncated for brevity ... -->
<script type="text/x-handlebars" data-template-name="todos/index">
  <ul id="todo-list">
    {{#each itemController="todo"}}
      <li {{bind-attr class="isCompleted:completed isEditing:editing"}}>
        {{#if isEditing}}
          {{edit-todo class="edit" value=title focus-out="acceptChanges" insert-newline="acceptChanges"}}
        {{else}}
          {{input type="checkbox" checked=isCompleted class="toggle"}}
          <label {{action "editTodo" on="doubleClick"}}>{{title}}</label><button {{action "removeTodo"}} class="destroy"></button>
        {{/if}}
      </li>
    {{/each}}
  </ul>
</script>
<!--- ... additional lines truncated for brevity ... -->
```

Still within `index.html` place a Handlebars `{{outlet}}` helper where the `<ul>` was previously:


```handlebars
<!--- ... additional lines truncated for brevity ... -->
<section id="main">
  {{outlet}}

  <input type="checkbox" id="toggle-all">
</section>
<!--- ... additional lines truncated for brevity ... -->
```

The `{{outlet}}` Handlebars helper designates an area of a template that will dynamically update as we transition between routes. Our first new child route will fill this area with the list of all todos in the application.

In `js/router.js` update the router to change the `todos` mapping, with an additional empty function parameter so it can accept child routes, and add this first `index` route:

```javascript
<<<<<<< HEAD
Todos.Router.map(function() {
  this.resource('todos', { path: '/' }, function() {
    // additional child routes
=======
Todos.Router.map(function () {
  this.resource('todos', { path: '/' }, function () {
    // additional child routes will go here later
>>>>>>> 07c8f0ef
  });
});

// ... additional lines truncated for brevity ...

Todos.TodosIndexRoute = Ember.Route.extend({
  model: function() {
    return this.modelFor('todos');
  }
});
```

When the application loads at the url `'/'` Ember.js will enter the `todos` route and render the `todos` template as before. It will also transition into the `todos.index` route and fill the `{{outlet}}` in the `todos` template with the `todos/index` template.  The model data for this template is the result of the `model` method of `TodosIndexRoute`, which indicates that the
model for this route is the same model for the `TodosRoute`.

This mapping is described in more detail in the [Naming Conventions Guide](/guides/concepts/naming-conventions).

### Live Preview
<a class="jsbin-embed" href="http://jsbin.com/oweNovo/1/embed?live">Ember.js • TodoMVC</a><script src="http://static.jsbin.com/js/embed.js"></script>

### Additional Resources

  * [Changes in this step in `diff` format](https://github.com/emberjs/quickstart-code-sample/commit/3bab8f1519ffc1ca2d5a12d1de35e4c764c91f05)
  * [Ember Router Guide](/guides/routing)
  * [Ember Controller Guide](/guides/controllers)
  * [outlet API documentation](/api/classes/Ember.Handlebars.helpers.html#method_outlet)<|MERGE_RESOLUTION|>--- conflicted
+++ resolved
@@ -39,15 +39,9 @@
 In `js/router.js` update the router to change the `todos` mapping, with an additional empty function parameter so it can accept child routes, and add this first `index` route:
 
 ```javascript
-<<<<<<< HEAD
-Todos.Router.map(function() {
-  this.resource('todos', { path: '/' }, function() {
-    // additional child routes
-=======
 Todos.Router.map(function () {
   this.resource('todos', { path: '/' }, function () {
     // additional child routes will go here later
->>>>>>> 07c8f0ef
   });
 });
 
