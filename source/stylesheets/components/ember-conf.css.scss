@import "base/variables";
@import "mixins/hidpi";

.emberconf {
  text-align: center;

  img {
    display: block;
    margin: 0 auto;
    max-width: 90%;
    padding-top: 40px;
  }

  a:hover {
    border-bottom: none;
  }
}

.emberconf-callout {
  display: block;
  margin-bottom: 1em;
  overflow: hidden;

  &:hover {
    border: none;

    p:after {
      @media screen and (min-width: $screen-sm-min) {
        left: 0;
        width: 100%;
      }
    }
  }

  .callout-body {
    background-color: #001D36;
    background-repeat: no-repeat;
    background-size: auto 95% !important;
    @include hidpi('about/emberconf-callout-bg', png);
    margin-top: 1em;
    overflow: hidden;
    padding-bottom: 1em;
    position: relative;
    text-align: center;
    @media screen and (min-width: $screen-sm-min) {
      background-size: cover;
      overflow: visible;
      padding-bottom: 0;
    }
  }

  .text-wrapper {
    color: white;
    display: block;
    padding: 0 20px;
    position: relative;
    @media screen and (min-width: $screen-sm-min) {
      display: inline-block;
      padding: 20px 0 20px 120px;
    }

    &:before {
      bottom: -103px;
      content: '';
      display: block;
      height: 107px;
      @include hidpi('about/party-tomster', png);
      position: absolute;
      background-repeat: no-repeat;
      background-size: contain!important;
      right: 10px;
      width: 75px;
      @media screen and (min-width: $screen-sm-min) {
        bottom: -32px;
        display: block;
        height: 142px;
        left: 0;
        width: 100px;
      }
    }
  }

<<<<<<< HEAD
  p {
    padding-bottom: 4px;
    font-size: .9em;

    &:after {
      @media screen and (min-width: $screen-sm-min) {
        background: #9B5C74;
        content: '';
        display: block;
        height: 1px;
        left: 50%;
        position: relative;
        transition: width 130ms ease-in-out, left 130ms ease-in-out;
        width: 0;
      }
    }
    strong {
      color: #E5B246;
      text-transform: uppercase;
      letter-spacing: -.03em;
    }
  }

  .button {
    background: #4AA0B8;
=======
  a {
    background: #00829a;
>>>>>>> 1263d563
    border-radius: 0.25em;
    color: white;
    display: inline;
    font-size: 0.75em;
    font-weight: bold;
    margin-left: 1em;
    padding: 0.5em 1em;
    position: relative;
    text-transform: none;
    top: -.5em;
    @media screen and (min-width: $screen-sm-min) {
      top: 0;
    }

    &:hover {
      background-color: $orange;
      border: none;
      color: #fff;
    }
  }
}<|MERGE_RESOLUTION|>--- conflicted
+++ resolved
@@ -80,36 +80,8 @@
     }
   }
 
-<<<<<<< HEAD
-  p {
-    padding-bottom: 4px;
-    font-size: .9em;
-
-    &:after {
-      @media screen and (min-width: $screen-sm-min) {
-        background: #9B5C74;
-        content: '';
-        display: block;
-        height: 1px;
-        left: 50%;
-        position: relative;
-        transition: width 130ms ease-in-out, left 130ms ease-in-out;
-        width: 0;
-      }
-    }
-    strong {
-      color: #E5B246;
-      text-transform: uppercase;
-      letter-spacing: -.03em;
-    }
-  }
-
-  .button {
-    background: #4AA0B8;
-=======
   a {
     background: #00829a;
->>>>>>> 1263d563
     border-radius: 0.25em;
     color: white;
     display: inline;
