--- conflicted
+++ resolved
@@ -1770,10 +1770,6 @@
     .title {
       font-size: 15px;
       font-weight: bold;
-<<<<<<< HEAD
-=======
-
->>>>>>> d0d645b8
       text-transform: uppercase;
       flex-grow: 1;
       text-align: left;
