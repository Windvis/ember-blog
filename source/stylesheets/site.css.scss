--- conflicted
+++ resolved
@@ -1680,7 +1680,6 @@
     color: white;
     border-radius: 3px;
   }
-<<<<<<< HEAD
 
   #sidebar ol#toc-list li > ol {
     display: block;
@@ -1723,7 +1722,6 @@
 
 .more_caution {
   color: black;
-=======
 }
 
 
@@ -1765,5 +1763,4 @@
   &hover {
     color: lighten($orange-color, 20%);
   }
->>>>>>> e9e0bfd3
 }