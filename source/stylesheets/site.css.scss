--- conflicted
+++ resolved
@@ -128,15 +128,9 @@
   color: $complement_support_color;
 }
 
-<<<<<<< HEAD
-.download {
-  padding-top: 65px;
-  width: 463px;
-=======
 #download {
   width: 460px;
   height: 200px;
->>>>>>> feb1b4e8
   margin: 0 auto;
   font-size: 12px;
   position: relative;
@@ -156,12 +150,6 @@
     right: 0;
   }
 
-  .button {
-    display: inline-block;
-    height: 59px;
-    margin: 0 7px;
-  }
-
   .info {
     margin-top: 4px;
     color: #888;
@@ -175,26 +163,12 @@
       text-decoration: underline;
     }
   }
-<<<<<<< HEAD
-
-  .starter-kit img {
-    margin-top: -20px;
-  }
-
-}
-
-.toc {
-  width: 320px;
-  margin: 0 0 0 -270px;
-  position: absolute;
-=======
 }
 
 .toc {
   margin-right: 15px;
   text-align: right;
   padding-top: 1px;
->>>>>>> feb1b4e8
 
   h3 {
     font-size: 15px;
