<<<<<<< HEAD
$small-breakpoint: 670px;
$medium-breakpoint: 1040px;

body.blog.responsive{
  #content-wrapper{
    @media screen and (max-width: $medium-breakpoint) {
      width: 100%;
      float: none;
    }
    @media screen and (max-width: $small-breakpoint) {
      width: 100%;
      float: none;
    }

    #sidebar {
      @media screen and (max-width: $medium-breakpoint) {
        width: 30%;
        float: left;
        &:after{
          width: 100%;
        }
        .slide-widget-head{
          font-size: 1.2em;
        }
        ol li.level-3{
          a{
            font-size: 1.2em;
          }
        }
      }
      @media screen and (max-width: $small-breakpoint) {
        width: 100%;
        float: none;
        padding-bottom: 0em;
        min-height: 0;

        &:after{
          display: none;
        }
      }
      
    }
    #content.has-sidebar{
      margin-bottom: 0;
      @media screen and (max-width: $medium-breakpoint) {
        width: 70%;
        float: left;
        margin: 0;
        padding: 2rem;
        .blog-post-summary{
          >h2{
            line-height: 1.5;
          }
          >p{
            font-size: 1.3em;
            line-height: 1.8em;
          }
          >a.read-more{
            font-size: 1.3em;
          }
        }
      }
      @media screen and (max-width: $small-breakpoint) {
        width: 100%;
        float: none;
        margin: 0;
        padding: 1rem;
        
      }
    }

    .pagination {
      position: relative;
      margin: 40px auto 20px;
      font-size: 1.1em;
      color: #9EABB3;
      text-align: center;
      a{
        position: absolute;
        display: inline-block;
        &.older-posts{
          right: 0;
        }
        &.newer-posts{
          left: 0;
        }
      }
      .page-number{
        display: inline-block;
        color: #333;
        margin: 0;
      }
    }


  }

}
=======
@import "variables";
>>>>>>> c5ff9910

.blog {
  .btn {
    font-weight: bold;
    font-size: 12px;
    color: #FFFBF5;
    padding: 0.3rem 0.6rem 0.2rem;
    background-color: #e69082;
    border-radius: 3px;
    line-height: 1.4;
  }
}

article.blog-post {
  h1 {
    min-height: 24px;
    padding-left: 25px;
  }

  h2 {
    margin: 35px 0;
  }

  h3.blog-post-author {
    margin-left: 25px;
  }

  li {
    margin: 14px 0;
  }

  ul {
    margin: 25px 0;
  }

  ul > li {
    list-style: disc;
  }

  .chapter {
    h1 {
      padding-bottom: 0.5em;
    }

    ul, ol {
      margin-left: $list-indent;
      margin-bottom: 28px;

      li {
        font-size: 15px;
        margin: 10px 0 10px 0;

        p {
          padding-left: 7px;
        }
      }
    }
  }

  table {
    width: 100%;

    margin: 1em 0;
    tbody tr{
      background: rgba(255, 249, 249, 0.56);
      border-bottom: 1px solid rgba(223, 215, 212, 0.28);
    }

    thead {
      background-color: #f9e7e4;
    }

    th {
      font-weight: bold;
    }

    th, td {
      padding: 5px 10px;
    }

    &.specific {
      th, td {
        padding: 5px 6px;
      }
    }
  }

  .note {
    background: rgba(0,0,0, 0.2);

    &::before {
      content: "Note"
    }
  }
}<|MERGE_RESOLUTION|>--- conflicted
+++ resolved
@@ -1,4 +1,5 @@
-<<<<<<< HEAD
+@import "variables";
+
 $small-breakpoint: 670px;
 $medium-breakpoint: 1040px;
 
@@ -97,9 +98,6 @@
   }
 
 }
-=======
-@import "variables";
->>>>>>> c5ff9910
 
 .blog {
   .btn {
