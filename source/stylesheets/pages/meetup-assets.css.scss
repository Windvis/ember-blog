.meetup-assets {
  .example-meetups-logo {
    float: right;
<<<<<<< HEAD
    margin-bottom: 15px;
    margin-left: 15px;
=======
    @include margin(null null 15px 15px);
>>>>>>> fee151af
    max-width: 45%;
  }
  .meetups-header {
    max-width: 500px;
  }
}
#content .meetups {
  ul {
    width: 100%;
    overflow: hidden;
    text-align: center;
    margin-left: 2.5em;
  }

  li {
    width: 220px;
    float: left;
    margin-bottom: 20px;

    img,
    a {
      display: block;
      margin: 0 auto;
    }
  }

  p {
    text-align: center;
  }
}

.second {
  margin-top: 50px;
}

.tomsterVar {
  text-align: center;

    a:hover {
      text-decoration: none;
      border-bottom: 0px;
    }
}<|MERGE_RESOLUTION|>--- conflicted
+++ resolved
@@ -1,12 +1,8 @@
 .meetup-assets {
   .example-meetups-logo {
     float: right;
-<<<<<<< HEAD
     margin-bottom: 15px;
     margin-left: 15px;
-=======
-    @include margin(null null 15px 15px);
->>>>>>> fee151af
     max-width: 45%;
   }
   .meetups-header {
