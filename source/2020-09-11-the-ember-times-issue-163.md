--- conflicted
+++ resolved
@@ -31,7 +31,6 @@
 
 ---
 
-<<<<<<< HEAD
 ## [Embroider preparation blog post 📖](https://medium.com/@kiwiupover/embroider-preparation-14d59edafc0b)
 
 Have you been thinking about giving Embroider a try in your addon? Well, the community could use your help in landing Embroider and you may want to consider trying it out! 
@@ -39,7 +38,9 @@
 If you are inclined to give this a go there's an ✨**awesome**✨ new [blog post](https://medium.com/@kiwiupover/embroider-preparation-14d59edafc0b) on this subject by [Dave Laird (@kiwiupover)](https://github.com/kiwiupover) that introduces some ideas about testing your addon against Embroider that may help you get started.
 
 The blog post talks about how you can integrate Embroider into your build pipeline and how you can run your tests against it with `ember-try`. If you are at all curious about Embroider and/or you help maintain an addon, you should go give the fantastic and timely post a read.
-=======
+
+---
+
 ## Celebrate 3 addon major releases 🌟
 
 Three Ember addons recently published a major release:
@@ -49,7 +50,6 @@
 - [eslint-plugin-ember v9.0.0](https://github.com/ember-cli/eslint-plugin-ember/releases/tag/v9.0.0) recommends 6 rules and provides an option to 3 existing rules.
 
 We thank all contributors who made these major releases possible: [Bouke Haarsma (@Bouke)](https://github.com/Bouke), [Bryan Mishkin (@bmish)](https://github.com/bmish), [Chris Krycho (@chriskrycho)](https://github.com/chriskrycho), [Chris Mansona (@mansona)](https://github.com/mansona), [Dan Freeman (@dfreeman)](https://github.com/dfreeman), [David Hamilton (@hjdivad)](https://github.com/hjdivad), [Ewan McDougall (@mrloop)](https://github.com/mrloop), [James Davis (@jamescdavis)](https://github.com/jamescdavis), and [Nick Schot (@nickschot)](https://github.com/nickschot).
->>>>>>> ea97e806
 
 ---
 
