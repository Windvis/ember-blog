---
title: Octane is coming in v3.14
author: Yehuda Katz, Jen Weber
tags: 2019, Announcement, Recent Posts
responsive: true
---

The Ember community is wrapping up the [Octane](https://emberjs.com/editions/) edition, and we expect to get it over the finish line over the next three releases!

<<<<<<< HEAD
- The next release of Ember is 3.12, which is a an LTS (long term support) candidate. Check out the [release blog posts](https://blog.emberjs.com) to learn which of Octane's features are already available in stable releases.
- Ember 3.13 will be feature-complete for Octane, and apps using stable Ember can opt in. At this point, we're still wrapping up polish, especially in the codemods, inspector and guides.
- In Ember 3.14, Octane will be the primary, recommended way to use Ember. In Ember 3.14, new apps will have Octane's optional features enabled by default. The guides and tutorials will show Octane examples, and codemods will be available to help users migrate to Octane idioms.
=======
- The latest release of Ember is 3.12, which is an LTS (long term support) candidate. As an LTS, it does not have any significant new features, but it does have many of Octane's features! Check out the [release blog posts](https://blog.emberjs.com) to learn about them.
- Ember 3.13 will be feature-complete for Octane, and apps using stable Ember can opt in to Octane. At this point, we're still wrapping up polish, especially in the codemods, inspector and guides.
- In Ember 3.14, Octane mode will be the primary, recommended way to use Ember. Ember 3.14 will default new apps to Octane mode, and it will be the recommended mode. The guides and tutorials will document Octane mode and Octane idioms, and codemods to help users migrate to Octane idioms will be available.
>>>>>>> aec14128

**Octane features are opt-in**, and this will continue to be true for the rest of the 3.x series. As [SemVer](https://semver.org/) would suggest, all releases until 4.0 are backwards-compatible with 3.x.

If there are any major changes to these plans, we will update this post.

## The work that remains

Since Octane was first announced, over a hundred contributors have been hard at work to test it and ship it in a stable release. Work continues at full speed on codemods, learning resources, the Ember Inspector, and our public website. Anyone who is interested in helping with these final steps is invited to join the #st-octane channel on [Ember Discord](https://emberjs.com/community).

## Preparing your apps for Octane

Ember Octane is a collection of existing features, many of which have already shipped in stable releases. If your team is excited to use Octane, there are some things you can do today to prepare.

### Visit the Octane Migration channel on Discord

[Ember Discord](https://emberjs.com/community) has a new channel called `#topic-octane-migration` where you can ask any questions you have or get help along the way. If you are new to Discord, post in `#discord-server-admin` to request permissions to post.

### Update your app to 3.12

Update your app to 3.12 after it is released. [ember-cli-update](https://github.com/ember-cli/ember-cli-update) will help you out!

### Brush up on classes

Octane uses [Native JavaScript Classes](https://developer.mozilla.org/en-US/docs/Web/JavaScript/Reference/Classes), so we recommend that developers try them out with regular JavaScript examples to learn the basics, if they are not already familiar. Without some background knowledge of classes, it will be hard for developers to tell which pieces are specific to Ember versus native JavaScript syntax.

### Consider trying Octane features that have already landed

The rest of the sections below cover optional features in Octane that you can consider using now. These features are independent of each other. You can opt into them one at a time, in any order.

You will be able to migrate to many of Octane's idioms automatically using codemods that we will finalize with Ember 3.14. We do not recommend trying to mass-migrate older code (like `@ember/component` Components) without those codemods.

Even then, many teams may want to not convert older code at all, and just start using Octane idioms moving forward. **This is a valid, fully supported approach.** We will have a guide to upgrading describing the options and strategy that we will finalize with Ember 3.14. At the same time, all of the Ember Guides and Tutorials will be fully migrated to Octane idioms. You can get a sneak peek of those work-in-progress learning resources [here](https://emberjs.com/editions/octane)!

### application-template-wrapper

In classic Ember, your entire application is automatically wrapped in a `<div>` with the class `ember-application`. Octane applications do not automatically insert this unneccessary `<div>`.

If your CSS (or JavaScript) relies on this `<div>`, you can explicitly add it to your `application.hbs` or refactor your code to no longer rely on it.

You opt in to this change by

```sh
ember feature:disable application-template-wrapper
```

### jquery-integration

In classic Ember, jQuery is automatically included, and `this.$` inside of component classes uses jQuery to select from the DOM. Ember Octane does not include jQuery automatically, nor does it include any direct jQuery integration in the component API.

Ember's internals no longer depend on jQuery. If your app still uses jQuery directly and you want to continue using it, you can add `@ember/jquery` to your `package.json` and disable this classic feature. You will still be able to use all the other features of Octane.

Alternatively, you could migrate away from using jQuery in your application, but it is not necessary. Octane's other features work just fine either way.

You opt in to this change by:

```sh
ember feature:disable jquery-integration
```

If you still want to use jQuery in your application, make sure to add `@ember/jquery` to your `package.json`.

### template-only-glimmer-components

In classic Ember, components that have a template but no JavaScript file get assigned a default component (`EmberComponent.extend()`). This means that you can refer to properties on this implicit component using two-way bindings, and those properties will be implicitly created for you.

Octane does not implicitly create a component class for you, and the `this` context inside the template is `undefined`. You can still refer to passed-in arguments using `@name` and yield to blocks using `yield`, but references to properties on the component like `{{someProp}}` or `{{this.someProp}}` will not work.

Enabling `template-only-glimmer-components` will opt you in to the new behavior. The easiest way to migrate existing applications to this flag is to create an explicit JavaScript file for each template-only component that refers to properties on the implicit component.

Alternatively, you could eliminate any references to the implicit component by renaming arguments from `{{someArg}}` to `{{@someArg}}` and removing any reliance on two-way bindings on the implicit component.

When done, you can opt in to the new behavior:

```sh
ember feature:enable template-only-glimmer-component
```

## Using Octane idioms today

Because many of Octane's features have a already landed, you can start trying out these new features today.

We do not recommend attempting to mass-migrate your code to new idioms until the codemods have been finalized in Ember 3.14. The best way to use Octane idioms is in new components.

## Glimmer Component Base Class

One of the biggest changes to Ember's idioms in Octane is the recommended component base class.

In classic Ember, the component base class is `@ember/component` and you idiomatically extend from it using `Component.extend()`.

```javascript
// Classic Idiom. NOT OCTANE
import Component from "@ember/component";

export default Component.extend({
  // class definition here
})
```

In Ember Octane, it is idiomatic to extend from a new base class: `@glimmer/component` and to extend it using native class syntax.

```js
import Component from '@glimmer/component';

export default class extends Component {

}
```

Glimmer components are a streamlined component base class that doesn't depend on `Ember.Object`. It also doesn't have the proliferation of APIs for configuring the root element, like `classNameBindings`, `this.element` and attaching event handlers to the root element. This is because components that inherit from `@glimmer/component` don't have a root element at all.

Glimmer components are fully compatible with classic components and other custom components. You can invoke Glimmer components from classic templates and vice versa. You can use Glimmer components inside of the block passed to a classic component, and you can use classic components inside of the block passed to a Glimmer component. It's completely mix and match.

### Attach lifecycle events where they belong

The `@ember/component` base class has life-cycle hooks like `didInsertElement` and `didUpdateElement`. Ember fires these hooks at appropriate times, and you can use them to manage the DOM for your component.

Ember Octane introduces a new way to manage the DOM directly in the template that works everywhere in combination with classic Ember idioms and Octane idioms.

```handlebars
<h1>{{@title}}</h1>
<div {{did-insert this.fadeIn}} class="alert">
  {{yield}}
</div>
```

```javascript
export default Component.extend({
  fadeIn(element) {
    element.classList.add('fade-in');
  }
});
```


This syntax is called a "modifier" because you use it to modify an element. It cuts down on bookkeeping because Ember will automatically run `did-insert` whenever the element is added into the DOM.

```handlebars
{{#if this.shouldShow}}
  <div {{did-insert this.fadeIn}} class="alert">
    {{yield}}
  </div>
{{/if}}
```

In classic Ember, it would have been tricky to make sure that the `fadeIn` method was invoked whenever a div was inserted, even if `this.shouldShow` was toggled over and over again. Because modifiers are attached to a DOM element and not a component, Ember can invoke it at exactly the right time.

This is especially useful when dealing with loops.

```handlebars
{{#each @todos as |todo|}}
  <li {{did-insert this.inlineEditor}}>{{todo.name}}</li>
{{/each}}
```

In this example, we run a little bit of JavaScript code whenever a new `li` is inserted into the list, no matter how many times that happens.

There is also `did-update` and `will-destroy`, which behave as you'd expect.

**Modifiers work everywhere**. They work inside of classic components, inside of a route's templates, and inside of template-only components.

One final thing: if you find yourself writing the same `did-insert` code in multiple places, you can extract the code into a *custom modifier*, which can even be packaged into addons. One cool example of a *custom modifier* that's already on npm is `[ember-did-resize-modifer](https://github.com/gmurphey/ember-did-resize-modifier)`, which allows you to attach custom logic to an element, whenever it changes size.

```handlebars
<div {{did-resize this.onResize}}>
  Resize the window to see the modifier in action
</div>
```

Custom modifiers provide a much more compositional way to package up DOM behavior than mixins, which is the idiomatic approach in classic Ember.

### The `{{on}}` Modifier

In classic Ember, you can add event handlers to the root element of your component by adding methods to your class. For example, to handle clicks on your component's root element, you would add a `click` method to your class. To handle events on other methods you would use the `{{action}}` modifier where you want to handle the event, and nest the method inside of an `actions` hash.

When using Glimmer components, you can handle events on any element using a new `{{on}}` modifier. Since Glimmer components do not have a root element, `{{on}}` works anywhere.

```handlebars
<h1 {{on "click" this.toggleBody}}>Hello world</h1>

{{#if this.showingBody}}
  <div>{{yield}}</div>
{{/if}}
```

For more details, see the [API docs for on](https://api.emberjs.com/ember/3.12/classes/Ember.Templates.helpers/methods/on?anchor=on).

### Required `{{this}}` in Templates

In classic Ember, you can refer to properties on a component as `{{propertyName}}`. This was ambiguous with helpers and components, and was deprecated in [RFC 308](https://emberjs.github.io/rfcs/0308-deprecate-property-lookup-fallback.html).

No matter what kind of component you're using, you should start using `this` to refer to component properties in new code. The `[no-implicit-this](https://github.com/ember-template-lint/ember-template-lint/blob/master/docs/rule/no-implicit-this.md)` template lint can help you avoid using this deprecated pattern by accident.

Ember 3.14 will finalize a codemod that uses dynamic information from booting up your app to automatically insert `this` where needed. We recommend waiting for this codemod to be finalized before attempting to mass-migrate your codebase. 

### Angle Bracket Invocation

This one landed a while ago, and many people have already started to use it in their apps. In classic Ember, you would idiomatically invoke components using curly bracket syntax:

```handlebars
{{input value=this.name}}
{{#link-to route=this.routeName}}Some content{{/link-to}}
```

Octane introduces a new way of idiomatically invoking components using curly braces and `@names`.

```handlebars
<Input @value={{this.name}} />
<LinkTo @route={{this.routeName}}>Some content</LinkTo>
```

In addition to being easier to read, this syntax makes it possible to pass HTML attributes directly to components. This means no more having to maintain a list of `attributeBindings` in your components. It also makes it easier to attach ARIA attributes to components, including components from addons.

You can invoke any kind of component using angle brackets, including components that inherit from `@ember/component`.

See the [Angle Bracket Syntax Conversion Guide](https://guides.emberjs.com/release/reference/) for more details!

### Native Class Syntax

You can use native class syntax to subclass from any framework base class. This means that you can migrate your components that inherit from `@ember/component` to native class syntax.

### Mitigating Gotchas

There are a handful of gotchas when using native class syntax to subclass from `@ember/component` (many of which involve the `init` method). To help alleviate those issues, you can attach the `@classic` decorator to classes that inherit from `Ember.Object` (directly or indirectly), and use Ember lints to help catch potential problems.

```javascript
import Component from "@ember/component";

@classic
export default class extends Component {
  init() {
    // potential problem -- switch to using the constructor instead
  }
}
```

To help catch these bugs using the `@classic` decorator now, install `[ember-classic-decorator](https://github.com/pzuraq/ember-classic-decorator)` and enable [`classic-decorator-hooks`](https://github.com/pzuraq/ember-classic-decorator#installation) and `classic-decorator-no-classic-methods` in `.eslintrc.js`

## Thanks for reading!

If you have more questions, please visit [Ember Discord](https://emberjs.com/community) and the `#topic-octane-migration` channel!<|MERGE_RESOLUTION|>--- conflicted
+++ resolved
@@ -7,15 +7,9 @@
 
 The Ember community is wrapping up the [Octane](https://emberjs.com/editions/) edition, and we expect to get it over the finish line over the next three releases!
 
-<<<<<<< HEAD
-- The next release of Ember is 3.12, which is a an LTS (long term support) candidate. Check out the [release blog posts](https://blog.emberjs.com) to learn which of Octane's features are already available in stable releases.
+- The next release of Ember is 3.12, which is an LTS (long term support) candidate. Check out the [release blog posts](https://blog.emberjs.com) to learn which of Octane's features are already available in stable releases.
 - Ember 3.13 will be feature-complete for Octane, and apps using stable Ember can opt in. At this point, we're still wrapping up polish, especially in the codemods, inspector and guides.
 - In Ember 3.14, Octane will be the primary, recommended way to use Ember. In Ember 3.14, new apps will have Octane's optional features enabled by default. The guides and tutorials will show Octane examples, and codemods will be available to help users migrate to Octane idioms.
-=======
-- The latest release of Ember is 3.12, which is an LTS (long term support) candidate. As an LTS, it does not have any significant new features, but it does have many of Octane's features! Check out the [release blog posts](https://blog.emberjs.com) to learn about them.
-- Ember 3.13 will be feature-complete for Octane, and apps using stable Ember can opt in to Octane. At this point, we're still wrapping up polish, especially in the codemods, inspector and guides.
-- In Ember 3.14, Octane mode will be the primary, recommended way to use Ember. Ember 3.14 will default new apps to Octane mode, and it will be the recommended mode. The guides and tutorials will document Octane mode and Octane idioms, and codemods to help users migrate to Octane idioms will be available.
->>>>>>> aec14128
 
 **Octane features are opt-in**, and this will continue to be true for the rest of the 3.x series. As [SemVer](https://semver.org/) would suggest, all releases until 4.0 are backwards-compatible with 3.x.
 
