--- conflicted
+++ resolved
@@ -1,11 +1,5 @@
----
-<<<<<<< HEAD
-title: The Ember Times - Issue No. XXS
-author: Isaac Lee, Anne-Greeth van Herwijnen, the crowd
-=======
 title: The Ember Times - Issue No. 120
-author: Isaac Lee, Jeldrik Hanschke, the crowd
->>>>>>> aad15cc1
+author: Isaac Lee, Jeldrik Hanschke, Anne-Greeth van Herwijnen, the crowd
 tags: Recent Posts, Newsletter, Ember.js Times, Ember Times, 2019
 alias : "blog/2019/10/18-the-ember-times-issue-120.html"
 responsive: true
@@ -13,12 +7,9 @@
 
 <SAYING-HELLO-IN-YOUR-FAVORITE-LANGUAGE> Emberistas! 🐹
 
-<<<<<<< HEAD
-Dive into Octane features with EmberMap 📚, Learn about ember-engines 📝 ,
-=======
-Dive into Octane features with EmberMap 📚,
 Ember Bootstrap 3.0.0 Released 🎉
->>>>>>> aad15cc1
+Dive into Octane features with EmberMap 📚, 
+Learn about ember-engines 📝 ,
 
 READMORE
 
@@ -150,8 +141,4 @@
 
 Be kind,
 
-<<<<<<< HEAD
-Isaac Lee, Anne-Greeth van Herwijnen, the crowd and the Learning Team
-=======
-Isaac Lee, Jeldrik Hanschke, the crowd and the Learning Team
->>>>>>> aad15cc1
+Isaac Lee, Jeldrik Hanschke, Anne-Greeth van Herwijnen, the crowd and the Learning Team