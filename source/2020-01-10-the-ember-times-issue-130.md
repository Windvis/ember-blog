--- conflicted
+++ resolved
@@ -1,10 +1,6 @@
 ---
 title: The Ember Times - Issue No. 130
-<<<<<<< HEAD
-author: Jessica Jordan, Anne-Greeth van Herwijnen, the crowd
-=======
-author: Chris Ng, the crowd
->>>>>>> 133e0113
+author: Chris Ng, Jessica Jordan, Anne-Greeth van Herwijnen, the crowd
 tags: Recent Posts, Newsletter, Ember.js Times, Ember Times, 2020
 alias : "blog/2020/xx/xx-the-ember-times-issue-XXX.html"
 responsive: true
@@ -174,8 +170,4 @@
 
 Be kind,
 
-<<<<<<< HEAD
-Jessica Jordan, Anne-Greeth van Herwijnen, the crowd and the Learning Team
-=======
-Chris Ng, the crowd and the Learning Team
->>>>>>> 133e0113
+Chris Ng, Jessica Jordan, Anne-Greeth van Herwijnen, the crowd and the Learning Team