--- conflicted
+++ resolved
@@ -1,12 +1,8 @@
 ---
 title: The Ember Times - Issue No. 130
-<<<<<<< HEAD
-author: Chris Ng, Alon Bukai, the crowd
-=======
-author: Chris Ng, Jessica Jordan, Anne-Greeth van Herwijnen, the crowd
->>>>>>> 3c6c3540
+author: Chris Ng, Alon Bukai, Jessica Jordan, Anne-Greeth van Herwijnen, the crowd
 tags: Recent Posts, Newsletter, Ember.js Times, Ember Times, 2020
-alias : "blog/2020/xx/xx-the-ember-times-issue-XXX.html"
+alias : "blog/2020/01/10-the-ember-times-issue-130.html"
 responsive: true
 ---
 
@@ -15,9 +11,12 @@
 <!--alex ignore special-->
 This week, we have an **Ember Octane Special Edition** for you!
 
-READMORE
 How to migrate to Ember Octane 🐹🏗️,
 Conquer Octane with The Ember Atlas 🗺🌍
+Octane at EmberConf 2020,
+Where can I learn more 🤓
+
+READMORE
 
 ---
 
@@ -183,8 +182,4 @@
 
 Be kind,
 
-<<<<<<< HEAD
-Chris Ng, Alon Bukai, the crowd and the Learning Team
-=======
-Chris Ng, Jessica Jordan, Anne-Greeth van Herwijnen, the crowd and the Learning Team
->>>>>>> 3c6c3540
+Chris Ng, Alon Bukai, Jessica Jordan, Anne-Greeth van Herwijnen, the crowd and the Learning Team