--- conflicted
+++ resolved
@@ -1,10 +1,6 @@
 ---
 title: The Ember Times - Issue No. 170
-<<<<<<< HEAD
-author: Ava Wroten, Amy Lam, Anne-Greeth van Herwijne, Chris Ng, Jared Galanis the crowd
-=======
-author: Ava Wroten, Amy Lam, Anne-Greeth van Herwijne, Chris Ng, Isaac Lee, the crowd
->>>>>>> cbbd4278
+author: Ava Wroten, Amy Lam, Anne-Greeth van Herwijne, Chris Ng, Jared Galanis, Isaac Lee, the crowd
 tags: Recent Posts, Newsletter, Performance, Ember Octane, Ember.js Times, Ember Times, 2020
 alias : "blog/2020/12/18-the-ember-times-issue-170.html"
 responsive: true
@@ -17,11 +13,8 @@
 Read the blog post on the Ember Octane mental model ✍️,
 Ember + Tailwind 2.0 🎨,
 Learn how to use WebSockets with Ember Data 📟,
-<<<<<<< HEAD
 Glimmer apps with Snowpack 🔥️⛄,
-=======
 Meet `fractal-page-object` ❄️,
->>>>>>> cbbd4278
 
 READMORE
 
@@ -170,8 +163,4 @@
 
 Be kind,
 
-<<<<<<< HEAD
-Ava Wroten, Amy Lam, Anne-Greeth van Herwijnen, Chris Ng, Jared Galanis the crowd and the Learning Team
-=======
-Ava Wroten, Amy Lam, Anne-Greeth van Herwijnen, Chris Ng, Isaac Lee, the crowd and the Learning Team
->>>>>>> cbbd4278
+Ava Wroten, Amy Lam, Anne-Greeth van Herwijnen, Chris Ng, Jared Galanis, Isaac Lee, the crowd and the Learning Team