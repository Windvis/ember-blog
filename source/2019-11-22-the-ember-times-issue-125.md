---
title: The Ember Times - Issue No. 125
<<<<<<< HEAD
author: Isaac Lee, the crowd
=======
author: Amy Lam, the crowd
>>>>>>> 58b01349
tags: Recent Posts, Newsletter, Ember.js Times, Ember Times, 2019
alias : "blog/2019/11/22-the-ember-times-issue-125.html"
responsive: true
---

<SAYING-HELLO-IN-YOUR-FAVORITE-LANGUAGE> Emberistas! 🐹

<SOME-INTRO-HERE-TO-KEEP-THEM-SUBSCRIBERS-READING>
submit your EmberConf 2020 proposal today 🎤,
READMORE

---

## [Section Title in Title Case 🐹](#section-url)

<change section title emoji>
<consider adding some bold to your paragraph>

<add your name to author list, top and bottom>
<add blurb and emoji to "SOME-INTRO-HERE">

---

<<<<<<< HEAD
## [Reminder: EmberConf 2020 CFP, Due December 1 🎤](https://cfp.emberconf.com/events/emberconf-2020/)

Each year, [EmberConf](https://emberconf.com/) gets to feature wonderful, *ambitious* talks and workshops. We encourage you to take the stage in 2020 and [share what you learned (or want to learn) with the world](https://cfp.emberconf.com/events/emberconf-2020/)! You can give a 5, 15, or 30-min talk, or a 3-hour workshop. You can also submit more than 1 proposal.

Not sure what to talk about or need a gentle push? Feel free to check out the [recording of CFP brainstorm meeting](https://emberconf.com/#/cfp-brainstorm) and ask for help on [`#ember-conf` channel](https://discordapp.com/channels/480462759797063690/480502413917421570) on [Discord](https://discordapp.com/invite/emberjs).
=======
## ["I contribute to Ember" with Ryan Mark 👨‍💻](update me!)

<div class="float-right padded portrait-frame">
  <img alt="Ryan Mark" title="Ryan Mark - Contributor to Ember" src="/images/blog/emberjstimes/ryan_mark.jpeg" />
</div>

In our **thirteenth edition** of our contributor interview series, community member [Ryan Mark @tylerturdenpants](https://github.com/tylerturdenpants), talks about his work on ... Thank you for your contributions to the Ember community, Ryan!

You can read the full interview on [the Ember Discuss Forum](update me!).

<a class="ember-button ember-button--centered" href="update me!">Read more</a>

<p style="font-style: italic;">The idea behind these interviews is to provide community members with more information and insight into open source contributions, learning resources and community events. Contributors to the community gain a platform to share their thoughts on their own experiences and learnings as they were contributing to Ember. Our hope is that it gives first-time and advancing contributors a better sense of the fact that everyone starts out small, and that anyone can have a big impact on the community.</p>
>>>>>>> 58b01349

---

## [Section Title in Title Case 🐹](#section-url)

<change section title emoji>
<consider adding some bold to your paragraph>

<add your name to author list, top and bottom>
<add blurb and emoji to "SOME-INTRO-HERE">

---

## [Section Title in Title Case 🐹](#section-url)

<change section title emoji>
<consider adding some bold to your paragraph>

<add your name to author list, top and bottom>
<add blurb and emoji to "SOME-INTRO-HERE">

---

## [Section Title in Title Case 🐹](#section-url)

<change section title emoji>
<consider adding some bold to your paragraph>

<add your name to author list, top and bottom>
<add blurb and emoji to "SOME-INTRO-HERE">

---

## [Section Title in Title Case 🐹](#section-url)

<change section title emoji>
<consider adding some bold to your paragraph>

<add your name to author list, top and bottom>
<add blurb and emoji to "SOME-INTRO-HERE">

---

## [Section Title in Title Case 🐹](#section-url)

<change section title emoji>
<consider adding some bold to your paragraph>

<add your name to author list, top and bottom>
<add blurb and emoji to "SOME-INTRO-HERE">

---

## [Section Title in Title Case 🐹](#section-url)

<change section title emoji>
<consider adding some bold to your paragraph>

<add your name to author list, top and bottom>
<add blurb and emoji to "SOME-INTRO-HERE">

---

## [Section Title in Title Case 🐹](#section-url)

<change section title emoji>
<consider adding some bold to your paragraph>

<add your name to author list, top and bottom>
<add blurb and emoji to "SOME-INTRO-HERE">

---

## [Contributors' Corner 👏](https://guides.emberjs.com/release/contributing/repositories/)

<p>This week we'd like to thank our siblings for their contributions to Ember and related repositories! 💖</p>

---

## [Got a Question? Ask Readers' Questions! 🤓](https://docs.google.com/forms/d/e/1FAIpQLScqu7Lw_9cIkRtAiXKitgkAo4xX_pV1pdCfMJgIr6Py1V-9Og/viewform)

<div class="blog-row">
  <img class="float-right small transparent padded" alt="Office Hours Tomster Mascot" title="Readers' Questions" src="/images/tomsters/officehours.png" />

  <p>Wondering about something related to Ember, Ember Data, Glimmer, or addons in the Ember ecosystem, but don't know where to ask? Readers’ Questions are just for you!</p>

  <p><strong>Submit your own</strong> short and sweet <strong>question</strong> under <a href="https://bit.ly/ask-ember-core" target="rq">bit.ly/ask-ember-core</a>. And don’t worry, there are no silly questions, we appreciate them all - promise! 🤞</p>
</div>

---

## [#embertimes 📰](https://blog.emberjs.com/tags/newsletter.html)

Want to write for the Ember Times? Have a suggestion for next week's issue? Join us at [#support-ember-times](https://discordapp.com/channels/480462759797063690/485450546887786506) on the [Ember Community Discord](https://discordapp.com/invite/zT3asNS) or ping us [@embertimes](https://twitter.com/embertimes) on Twitter.

Keep on top of what's been going on in Emberland this week by subscribing to our [e-mail newsletter](https://the-emberjs-times.ongoodbits.com/)! You can also find our posts on the [Ember blog](https://emberjs.com/blog/tags/newsletter.html).

---

That's another wrap! ✨

Be kind,

<<<<<<< HEAD
Isaac Lee, the crowd and the Learning Team
=======
Amy Lam, the crowd and the Learning Team
>>>>>>> 58b01349
<|MERGE_RESOLUTION|>--- conflicted
+++ resolved
@@ -1,10 +1,6 @@
 ---
 title: The Ember Times - Issue No. 125
-<<<<<<< HEAD
-author: Isaac Lee, the crowd
-=======
-author: Amy Lam, the crowd
->>>>>>> 58b01349
+author: Amy Lam, Isaac Lee, the crowd
 tags: Recent Posts, Newsletter, Ember.js Times, Ember Times, 2019
 alias : "blog/2019/11/22-the-ember-times-issue-125.html"
 responsive: true
@@ -28,13 +24,14 @@
 
 ---
 
-<<<<<<< HEAD
 ## [Reminder: EmberConf 2020 CFP, Due December 1 🎤](https://cfp.emberconf.com/events/emberconf-2020/)
 
 Each year, [EmberConf](https://emberconf.com/) gets to feature wonderful, *ambitious* talks and workshops. We encourage you to take the stage in 2020 and [share what you learned (or want to learn) with the world](https://cfp.emberconf.com/events/emberconf-2020/)! You can give a 5, 15, or 30-min talk, or a 3-hour workshop. You can also submit more than 1 proposal.
 
 Not sure what to talk about or need a gentle push? Feel free to check out the [recording of CFP brainstorm meeting](https://emberconf.com/#/cfp-brainstorm) and ask for help on [`#ember-conf` channel](https://discordapp.com/channels/480462759797063690/480502413917421570) on [Discord](https://discordapp.com/invite/emberjs).
-=======
+
+---
+
 ## ["I contribute to Ember" with Ryan Mark 👨‍💻](update me!)
 
 <div class="float-right padded portrait-frame">
@@ -48,7 +45,6 @@
 <a class="ember-button ember-button--centered" href="update me!">Read more</a>
 
 <p style="font-style: italic;">The idea behind these interviews is to provide community members with more information and insight into open source contributions, learning resources and community events. Contributors to the community gain a platform to share their thoughts on their own experiences and learnings as they were contributing to Ember. Our hope is that it gives first-time and advancing contributors a better sense of the fact that everyone starts out small, and that anyone can have a big impact on the community.</p>
->>>>>>> 58b01349
 
 ---
 
@@ -152,8 +148,4 @@
 
 Be kind,
 
-<<<<<<< HEAD
-Isaac Lee, the crowd and the Learning Team
-=======
-Amy Lam, the crowd and the Learning Team
->>>>>>> 58b01349
+Amy Lam, Isaac Lee, the crowd and the Learning Team