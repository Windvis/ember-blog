--- conflicted
+++ resolved
@@ -1,10 +1,6 @@
 ---
 title: The Ember Times - Issue No. 125
-<<<<<<< HEAD
-author: Jared Galanis the crowd
-=======
-author: Amy Lam, Isaac Lee, the crowd
->>>>>>> 96b32c8b
+author: Jared Galanis, Isaac Lee, Amy Lam, the crowd
 tags: Recent Posts, Newsletter, Ember.js Times, Ember Times, 2019
 alias : "blog/2019/11/22-the-ember-times-issue-125.html"
 responsive: true
@@ -13,13 +9,10 @@
 <SAYING-HELLO-IN-YOUR-FAVORITE-LANGUAGE> Emberistas! 🐹
 
 <SOME-INTRO-HERE-TO-KEEP-THEM-SUBSCRIBERS-READING>
-<<<<<<< HEAD
 
 VS Code Plugins for Octane 🤖
+submit your EmberConf 2020 proposal today 🎤,
 
-=======
-submit your EmberConf 2020 proposal today 🎤,
->>>>>>> 96b32c8b
 READMORE
 
 ---
@@ -158,8 +151,4 @@
 
 Be kind,
 
-<<<<<<< HEAD
-Jared Galanis the crowd and the Learning Team
-=======
-Amy Lam, Isaac Lee, the crowd and the Learning Team
->>>>>>> 96b32c8b
+Jared Galanis, Isaac Lee, Amy Lam and the Learning Team