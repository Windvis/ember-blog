---
title: The Ember Times - Issue No. 125
<<<<<<< HEAD
author: Chris Ng, Amy Lam, Isaac Lee, the crowd
=======
author: Jared Galanis, Isaac Lee, Amy Lam, the crowd
>>>>>>> e9419374
tags: Recent Posts, Newsletter, Ember.js Times, Ember Times, 2019
alias : "blog/2019/11/22-the-ember-times-issue-125.html"
responsive: true
---

<SAYING-HELLO-IN-YOUR-FAVORITE-LANGUAGE> Emberistas! 🐹

<SOME-INTRO-HERE-TO-KEEP-THEM-SUBSCRIBERS-READING>

VS Code Plugins for Octane 🤖
submit your EmberConf 2020 proposal today 🎤,
<<<<<<< HEAD
beta releases for Ember Basic Dropdown and Ember Power Select ⭐,
=======

>>>>>>> e9419374
READMORE

---

## [Section Title in Title Case 🐹](#section-url)

<change section title emoji>
<consider adding some bold to your paragraph>

<add your name to author list, top and bottom>
<add blurb and emoji to "SOME-INTRO-HERE">

---

## [Reminder: EmberConf 2020 CFP, Due December 1 🎤](https://cfp.emberconf.com/events/emberconf-2020/)

Each year, [EmberConf](https://emberconf.com/) gets to feature wonderful, *ambitious* talks and workshops. We encourage you to take the stage in 2020 and [share what you learned (or want to learn) with the world](https://cfp.emberconf.com/events/emberconf-2020/)! You can give a 5, 15, or 30-min talk, or a 3-hour workshop. You can also submit more than 1 proposal.

Not sure what to talk about or need a gentle push? Feel free to check out the [recording of CFP brainstorm meeting](https://emberconf.com/#/cfp-brainstorm) and ask for help on [`#ember-conf` channel](https://discordapp.com/channels/480462759797063690/480502413917421570) on [Discord](https://discordapp.com/invite/emberjs).

---

## ["I contribute to Ember" with Ryan Mark 👨‍💻](update me!)

<div class="float-right padded portrait-frame">
  <img alt="Ryan Mark" title="Ryan Mark - Contributor to Ember" src="/images/blog/emberjstimes/ryan_mark.jpeg" />
</div>

In our **thirteenth edition** of our contributor interview series, community member [Ryan Mark @tylerturdenpants](https://github.com/tylerturdenpants), talks about his work on ... Thank you for your contributions to the Ember community, Ryan!

You can read the full interview on [the Ember Discuss Forum](update me!).

<a class="ember-button ember-button--centered" href="update me!">Read more</a>

<p style="font-style: italic;">The idea behind these interviews is to provide community members with more information and insight into open source contributions, learning resources and community events. Contributors to the community gain a platform to share their thoughts on their own experiences and learnings as they were contributing to Ember. Our hope is that it gives first-time and advancing contributors a better sense of the fact that everyone starts out small, and that anyone can have a big impact on the community.</p>

---

## [VS Code Plugins for Octane 🤖](https://marketplace.visualstudio.com/items?itemName=lifeart.vscode-ember-unstable)

If you are a VS Code fan you may want to check out the latest releases of **two great** VS Code plugins by [Alex Kanunnikov @lifeart](https://github.com/lifeart) that provide support for Octane features in VS Code! ✨

The [Unstable Ember Language Server](https://marketplace.visualstudio.com/items?itemName=lifeart.vscode-ember-unstable) plugin now provides support for autocompletion of component arguments in templates, `LinkTo` route argument autocompletion and improved scope autocompletion.

And, the recently released [Glimmer Templates Syntax for VS Code](https://marketplace.visualstudio.com/items?itemName=lifeart.vscode-glimmer-syntax) plugin provides support for formatting of Glimmer template files!

---

## [Beta Releases for Ember Basic Dropdown and Ember Power Select ⭐](https://twitter.com/MiguelCamba/status/1196520042948628480)

[Miguel Camba @cibernox](https://github.com/cibernox) released beta versions of [ember-basic-dropdown](https://github.com/cibernox/ember-basic-dropdown) (3.0.0-beta.2) and [ember-power-select](https://github.com/cibernox/ember-power-select) (4.0.0-beta.3) which are now glimmer components!

Both beta versions require [Ember 3.13](https://blog.emberjs.com/2019/09/25/ember-3-13-released.html) or greater. Try them out today!

---

## [Section Title in Title Case 🐹](#section-url)

<change section title emoji>
<consider adding some bold to your paragraph>

<add your name to author list, top and bottom>
<add blurb and emoji to "SOME-INTRO-HERE">

---

## [Section Title in Title Case 🐹](#section-url)

<change section title emoji>
<consider adding some bold to your paragraph>

<add your name to author list, top and bottom>
<add blurb and emoji to "SOME-INTRO-HERE">

---

## [Section Title in Title Case 🐹](#section-url)

<change section title emoji>
<consider adding some bold to your paragraph>

<add your name to author list, top and bottom>
<add blurb and emoji to "SOME-INTRO-HERE">

---

## [Section Title in Title Case 🐹](#section-url)

<change section title emoji>
<consider adding some bold to your paragraph>

<add your name to author list, top and bottom>
<add blurb and emoji to "SOME-INTRO-HERE">

---

## [Section Title in Title Case 🐹](#section-url)

<change section title emoji>
<consider adding some bold to your paragraph>

<add your name to author list, top and bottom>
<add blurb and emoji to "SOME-INTRO-HERE">

---

## [Contributors' Corner 👏](https://guides.emberjs.com/release/contributing/repositories/)

<p>This week we'd like to thank our siblings for their contributions to Ember and related repositories! 💖</p>

---

## [Got a Question? Ask Readers' Questions! 🤓](https://docs.google.com/forms/d/e/1FAIpQLScqu7Lw_9cIkRtAiXKitgkAo4xX_pV1pdCfMJgIr6Py1V-9Og/viewform)

<div class="blog-row">
  <img class="float-right small transparent padded" alt="Office Hours Tomster Mascot" title="Readers' Questions" src="/images/tomsters/officehours.png" />

  <p>Wondering about something related to Ember, Ember Data, Glimmer, or addons in the Ember ecosystem, but don't know where to ask? Readers’ Questions are just for you!</p>

  <p><strong>Submit your own</strong> short and sweet <strong>question</strong> under <a href="https://bit.ly/ask-ember-core" target="rq">bit.ly/ask-ember-core</a>. And don’t worry, there are no silly questions, we appreciate them all - promise! 🤞</p>
</div>

---

## [#embertimes 📰](https://blog.emberjs.com/tags/newsletter.html)

Want to write for the Ember Times? Have a suggestion for next week's issue? Join us at [#support-ember-times](https://discordapp.com/channels/480462759797063690/485450546887786506) on the [Ember Community Discord](https://discordapp.com/invite/zT3asNS) or ping us [@embertimes](https://twitter.com/embertimes) on Twitter.

Keep on top of what's been going on in Emberland this week by subscribing to our [e-mail newsletter](https://the-emberjs-times.ongoodbits.com/)! You can also find our posts on the [Ember blog](https://emberjs.com/blog/tags/newsletter.html).

---

That's another wrap! ✨

Be kind,

<<<<<<< HEAD
Chris Ng, Amy Lam, Isaac Lee, the crowd and the Learning Team
=======
Jared Galanis, Isaac Lee, Amy Lam and the Learning Team
>>>>>>> e9419374
<|MERGE_RESOLUTION|>--- conflicted
+++ resolved
@@ -1,10 +1,6 @@
 ---
 title: The Ember Times - Issue No. 125
-<<<<<<< HEAD
-author: Chris Ng, Amy Lam, Isaac Lee, the crowd
-=======
-author: Jared Galanis, Isaac Lee, Amy Lam, the crowd
->>>>>>> e9419374
+author: Jared Galanis, Isaac Lee, Chris Ng, Amy Lam, the crowd
 tags: Recent Posts, Newsletter, Ember.js Times, Ember Times, 2019
 alias : "blog/2019/11/22-the-ember-times-issue-125.html"
 responsive: true
@@ -14,13 +10,11 @@
 
 <SOME-INTRO-HERE-TO-KEEP-THEM-SUBSCRIBERS-READING>
 
+submit your EmberConf 2020 proposal today 🎤,
+"I Contribute to Ember" with Ryan Mark 👨‍💻,
 VS Code Plugins for Octane 🤖
-submit your EmberConf 2020 proposal today 🎤,
-<<<<<<< HEAD
 beta releases for Ember Basic Dropdown and Ember Power Select ⭐,
-=======
 
->>>>>>> e9419374
 READMORE
 
 ---
@@ -157,8 +151,4 @@
 
 Be kind,
 
-<<<<<<< HEAD
-Chris Ng, Amy Lam, Isaac Lee, the crowd and the Learning Team
-=======
-Jared Galanis, Isaac Lee, Amy Lam and the Learning Team
->>>>>>> e9419374
+Jared Galanis, Isaac Lee, Chris Ng, Amy Lam and the Learning Team