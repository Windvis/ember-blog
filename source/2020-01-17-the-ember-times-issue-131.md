---
title: The Ember Times - Issue No. 131
<<<<<<< HEAD
author: Chris Ng, Amy Lam, Jessica Jordan, the crowd
=======
author: Chris Ng, Amy Lam, Isaac Lee, the crowd
>>>>>>> 0b536ae0
tags: Recent Posts, Newsletter, Ember.js Times, Ember Times, 2019
alias : "blog/2020/01/17-the-ember-times-issue-131.html"
responsive: true
---

Привет, Эмберисты! <span style="font-style: italic;">Hello, Emberistas!</span> 🐹

Help improve Ember's autotracking and reactivity system 💬,
<!--alex ignore waiters-waitresses-->
Read the New Test Waiters RFC ⏳,
Optimize your app with Ember Data 📈,
Russian Ember community 🇷🇺,
learn about powerful debugging at EmberConf 💻,

<SOME-INTRO-HERE-TO-KEEP-THEM-SUBSCRIBERS-READING>

READMORE

---

## [4 RFCs on improving Ember's autotracking and reactivity system 💬](https://github.com/emberjs/rfcs/blob/use-and-resources/text/0567-use-and-resources.md#introducing-use-and-resources)

Ember Octane features a **new reactivity system** thanks to **tracked properties**. They simplify syncing the DOM with JavaScript changes. Find out how autotracking works from the [Ember Guides](https://guides.emberjs.com/release/in-depth-topics/autotracking-in-depth/).

To help address some shortcomings, [Chris Garrett (@pzuraq)](https://github.com/pzuraq) proposed introducing the decorators and classes listed below. We encourage you to participate in RFCs and provide feedback!

### [566. `@memo` decorator](https://github.com/emberjs/rfcs/pull/566)

Unlike computed properties, autotracked getters don't cache their values. `@memo` will let you opt in to memoization.

### [567. `@use` decorator](https://github.com/emberjs/rfcs/pull/567)

The `@use` API will leverage autotracking to solve two issues:

- Allow Glimmer components to define a behavior with its own lifecycle, independently of the template
- Provide a standard way to mix declarative and imperative code

### [569. `TrackedList` class](https://github.com/emberjs/rfcs/pull/569)

`TrackedList` will autotrack changes to arrays. This class, designed to replace `EmberArray`, will follow the native array API closely and be performant.

### [577. `TrackedMap` and `TrackedSet` classes](https://github.com/emberjs/rfcs/pull/577)

`TrackedMap` and `TrackedSet`, along with their weak analogs, will autotrack changes to maps and sets (dynamic collections of values). These classes will follow the native APIs exactly.

---

<!--alex ignore waiters-waitresses-->
## [New Test Waiters RFC ⏳](https://github.com/emberjs/rfcs/pull/581)

<!--alex ignore waiters-waitresses-->
[Steve Calvert (@scalvert)](https://github.com/scalvert) proposed replacing the existing test waiters with the [ember-test-waiters](https://github.com/rwjblue/ember-test-waiters) in the [New Test Waiters RFC](https://github.com/emberjs/rfcs/pull/581).


<!--alex ignore waiter-waitress-->
The new test waiter system will provide a few benefits:

<!--alex ignore waiter-waitress waiters-waitresses-->
- A **new API that removes the existing foot guns** given we will be more explicit when declaring the start and end of the waiter through the waiter `beginAsync` and `endAsync` methods
- A more robust way to gather **debugging information** for the test waiter since the waiter is identifiable by the name provided
- Default test waiters with the **ability to author your own, more complex test waiters** through annotating the asynchronous operations in your code base that are not tracked by an `await settled()` check

<!--alex ignore waiters-waitresses-->
Share your thoughts, feedback, and requests on the [New Test Waiters RFC](https://github.com/emberjs/rfcs/pull/581)!

---

## [Optimizing your app with Ember Data 📈](https://runspired.com/2019/12/15/optimizing-your-app-with-ember-data/)

[Chris Thoburn (@runspired)](https://github.com/runspired) is blogging about how to build and optimize an app with Ember Data. You'll start by building an app, Listicle. Listicle starts as a small app shell with rich content lists, but balloons in size over time. Build times slow to a crawl as a result.

At the beginning of the series, Listicle builds and renders in greater than 5 seconds. But as the posts progress, you'll end with an app with builds and renders in **less than 1 second** by optimizing only the app's data management! Then for fun, you'll optimize the render.

You can check out [Part 1](https://runspired.com/2019/12/15/optimizing-your-app-with-ember-data/) and [Part 2](https://runspired.com/2019/12/18/optimizing-your-app-with-ember-data-part-2/) now, with more posts to come! And you can follow along with the code for the series by watching the [Listicle repository](https://github.com/runspired/listicle).

For some Ember Data context, check out the [Guides](https://guides.emberjs.com/release/models/). You can learn about the architecture and history in Chris's EmberFest [Ember Data 2019](https://www.youtube.com/watch?v=zbqbsOyLM30&list=PLN4SpDLOSVkT0e094BZhGkUnf2WBF09xx&index=23&t=0s) conference talk.

---

## [Russian Ember community 🇷🇺](https://habr.com/ru/post/483630/)

[Habr.com](habr.com) is a popular geek media site among Russian developers. It's somewhat similar to Hacker News, except that it's populated by user-submitted articles instead of links. [Iaroslav Popov (@chilicoder)](https://github.com/chilicoder) recognized a shortage of Ember articles on Habr.com and recently started translating our very own Ember Times ([Issue #129](https://habr.com/ru/post/482988/), [Issue #130](https://habr.com/ru/post/483630/)) on Habr.com, as well as [Octane is Here](https://habr.com/ru/post/482158/) and [Super Rentals tutorial - Part 1](https://habr.com/ru/post/482296/)!

@chilicoder also mentioned to check out the [Ember telegram channel](https://t.me/ember_js), moderated by [Alex Kanunnikov (@lifeart)](https://github.com/lifeart). It's one of the best ways to get help with **Ember in Russian**, and they welcome everyone to join! Thank you both for your help in fostering the Russian Ember community!

---

## [Master powerful debugging strategies at EmberConf 💻](https://emberconf.com/#/speakers/samanta-de-barros)

You've undoubtedly heard her talk about [creating progressive web applications with Ember](https://www.youtube.com/watch?v=OR1Tk_bwmZo)
and [bulletproof addon testing](https://www.youtube.com/watch?v=31kVznd-zys) before, but now [Samanta de Barros (@sdebarros)](https://github.com/sdebarros)
shares even more useful knowledge with you that is crucial for any professional JavaScript developer.

At [this year's EmberConf](https://emberconf.com/) she's going to teach us about [**The Power of Debugging**](https://emberconf.com/#/speakers/samanta-de-barros); which tools we can use to track down bugs swiftly both in development and production environments and how we find our way around Ember's architecture while doing so.

In an exclusive interview with The Ember Times, Samanta shares with us, what makes debugging tools and strategies so powerful when developing Ember applications:

<!--alex ignore fear-->
> I think learning out debugging techniques is important. Mostly, because it will help you to have a better time finding bugs and even how an app works. In part I think it’s necessary because it will help you on your job!
>
> I also think that when you start looking at other people’s code it is hard at first, but after a while you lose the fear of seeing these complex frameworks, you get a better idea of everything and you start to realise - it’s just JavaScript in the end. So I think debugging techniques are good for finding bugs and demystifying frameworks.

What's our experience like when we start to learn more about debugging strategies? Here, Samanta can share from both her own experience and from those she worked together with:

> When you are pairing with someone or you’re trying to solve an issue, you often run into something and it makes people go like: “Oh, that’s interesting!” When I’ve seen other people’s talks or see them working, I see that they have some tips about things that I don’t know about yet and that’s cool! You realise that there are a lot of tools that make working with the frontend easier.
>
> People who learn more about debugging usually say: “Oh yeah, that’s cool, that really simplifies these tasks I need to do” or “Oh, I didn’t know you could find that information there in the app.”

EmberConf is a unique experience, that you and your team should definitely not miss out on. Samanta shares her perspective on what makes the conference
so outstanding:

> I think it’s a different experience when you go to a conference as a speaker or as attendee. When you just go to listen to the talks, you get a lot of inspiration, you discover things that people are you doing that you might not do yet and it sparks something in you that makes you want to learn something new or improve something in your job. […]
>
> I would say both getting inspiration and connecting are the nicest things about EmberConf. If I had to recommend anything to an attendee, I’d say: “Just go and ask questions to the other attendees or speakers.” Just listening to the talks is good enough, but the chance to connect with others makes the conference really great.

If you want to learn more about successfully debugging Ember apps, join more than 800 other Ember developers at [EmberConf in Portland, OR from March 16 - 18, 2020](https://emberconf.com/). Prices for regular attendee tickets start from $449, so don't hesitate to [register today](https://emberconf.com/#/register)!

---

## [Section title in sentence case 🐹](#section-url)

<change section title emoji>
<consider adding some bold to your paragraph>

<add your name to author list, top and bottom>
<add blurb and emoji to "SOME-INTRO-HERE">

---

## [Section title in sentence case 🐹](#section-url)

<change section title emoji>
<consider adding some bold to your paragraph>

<add your name to author list, top and bottom>
<add blurb and emoji to "SOME-INTRO-HERE">

---

## [Section title in sentence case 🐹](#section-url)

<change section title emoji>
<consider adding some bold to your paragraph>

<add your name to author list, top and bottom>
<add blurb and emoji to "SOME-INTRO-HERE">

---

## [Section title in sentence case 🐹](#section-url)

<change section title emoji>
<consider adding some bold to your paragraph>

<add your name to author list, top and bottom>
<add blurb and emoji to "SOME-INTRO-HERE">

---

## [Section title in sentence case 🐹](#section-url)

<change section title emoji>
<consider adding some bold to your paragraph>

<add your name to author list, top and bottom>
<add blurb and emoji to "SOME-INTRO-HERE">

---

## [Section title in sentence case 🐹](#section-url)

<change section title emoji>
<consider adding some bold to your paragraph>

<add your name to author list, top and bottom>
<add blurb and emoji to "SOME-INTRO-HERE">

---

## [Contributors' Corner 👏](https://guides.emberjs.com/release/contributing/repositories/)

<p>This week we'd like to thank <a href="https://github.com/bobisjan" target="gh-user">@bobisjan</a>, <a href="https://github.com/pzuraq" target="gh-user">@pzuraq</a>, <a href="https://github.com/locks" target="gh-user">@locks</a>, <a href="https://github.com/mjanjic01" target="gh-user">@mjanjic01</a>, <a href="https://github.com/runspired" target="gh-user">@runspired</a>, <a href="https://github.com/igorT" target="gh-user">@igorT</a>, <a href="https://github.com/dmuneras" target="gh-user">@dmuneras</a>, <a href="https://github.com/mixonic" target="gh-user">@mixonic</a>, <a href="https://github.com/chancancode" target="gh-user">@chancancode</a>, <a href="https://github.com/nummi" target="gh-user">@nummi</a>, <a href="https://github.com/efx" target="gh-user">@efx</a>, <a href="https://github.com/josemarluedke" target="gh-user">@josemarluedke</a>, <a href="https://github.com/mansona" target="gh-user">@mansona</a>, <a href="https://github.com/pichfl" target="gh-user">@pichfl</a>, <a href="https://github.com/skaterdav85" target="gh-user">@skaterdav85</a>, <a href="https://github.com/jenweber" target="gh-user">@jenweber</a>, <a href="https://github.com/mcfiredrill" target="gh-user">@mcfiredrill</a>, <a href="https://github.com/tomdale" target="gh-user">@tomdale</a>, <a href="https://github.com/conormag" target="gh-user">@conormag</a>, <a href="https://github.com/rwjblue" target="gh-user">@rwjblue</a>, <a href="https://github.com/Turbo87" target="gh-user">@Turbo87</a>, <a href="https://github.com/stefanpenner" target="gh-user">@stefanpenner</a>, <a href="https://github.com/xg-wang" target="gh-user">@xg-wang</a> for their contributions to Ember and related repositories! 💖</p>

---

## [Got a question? Ask Readers' Questions! 🤓](https://docs.google.com/forms/d/e/1FAIpQLScqu7Lw_9cIkRtAiXKitgkAo4xX_pV1pdCfMJgIr6Py1V-9Og/viewform)

<div class="blog-row">
  <img class="float-right small transparent padded" alt="Office Hours Tomster Mascot" title="Readers' Questions" src="/images/tomsters/officehours.png" />

  <p>Wondering about something related to Ember, Ember Data, Glimmer, or addons in the Ember ecosystem, but don't know where to ask? Readers’ Questions are just for you!</p>

  <p><strong>Submit your own</strong> short and sweet <strong>question</strong> under <a href="https://bit.ly/ask-ember-core" target="rq">bit.ly/ask-ember-core</a>. And don’t worry, there are no silly questions, we appreciate them all - promise! 🤞</p>
</div>

---

## [#embertimes 📰](https://blog.emberjs.com/tags/newsletter.html)

Want to write for the Ember Times? Have a suggestion for next week's issue? Join us at [#support-ember-times](https://discordapp.com/channels/480462759797063690/485450546887786506) on the [Ember Community Discord](https://discordapp.com/invite/zT3asNS) or ping us [@embertimes](https://twitter.com/embertimes) on Twitter.

Keep on top of what's been going on in Emberland this week by subscribing to our [e-mail newsletter](https://the-emberjs-times.ongoodbits.com/)! You can also find our posts on the [Ember blog](https://emberjs.com/blog/tags/newsletter.html).

---

That's another wrap! ✨

Be kind,

<<<<<<< HEAD
Chris Ng, Amy Lam, Jessica Jordan, the crowd and the Learning Team
=======
Chris Ng, Amy Lam, Isaac Lee, the crowd and the Learning Team
>>>>>>> 0b536ae0
<|MERGE_RESOLUTION|>--- conflicted
+++ resolved
@@ -1,10 +1,6 @@
 ---
 title: The Ember Times - Issue No. 131
-<<<<<<< HEAD
-author: Chris Ng, Amy Lam, Jessica Jordan, the crowd
-=======
-author: Chris Ng, Amy Lam, Isaac Lee, the crowd
->>>>>>> 0b536ae0
+author: Chris Ng, Amy Lam, Isaac Lee, Jessica Jordan, the crowd
 tags: Recent Posts, Newsletter, Ember.js Times, Ember Times, 2019
 alias : "blog/2020/01/17-the-ember-times-issue-131.html"
 responsive: true
@@ -214,8 +210,4 @@
 
 Be kind,
 
-<<<<<<< HEAD
-Chris Ng, Amy Lam, Jessica Jordan, the crowd and the Learning Team
-=======
-Chris Ng, Amy Lam, Isaac Lee, the crowd and the Learning Team
->>>>>>> 0b536ae0
+Chris Ng, Amy Lam, Isaac Lee, Jessica Jordan, the crowd and the Learning Team
