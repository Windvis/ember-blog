--- conflicted
+++ resolved
@@ -7,13 +7,10 @@
 ---
 
 <!--alex ignore waiters-waitresses-->
-<<<<<<< HEAD
-Привет Emberistas! 🐹
-Help improve Ember's autotracking and reactivity system 💬,
-=======
 Привет, Эмберисты! <span style="font-style: italic;">Hello, Emberistas!</span> 🐹
 
->>>>>>> efff3dfc
+Help improve Ember's autotracking and reactivity system 💬,
+
 Read the New Test Waiters RFC ⏳,
 Optimize your app with Ember Data 📈,
 Russian Ember community 🇷🇺
