---
title: The Ember Times - Issue No. 140
<<<<<<< HEAD
author: Chris Ng, Jessica Jordan, Isaac Lee, the crowd
=======
author: Chris Ng, Jessica Jordan, the crowd
>>>>>>> 8732b84c
tags: Recent Posts, Newsletter, Ember.js Times, Ember Times, 2020
alias : "blog/2020/03/20-the-ember-times-issue-140.html"
responsive: true
---

<SAYING-HELLO-IN-YOUR-FAVORITE-LANGUAGE> Emberistas! 🐹

<SOME-INTRO-HERE-TO-KEEP-THEM-SUBSCRIBERS-READING>
Read about testing best practices on the Ember Testing Guide 📗,
<<<<<<< HEAD
Learn how to add CI with GitHub Actions ✅,
Respect the underscore 🙇,
=======
comment on the co-located test RFC ⛓,
embrace easier release management for your apps 📦🙌,
>>>>>>> 8732b84c
READMORE

---

## [Ember Testing Guide v1 📗](https://twitter.com/PoslinskiNet/status/1239503392386568192)

[Dawid Pośliński (@PoslinskiNet)](https://github.com/PoslinskiNet/) wrote about testing best practices and which addons to use in the newly released [Ember Testing Guide v1](https://selleo.com/ebook/ember). The testing guide goes through why we need tests to begin with. What benefits does testing give us and what gaps are still present.

Following that, the testing guide discusses best practices in how we architect our testing code. It also goes through how to use the right kind of test. Should the test be unit, integration, acceptance, visual regression, or even manual? These principles are the building blocks to constructing effective tests.

Finally the guide goes through all the best addons available today and how to use them in testing your application with examples from [qunit-dom](https://github.com/simplabs/qunit-dom), [ember-test-selectors](https://github.com/simplabs/ember-test-selectors), [ember-cli-timecop](https://github.com/matteodepalo/ember-cli-timecop), [ember-a11y-testing](https://github.com/ember-a11y/ember-a11y-testing), [ember-percy](https://github.com/percy/ember-percy) and many more!

Check it out as a [free eBook](https://selleo.com/ebook/ember), on [GitHub](https://github.com/PoslinskiNet/ember-testing-guide), or as a [PDF](https://selleo.com/uploads/ebooks/ember/ember_testing_guide.pdf)!

---

## [Coupling concerns with co-located tests ⛓](https://github.com/emberjs/rfcs/pull/599)

The conventional file layout of Ember apps has undergone a few changes throughout the years.
Besides the [classic file layout](https://cli.emberjs.com/release/advanced-use/project-layouts/#classiclayout), users have also been able to opt-in to the [pods layout](https://cli.emberjs.com/release/advanced-use/project-layouts/#podslayout) for a while. And while pre-v3.13 Ember users were modifying component templates and `.js` files in two different directories, they recently got the chance to work on [component files side-by-side](https://blog.emberjs.com/2019/09/25/ember-3-13-released.html) after the implementation of the [component template co-location RFC](https://emberjs.github.io/rfcs/0481-component-templates-co-location.html).

Another, [recent RFC](https://github.com/emberjs/rfcs/pull/599) wants to take the principle of co-location even a step further: it proposes that **test files**, e.g. those for rendering tests of a component, should be co-located right next to the respective component class and template files. Beyond that, the proposal suggests a similar co-location pattern for unit tests of related routes and controllers, too - with the [motivation to improve the discoverability of tests](https://github.com/NullVoxPopuli/rfcs/blob/colocated-tests/text/0000-colocated-tests.md#motivation) for application developers.

Ready to learn more about how this could be implemented? Be sure to read the [full proposal](https://github.com/NullVoxPopuli/rfcs/blob/colocated-tests/text/0000-colocated-tests.md) and to leave your thoughts or questions in the [comments below](https://github.com/emberjs/rfcs/pull/599)!

---

## [Make your dream of smooth releases come true 📦🙌](https://github.com/rwjblue/create-rwjblue-release-it-setup/releases/tag/v2.0.0)

Who doesn't dream of easy-peasy releases? Let straightforward publishing workflows become your new reality with [**create-rwjblue-release-it-setup**](https://github.com/rwjblue/create-rwjblue-release-it-setup). Leveraging the tools from the popular library [release-it](https://github.com/release-it/release-it), it allows you to setup your project swiftly for automated versioning and package publishing.

Make your dream of easier release management come true with one single npm command:

```bash
npm init rwjblue-release-it-setup
```

...or a yarn command for that matter:

```bash
yarn create rwjblue-release-it-setup
```

Check out the [v2 release page](https://github.com/rwjblue/create-rwjblue-release-it-setup/releases/tag/v2.0.0) to learn more about all the latest features and improvements and happy publishing!

---

## [CI with GitHub Actions for Ember Apps ✅](https://crunchingnumbers.live/2020/03/17/ci-with-github-actions-for-ember-apps/)

Continuous integration (CI) and continuous deployment may be skills that you get to practice maybe once on a production app, depending on your job title. But the truth is, you can practice them (_ahem_) continuously at an early stage for any app, no matter who you are. 💗

You might then ask, where can I learn how to add CI to my Ember app? Are there cool things that I can do _because_ I have an Ember app?

In his [blog post](https://crunchingnumbers.live/2020/03/17/ci-with-github-actions-for-ember-apps/), [Isaac Lee (@ijlee2)](https://github.com/ijlee2/) shows **step-by-step how you can write a GitHub Actions workflow**. Thanks to Ember's addon ecosystem, you can:

- Cache dependencies (avoid `yarn/npm install`)
- Lint files and dependencies
- Run tests separately from linting
- Split tests and run in parallel
- Take Percy snapshots in parallel

If you wanted to solve these problems or needed a reference code, [look no further](https://crunchingnumbers.live/2020/03/17/ci-with-github-actions-for-ember-apps/)! Feedback is always welcome (you can DM `@ijlee2` on Discord).

---

## [Respect the Underscore 🙇](https://medium.com/@ritual_steven/respect-the-underscore-331fa23e1595)

[Steven Elberger (@StevenElberger)](https://github.com/StevenElberger)'s blog post, "[Respect the Underscore](https://medium.com/@ritual_steven/respect-the-underscore-331fa23e1595)," is a fantastic example of what you can practice as a developer: **Document your bug for posterity**, especially if it failed your app or test suite in a catastrophic manner.

Here are some questions that you and your team can address:

- When did you first notice the bug?
- Which features or upgrades were recently worked on?
- What did you think caused the bug?
- How did you eliminate some of the possibilities?
- What did you do to fix the bug?

Because Steven's writing excellently builds suspense, we won't dare spoil the twists and ending here. Instead, we encourage you to [check out the post](https://medium.com/@ritual_steven/respect-the-underscore-331fa23e1595)!

---

## [Section title in sentence case 🐹](#section-url)

<change section title emoji>
<consider adding some bold to your paragraph>
<please include link to external article/repo/etc in paragraph / body text, not just header title above>

<add your name to author list, top and bottom>
<add blurb and emoji to "SOME-INTRO-HERE">

---

## [Section title in sentence case 🐹](#section-url)

<change section title emoji>
<consider adding some bold to your paragraph>
<please include link to external article/repo/etc in paragraph / body text, not just header title above>

<add your name to author list, top and bottom>
<add blurb and emoji to "SOME-INTRO-HERE">

---

## [Section title in sentence case 🐹](#section-url)

<change section title emoji>
<consider adding some bold to your paragraph>
<please include link to external article/repo/etc in paragraph / body text, not just header title above>

<add your name to author list, top and bottom>
<add blurb and emoji to "SOME-INTRO-HERE">

---

## [Section title in sentence case 🐹](#section-url)

<change section title emoji>
<consider adding some bold to your paragraph>
<please include link to external article/repo/etc in paragraph / body text, not just header title above>

<add your name to author list, top and bottom>
<add blurb and emoji to "SOME-INTRO-HERE">

---

## [Contributors' corner 👏](https://guides.emberjs.com/release/contributing/repositories/)

<p>This week we'd like to thank <a href="https://github.com/kratiahuja" target="gh-user">@kratiahuja</a>, <a href="https://github.com/bobisjan" target="gh-user">@bobisjan</a>, <a href="https://github.com/nummi" target="gh-user">@nummi</a>, <a href="https://github.com/rwwagner90" target="gh-user">@rwwagner90</a>, <a href="https://github.com/rwjblue" target="gh-user">@rwjblue</a>, <a href="https://github.com/Gaurav0" target="gh-user">@Gaurav0</a>, <a href="https://github.com/Aswathprabhu" target="gh-user">@Aswathprabhu</a>, <a href="https://github.com/skaterdav85" target="gh-user">@skaterdav85</a>, <a href="https://github.com/jenweber" target="gh-user">@jenweber</a> and <a href="https://github.com/laurmurclar" target="gh-user">@laurmurclar</a>  for their contributions to Ember and related repositories! 💖</p>

---

## [Got a question? Ask readers' questions! 🤓](https://docs.google.com/forms/d/e/1FAIpQLScqu7Lw_9cIkRtAiXKitgkAo4xX_pV1pdCfMJgIr6Py1V-9Og/viewform)

<div class="blog-row">
  <img class="float-right small transparent padded" alt="Office Hours Tomster Mascot" title="Readers' Questions" src="/images/tomsters/officehours.png" />

  <p>Wondering about something related to Ember, Ember Data, Glimmer, or addons in the Ember ecosystem, but don't know where to ask? Readers’ Questions are just for you!</p>

  <p><strong>Submit your own</strong> short and sweet <strong>question</strong> under <a href="https://bit.ly/ask-ember-core" target="rq">bit.ly/ask-ember-core</a>. And don’t worry, there are no silly questions, we appreciate them all - promise! 🤞</p>
</div>

---

## [#embertimes 📰](https://blog.emberjs.com/tags/newsletter.html)

Want to write for the Ember Times? Have a suggestion for next week's issue? Join us at [#support-ember-times](https://discordapp.com/channels/480462759797063690/485450546887786506) on the [Ember Community Discord](https://discordapp.com/invite/zT3asNS) or ping us [@embertimes](https://twitter.com/embertimes) on Twitter.

Keep on top of what's been going on in Emberland this week by subscribing to our [e-mail newsletter](https://the-emberjs-times.ongoodbits.com/)! You can also find our posts on the [Ember blog](https://emberjs.com/blog/tags/newsletter.html).

---

That's another wrap! ✨

Be kind,

<<<<<<< HEAD
Chris Ng, Jessica Jordan, Isaac Lee, the crowd and the Learning Team
=======
Chris Ng, Jessica Jordan, the crowd and the Learning Team
>>>>>>> 8732b84c
<|MERGE_RESOLUTION|>--- conflicted
+++ resolved
@@ -1,10 +1,6 @@
 ---
 title: The Ember Times - Issue No. 140
-<<<<<<< HEAD
 author: Chris Ng, Jessica Jordan, Isaac Lee, the crowd
-=======
-author: Chris Ng, Jessica Jordan, the crowd
->>>>>>> 8732b84c
 tags: Recent Posts, Newsletter, Ember.js Times, Ember Times, 2020
 alias : "blog/2020/03/20-the-ember-times-issue-140.html"
 responsive: true
@@ -14,13 +10,11 @@
 
 <SOME-INTRO-HERE-TO-KEEP-THEM-SUBSCRIBERS-READING>
 Read about testing best practices on the Ember Testing Guide 📗,
-<<<<<<< HEAD
+comment on the co-located test RFC ⛓,
+embrace easier release management for your apps 📦🙌,
 Learn how to add CI with GitHub Actions ✅,
 Respect the underscore 🙇,
-=======
-comment on the co-located test RFC ⛓,
-embrace easier release management for your apps 📦🙌,
->>>>>>> 8732b84c
+
 READMORE
 
 ---
@@ -176,8 +170,4 @@
 
 Be kind,
 
-<<<<<<< HEAD
-Chris Ng, Jessica Jordan, Isaac Lee, the crowd and the Learning Team
-=======
-Chris Ng, Jessica Jordan, the crowd and the Learning Team
->>>>>>> 8732b84c
+Chris Ng, Jessica Jordan, Isaac Lee, the crowd and the Learning Team