--- conflicted
+++ resolved
@@ -1,10 +1,6 @@
 ---
 title: The Ember Times - Issue No. 93
-<<<<<<< HEAD
-author: Isaac Lee, the crowd
-=======
-author: Chris Ng, the crowd
->>>>>>> 2593bab3
+author: Chris Ng, Isaac Lee, the crowd
 tags: Recent Posts, Newsletter, Ember.js Times, Ember Times, 2019
 alias : "blog/2019/04/12-the-ember-times-issue-93.html"
 responsive: true
@@ -139,8 +135,4 @@
 
 Be kind,
 
-<<<<<<< HEAD
-Isaac Lee, the crowd and the Learning Team
-=======
-Chris Ng, the crowd and the Learning Team
->>>>>>> 2593bab3
+Chris Ng, Isaac Lee, the crowd and the Learning Team
