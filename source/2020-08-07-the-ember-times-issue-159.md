---
title: The Ember Times - Issue No. 159
<<<<<<< HEAD
author: Chris Ng, the crowd
=======
author: Amy Lam, the crowd
>>>>>>> 7431fe50
tags: Recent Posts, Newsletter, Ember.js Times, Ember Times, 2020
alias : "blog/2020/08/07-the-ember-times-issue-159.html"
responsive: true
---

<SAYING-HELLO-IN-YOUR-FAVORITE-LANGUAGE> Emberistas! 🐹

<SOME-INTRO-HERE-TO-KEEP-THEM-SUBSCRIBERS-READING>
<<<<<<< HEAD
Check out ember-dayjs-helpers 🕰️,
=======
  
<!--alex ignore just-->
Just released: stable version of ember-bootstrap v4 💥
...

>>>>>>> 7431fe50
READMORE

---

## [Section title in sentence case 🐹](section-url)

<change section title emoji>
<consider adding some bold to your paragraph>
<please include link to external article/repo/etc in paragraph / body text, not just header title above>

<add your name to author list, top and bottom>
<add blurb and emoji to "SOME-INTRO-HERE">

---

<!--alex ignore just-->
## [Just released: stable version of ember-bootstrap v4 💥](https://twitter.com/simonihmig/status/1290710885070262275)

[Simon Ihmig (@simonihmig)](https://github.com/simonihmig) announced the **stable release** of ember-bootstrap v4, [tweeting](https://twitter.com/simonihmig/status/1290710885070262275) that it's another step toward a full Octane refactoring! Glimmer components are coming next. 

Bootstrap users can check out the full list of changes in the [changelog](https://github.com/kaliber5/ember-bootstrap/blob/master/CHANGELOG.md). For breaking changes, give [ember-bootstrap-codemods](https://github.com/kaliber5/ember-bootstrap-codemods) a try. We are appreciative of all the codemods in the Ember community!

Not familiar with ember-bootstrap? It's an Ember CLI addon that provides a collection of Ember components that mimic the [original Bootstrap](https://getbootstrap.com/) plugins and components in an Ember-friendly way, replacing the need for `bootstrap.js`. For more info, check out the [website](https://www.ember-bootstrap.com/) and the corresponding [repo](https://github.com/kaliber5/ember-bootstrap).

---

## [Section title in sentence case 🐹](section-url)

<change section title emoji>
<consider adding some bold to your paragraph>
<please include link to external article/repo/etc in paragraph / body text, not just header title above>

<add your name to author list, top and bottom>
<add blurb and emoji to "SOME-INTRO-HERE">

---

## [Section title in sentence case 🐹](section-url)

<change section title emoji>
<consider adding some bold to your paragraph>
<please include link to external article/repo/etc in paragraph / body text, not just header title above>

<add your name to author list, top and bottom>
<add blurb and emoji to "SOME-INTRO-HERE">

---

## [Section title in sentence case 🐹](section-url)

<change section title emoji>
<consider adding some bold to your paragraph>
<please include link to external article/repo/etc in paragraph / body text, not just header title above>

<add your name to author list, top and bottom>
<add blurb and emoji to "SOME-INTRO-HERE">

---

## [Section title in sentence case 🐹](section-url)

<change section title emoji>
<consider adding some bold to your paragraph>
<please include link to external article/repo/etc in paragraph / body text, not just header title above>

<add your name to author list, top and bottom>
<add blurb and emoji to "SOME-INTRO-HERE">

---

## [Check out ember-dayjs-helpers 🕰️](https://github.com/rajasegar/ember-dayjs-helpers)

[Rajasegar Chandran (@rajasegar)](https://github.com/rajasegar) created the [ember-dayjs-helpers](https://github.com/rajasegar/ember-dayjs-helpers) library which contains over 30+ template helpers based on [day.js](https://day.js.org/en), a fast 2kB alternative to Moment.js with the same modern API.

<!--alex ignore easy-->
In your templates, you can easily use day.js APIs using the provided helpers. For example, you can use the `{{day-js}}` helper to display the current date or format a date provided.

```hbs
{{day-js}} => Display today's date
{{day-js date='2019-01-25' format='DD-MM-YYYY'}} => 25-01-2019
{{day-js date='2019-01-25' format='DD MMMM YYYY'}} => 25 January 2019
```

Check out the full project with the list of helpers provided on [GitHub](https://github.com/rajasegar/ember-dayjs-helpers)!

---

## [Section title in sentence case 🐹](section-url)

<change section title emoji>
<consider adding some bold to your paragraph>
<please include link to external article/repo/etc in paragraph / body text, not just header title above>

<add your name to author list, top and bottom>
<add blurb and emoji to "SOME-INTRO-HERE">

---

## [Section title in sentence case 🐹](section-url)

<change section title emoji>
<consider adding some bold to your paragraph>
<please include link to external article/repo/etc in paragraph / body text, not just header title above>

<add your name to author list, top and bottom>
<add blurb and emoji to "SOME-INTRO-HERE">

---

## [Contributors' corner 👏](https://guides.emberjs.com/release/contributing/repositories/)

<p>This week we'd like to thank our siblings for their contributions to Ember and related repositories! 💖</p>

---

## [Connect with us 🤓](https://docs.google.com/forms/d/e/1FAIpQLScqu7Lw_9cIkRtAiXKitgkAo4xX_pV1pdCfMJgIr6Py1V-9Og/viewform)

<div class="blog-row">
  <img class="float-right small transparent padded" alt="Office Hours Tomster Mascot" title="Readers' Questions" src="/images/tomsters/officehours.png" />

  <p>Wondering about something related to Ember, Ember Data, Glimmer, or addons in the Ember ecosystem, but don't know where to ask? Readers’ Questions are just for you!</p>

  <p><strong>Submit your own</strong> short and sweet <strong>question</strong> under <a href="https://bit.ly/ask-ember-core" target="rq">bit.ly/ask-ember-core</a>. And don’t worry, there are no silly questions, we appreciate them all - promise! 🤞</p>

  <p>Want to write for the Ember Times? Have a suggestion for next week's issue? Join us at <a href="https://discordapp.com/channels/480462759797063690/485450546887786506">#support-ember-times</a> on the <a href="https://discordapp.com/invite/zT3asNS">Ember Community Discord</a> or ping us <a href="https://twitter.com/embertimes">@embertimes</a> on Twitter.</p>

  <p>Keep on top of what's been going on in Emberland this week by subscribing to our <a href="https://the-emberjs-times.ongoodbits.com/">e-mail newsletter</a>! You can also find our posts on the <a href="https://emberjs.com/blog/tags/newsletter.html">Ember blog</a>.</p>
</div>

---

That's another wrap! ✨

Be kind,

<<<<<<< HEAD
Chris Ng, the crowd and the Learning Team
=======
Amy Lam, the crowd and the Learning Team
>>>>>>> 7431fe50
<|MERGE_RESOLUTION|>--- conflicted
+++ resolved
@@ -1,10 +1,6 @@
 ---
 title: The Ember Times - Issue No. 159
-<<<<<<< HEAD
-author: Chris Ng, the crowd
-=======
-author: Amy Lam, the crowd
->>>>>>> 7431fe50
+author: Chris Ng, Amy Lam, the crowd
 tags: Recent Posts, Newsletter, Ember.js Times, Ember Times, 2020
 alias : "blog/2020/08/07-the-ember-times-issue-159.html"
 responsive: true
@@ -13,15 +9,10 @@
 <SAYING-HELLO-IN-YOUR-FAVORITE-LANGUAGE> Emberistas! 🐹
 
 <SOME-INTRO-HERE-TO-KEEP-THEM-SUBSCRIBERS-READING>
-<<<<<<< HEAD
+Just released: stable version of ember-bootstrap v4 💥
 Check out ember-dayjs-helpers 🕰️,
-=======
-  
-<!--alex ignore just-->
-Just released: stable version of ember-bootstrap v4 💥
 ...
 
->>>>>>> 7431fe50
 READMORE
 
 ---
@@ -157,8 +148,4 @@
 
 Be kind,
 
-<<<<<<< HEAD
-Chris Ng, the crowd and the Learning Team
-=======
-Amy Lam, the crowd and the Learning Team
->>>>>>> 7431fe50
+Chris Ng, Amy Lam, the crowd and the Learning Team