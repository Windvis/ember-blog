--- conflicted
+++ resolved
@@ -55,7 +55,6 @@
 
 ---
 
-<<<<<<< HEAD
 ## [Ember Twiddle supports Octane features up to Ember 3.17 💖](https://ember-twiddle.com/)
 
 In March, [Gaurav Munjal (@Gaurav0)](https://github.com/Gaurav0) and [Ilya Radchenko (@knownasilya)](https://github.com/knownasilya) collaborated on [incremental updates to Ember Twiddle](https://github.com/ember-cli/ember-twiddle/releases/tag/v0.17.0-4). It now supports Octane features up to Ember 3.17 and sports a new collapsible sidebar!
@@ -63,7 +62,9 @@
 <img src="/images/blog/2020-03-13/ember_twiddle_preview.gif" alt="Ember Twiddle preview">
 
 If you haven't used [Ember Twiddle](https://ember-twiddle.com/) before, it allows you to share and demo Ember code with other developers. You can create a sample app when filing bug issues, for example. Give it a try today!
-=======
+
+---
+
 ## [JHU COVID-19 Dashboard is Ember 🐹](https://www.arcgis.com/apps/opsdashboard/index.html#/bda7594740fd40299423467b48e9ecf6)
 
 Did you know that the [popular dashboard](https://www.arcgis.com/apps/opsdashboard/index.html#/bda7594740fd40299423467b48e9ecf6) made by the Johns Hopkins University [Center for Systems Science and Engineering](https://systems.jhu.edu/) being used to track cases of the Corona COVID-19 virus is built in part using Ember.js?
@@ -75,7 +76,6 @@
 Thanks to [Rene Rubeclava @odoe](https://github.com/odoe) for the [tweet](https://twitter.com/odoenet/status/1233439467421065216) that made us aware.
 
 A mobile friendly version of the dashboard can be found [here](https://gisanddata.maps.arcgis.com/apps/opsdashboard/index.html#/85320e2ea5424dfaaa75ae62e5c06e61).
->>>>>>> 536808aa
 
 ---
 
