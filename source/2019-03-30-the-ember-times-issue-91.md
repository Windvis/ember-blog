---
title: The Ember Times - Issue No. 91
<<<<<<< HEAD
author: Anne-Greeth van Herwijnen, Chris Ng, Jessica Jordan, Bradley Leftley, Jared Galanis the crowd
=======
author: Anne-Greeth van Herwijnen, Chris Ng, Jessica Jordan, Bradley Leftley, Kenneth Larsen, the crowd
>>>>>>> 64071057
tags: Recent Posts, Newsletter, Ember.js Times, Ember Times, 2019
alias : "blog/2019/03/30-the-ember-times-issue-91.html"
responsive: true
---

හෙලෝ Emberistas! 🐹

<SOME-INTRO-HERE-TO-KEEP-THEM-SUBSCRIBERS-READING>
<!--alex ignore hangman-hangwoman-->
<<<<<<< HEAD
Read some RFCs around Record Data Errors 📇 and extending `EmberObject` 💡, learn how to build Hangman with Ember Octane 🎬, checkout the Singleton Record Data RFC for Ember Data 💾,
=======
Read some RFCs around **Record Data Errors** 📇 and extending `EmberObject` 💡, learn how to build Hangman with **Ember Octane** 🎬 and about the **addon modules** RFC, check out the "e"mpressive EmberWeekend podcast with **@mansona**, ...
>>>>>>> 64071057


...and read the exclusive interview with Ember contributor **@kategengler**.

---

## [Configuring Addon Modules in Module Unification Layout](https://github.com/ppcano/rfcs/blob/addon-module-config/text/0000-addon-module-config.md)

A new RFC is out which proposes to provide an **API for addons** to configure their **module types** and collections for **Module Unification apps**. The reason for this is that at this moment Classic addons that require apps to locate classes into a non-default `app/` folder do not work "out of the box" in a Module Unification application.

If you're looking to adopt Module Unification in the future, make sure to have a [look at the RFC](https://github.com/emberjs/rfcs/pull/462) and share your thoughts.

---

## [Record Data Errors RFC 📇](https://github.com/emberjs/rfcs/pull/465)

<!--alex ignore invalid-->
[@igorT](https://github.com/igorT) created a RFC to expose the content of **Invalid Errors** on Record Data. This RFC suggests **exposing** the **errors** provided by the server if it returns a `422`. `InvalidError` payload follows the JSON API error object spec, and if the error payload contains pointers those get mapped to attributes on a record.

For more information about the getter for the errors and the `RecordDataStoreWrapper` and an opportunity to give feedback, see the [Record Data Errors RFC](https://github.com/emberjs/rfcs/pull/465).

---

## [RFCs around EmberObject Base Class 💡](https://github.com/emberjs/rfcs/pulls)

[@pzuraq](https://github.com/pzuraq) opened 2 new RFCs around using the `EmberObject` **base class**.

The [@classic Decorator RFC](https://github.com/emberjs/rfcs/pull/468) adds a **set of warnings** for users who adopt **native class syntax** with `EmberObject` base classes. By using the `@classic` decorator, the warnings around edge cases such as `init` vs `constructor` or use of `Mixins` are turned off. These warnings are used as a guide for components to slowly migrate away from extending from `EmberObject` to more standalone such as `GlimmerComponent`.

The [Injection Hook Normalization RFC](https://github.com/emberjs/rfcs/pull/467) supersedes the submitted [Classic Class Owner Tunnel RFC](https://github.com/emberjs/rfcs/pull/451). This RFC looks to answer **how** we should **handle dependency injection (DI)** when we are not extending from the `EmberObject` base class. It proposes to assign values during construction by normalising the assignment of the `owner`, access to injected properties, and follow the same conventions as other popular DI frameworks.

Read more about [@classic Decorator RFC](https://github.com/emberjs/rfcs/pull/468) and [Injection Hook Normalization RFC](https://github.com/emberjs/rfcs/pull/467) on GitHub!

---

<!--alex ignore hangman-hangwoman-->
## [Building a Hangman Game with Ember Octane](https://www.twitch.tv/videos/400723351) 🎬

<!--alex ignore hangman-hangwoman-->
Husband and wife team [@mike-north](https://github.com/mike-north) and [@lisaychuang](https://github.com/lisaychuang) did a [live stream](https://www.twitch.tv/videos/400723351) on **how to build** a simple **hangman game**. They used [the Ember Octane preview](https://emberjs.com/editions/octane/) and the Glimmer components that come with it.

This video is a nice introduction into the world of **Ember Octane** and **Glimmer components** and definitely shows the benefits of doing pair programming 😊.

---

## [Episode 129 of the EmberWeekend podcast](https://emberweekend.com/episodes/empress-the-ember-press)

<!--alex ignore middleman-middlewoman-->
Episode 129 of the **EmberWeekend podcast** featured [@mansona](https://github.com/mansona) the creator of Authmaker. This episode included a range of topics including the **migration** of moving the **Ember Guides** from Middleman to be powered by Ember. Other areas include Middleman shortcomings and the rework of the Guides.

[@mansona](https://github.com/mansona) also talks about his journey using Broccoli Static JSON to **convert markdown** into **JSON API**. The ultimate goal was to use the Broccoli pipeline markdown to convert to JSON API and use static files!

[@mansona](https://github.com/mansona) also introduced **Guidemaker**:  A fully functional, static site implementation of a documentation site and EmberJS with fully out of the box SEO friendly output! With support to be hosted on S3 or any other site hosting solution. Check out the [github](https://github.com/empress/guidemaker) repo here.

Listen to the full [podcast]( https://emberweekend.com/episodes/empress-the-ember-press).

---

## [Singleton Record Data RFC](https://github.com/emberjs/rfcs/pull/461) 💾
Want to learn more about how some of Ember Data's APIs are developing? Take a peek at the Singleton Record Data RFC recently opened by [@runspired](https://github.com/runspired).

This RFC focuses on ensuring that Record Data can be implemented as a singleton, eliminates some redundant APIs and simplifies method signatures. This plan for Record Data offers opportunities for performance optimizations ⚡️ and improved feature sets! ✨

For these proposed changes and a detailed design, including changes to many of the methods involved, checkout the [Singleton Record Data RFC](https://github.com/emberjs/rfcs/pull/461).

---

## [SECTION TITLE](#section-url)

---

## [SECTION TITLE](#section-url)


---

## [SECTION TITLE](#section-url)


---

## ["I contribute to Ember" with Katie Gengler ✍️](https://discuss.emberjs.com/t/i-contribute-to-ember-with-katie-gengler/16374)

<div class="float-right padded portrait-frame">
  <img alt="Katie Gengler" title="Katie Gengler - Contributor to Ember" src="/images/blog/emberjstimes/kategengler.jpeg" />
</div>

In our 8th edition of the contributor interview series, community member **Katie Gengler**, also known as [@kategengler](https://github.com/kategengler) talks about her work on **Ember Observer**, **Ember Try** and **RFC tracking** and why all kinds of contributions to Ember really matter.

You can read the full interview on [the Ember Forum](https://discuss.emberjs.com/t/i-contribute-to-ember-with-katie-gengler/16374).

<a class="ember-button ember-button--centered" href="https://discuss.emberjs.com/t/i-contribute-to-ember-with-katie-gengler/16374">Read more</a>

---


## [Contributors' Corner 👏](https://guides.emberjs.com/release/contributing/repositories/)

<p>This week we'd like to thank <a href="https://github.com/sivakumar-kailasam" target="gh-user">@sivakumar-kailasam</a>, <a href="https://github.com/toddjordan" target="gh-user">@toddjordan</a>, <a href="https://github.com/zachgarwood" target="gh-user">@zachgarwood</a>, <a href="https://github.com/alexpark90" target="gh-user">@alexpark90</a>, <a href="https://github.com/mansona" target="gh-user">@mansona</a>, <a href="https://github.com/chancancode" target="gh-user">@chancancode</a>, <a href="https://github.com/rwwagner90" target="gh-user">@rwwagner90</a>, <a href="https://github.com/locks" target="gh-user">@locks</a>, <a href="https://github.com/xjmdoo" target="gh-user">@xjmdoo</a>, <a href="https://github.com/pzuraq" target="gh-user">@pzuraq</a>, <a href="https://github.com/stefanpenner" target="gh-user">@stefanpenner</a>, <a href="https://github.com/step2yeung" target="gh-user">@step2yeung</a>, <a href="https://github.com/mike-north" target="gh-user">@mike-north</a>, <a href="https://github.com/tomdale" target="gh-user">@tomdale</a>, <a href="https://github.com/tansongyang" target="gh-user">@tansongyang</a>, <a href="https://github.com/dcyriller" target="gh-user">@dcyriller</a>, <a href="https://github.com/mwpastore" target="gh-user">@mwpastore</a>, <a href="https://github.com/runspired" target="gh-user">@runspired</a> and <a href="https://github.com/jessica-jordan" target="gh-user">@jessica-jordan</a>  for their contributions to Ember and related repositories! 💖</p>

---

## [Got a Question? Ask Readers' Questions! 🤓](https://docs.google.com/forms/d/e/1FAIpQLScqu7Lw_9cIkRtAiXKitgkAo4xX_pV1pdCfMJgIr6Py1V-9Og/viewform)

<div class="blog-row">
  <img class="float-right small transparent padded" alt="Office Hours Tomster Mascot" title="Readers' Questions" src="/images/tomsters/officehours.png" />

  <p>Wondering about something related to Ember, Ember Data, Glimmer, or addons in the Ember ecosystem, but don't know where to ask? Readers’ Questions are just for you!</p>

<p><strong>Submit your own</strong> short and sweet <strong>question</strong> under <a href="https://bit.ly/ask-ember-core" target="rq">bit.ly/ask-ember-core</a>. And don’t worry, there are no silly questions, we appreciate them all - promise! 🤞</p>

</div>

---

## [#embertimes](https://emberjs.com/blog/tags/newsletter.html) 📰

Want to write for the Ember Times? Have a suggestion for next week's issue? Join us at [#support-ember-times](https://discordapp.com/channels/480462759797063690/485450546887786506) on the [Ember Community Discord](https://discordapp.com/invite/zT3asNS) or ping us [@embertimes](https://twitter.com/embertimes) on Twitter.

Keep on top of what's been going on in Emberland this week by subscribing to our [e-mail newsletter](https://the-emberjs-times.ongoodbits.com/)! You can also find our posts on the [Ember blog](https://emberjs.com/blog/tags/newsletter.html).

---


That's another wrap! ✨

Be kind,

<<<<<<< HEAD
Anne-Greeth van Herwijnen, Chris Ng, Jessica Jordan, Bradley Leftley, Jared Galanis the crowd and the Learning Team
=======
Anne-Greeth van Herwijnen, Chris Ng, Jessica Jordan, Bradley Leftley, Kenneth Larsen, the crowd and the Learning Team
>>>>>>> 64071057
<|MERGE_RESOLUTION|>--- conflicted
+++ resolved
@@ -1,10 +1,6 @@
 ---
 title: The Ember Times - Issue No. 91
-<<<<<<< HEAD
-author: Anne-Greeth van Herwijnen, Chris Ng, Jessica Jordan, Bradley Leftley, Jared Galanis the crowd
-=======
-author: Anne-Greeth van Herwijnen, Chris Ng, Jessica Jordan, Bradley Leftley, Kenneth Larsen, the crowd
->>>>>>> 64071057
+author: Anne-Greeth van Herwijnen, Chris Ng, Jessica Jordan, Bradley Leftley, Kenneth Larsen, Jared Galanis the crowd
 tags: Recent Posts, Newsletter, Ember.js Times, Ember Times, 2019
 alias : "blog/2019/03/30-the-ember-times-issue-91.html"
 responsive: true
@@ -14,11 +10,7 @@
 
 <SOME-INTRO-HERE-TO-KEEP-THEM-SUBSCRIBERS-READING>
 <!--alex ignore hangman-hangwoman-->
-<<<<<<< HEAD
-Read some RFCs around Record Data Errors 📇 and extending `EmberObject` 💡, learn how to build Hangman with Ember Octane 🎬, checkout the Singleton Record Data RFC for Ember Data 💾,
-=======
-Read some RFCs around **Record Data Errors** 📇 and extending `EmberObject` 💡, learn how to build Hangman with **Ember Octane** 🎬 and about the **addon modules** RFC, check out the "e"mpressive EmberWeekend podcast with **@mansona**, ...
->>>>>>> 64071057
+Read some RFCs around **Record Data Errors** 📇 and extending `EmberObject` 💡, learn how to build Hangman with **Ember Octane** 🎬 and about the **addon modules** RFC, check out the "e"mpressive EmberWeekend podcast with **@mansona**, checkout the Singleton Record Data RFC for Ember Data 💾, ...
 
 
 ...and read the exclusive interview with Ember contributor **@kategengler**.
@@ -147,8 +139,5 @@
 
 Be kind,
 
-<<<<<<< HEAD
-Anne-Greeth van Herwijnen, Chris Ng, Jessica Jordan, Bradley Leftley, Jared Galanis the crowd and the Learning Team
-=======
-Anne-Greeth van Herwijnen, Chris Ng, Jessica Jordan, Bradley Leftley, Kenneth Larsen, the crowd and the Learning Team
->>>>>>> 64071057
+
+Anne-Greeth van Herwijnen, Chris Ng, Jessica Jordan, Bradley Leftley, Kenneth Larsen, Jared Galanis the crowd and the Learning Team