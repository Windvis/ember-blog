---
title: The Ember Times - Issue No. 91
author: Anne-Greeth van Herwijnen, the crowd
tags: Recent Posts, Newsletter, Ember.js Times, Ember Times, 2019
alias : "blog/2019/03/30-the-ember-times-issue-91.html"
responsive: true
---

හෙලෝ Emberistas! 🐹

<<<<<<< HEAD
<SOME-INTRO-HERE-TO-KEEP-THEM-SUBSCRIBERS-READING>
Read about the Record Data Errors RFC 📇
=======
<!--alex ignore hangman-hangwoman-->
Learn how to build Hangman with Ember Octane 🎬.
>>>>>>> a44cf4d5

---

## [SECTION TITLE](#section-url)


---

<<<<<<< HEAD
## [Record Data Errors RFC 📇](https://github.com/emberjs/rfcs/pull/465)

<!--alex ignore invalid-->
[@igorT](https://github.com/igorT) created a RFC to expose the content of Invalid Errors on Record Data. This RFC suggests exposing the errors provided by the server if it returns a `422`. `InvalidError` payload follows the JSON API error object spec, and if the error payload contains pointers those get mapped to attributes on a record. 
For more information about the getter for the errors and the `RecordDataStoreWrapper` and an opportunity to give feedback, see the [Record Data Errors RFC](https://github.com/emberjs/rfcs/pull/465).
=======
<!--alex ignore hangman-hangwoman-->
## [Building a Hangman Game with Ember Octane](https://www.twitch.tv/videos/400723351) 🎬

<!--alex ignore hangman-hangwoman-->
Husband and wife team [@mike-north](https://github.com/mike-north) and [@lisaychuang](https://github.com/lisaychuang) did a [live stream](https://www.twitch.tv/videos/400723351) on how to build a simple hangman game. They used [the Ember Octane preview](https://emberjs.com/editions/octane/) and the Glimmer components that come with it. 

This video is a nice introduction into the world of Ember Octane and Glimmer components and definitely shows the benefits of doing pair programming 😊.
>>>>>>> a44cf4d5

---

## [SECTION TITLE](#section-url)


---

## [SECTION TITLE](#section-url)


---

## [SECTION TITLE](#section-url)


---

## [SECTION TITLE](#section-url)


---

## [SECTION TITLE](#section-url)


---

## [SECTION TITLE](#section-url)


---

## [SECTION TITLE](#section-url)


---


## [Contributors' Corner 👏](https://guides.emberjs.com/release/contributing/repositories/)

<p>This week we'd like to thank our siblings for their contributions to Ember and related repositories! 💖</p>

---

## [Got a Question? Ask Readers' Questions! 🤓](https://docs.google.com/forms/d/e/1FAIpQLScqu7Lw_9cIkRtAiXKitgkAo4xX_pV1pdCfMJgIr6Py1V-9Og/viewform)

<div class="blog-row">
  <img class="float-right small transparent padded" alt="Office Hours Tomster Mascot" title="Readers' Questions" src="/images/tomsters/officehours.png" />

  <p>Wondering about something related to Ember, Ember Data, Glimmer, or addons in the Ember ecosystem, but don't know where to ask? Readers’ Questions are just for you!</p>

<p><strong>Submit your own</strong> short and sweet <strong>question</strong> under <a href="https://bit.ly/ask-ember-core" target="rq">bit.ly/ask-ember-core</a>. And don’t worry, there are no silly questions, we appreciate them all - promise! 🤞</p>

</div>

---

## [#embertimes](https://emberjs.com/blog/tags/newsletter.html) 📰

Want to write for the Ember Times? Have a suggestion for next week's issue? Join us at [#support-ember-times](https://discordapp.com/channels/480462759797063690/485450546887786506) on the [Ember Community Discord](https://discordapp.com/invite/zT3asNS) or ping us [@embertimes](https://twitter.com/embertimes) on Twitter.

Keep on top of what's been going on in Emberland this week by subscribing to our [e-mail newsletter](https://the-emberjs-times.ongoodbits.com/)! You can also find our posts on the [Ember blog](https://emberjs.com/blog/tags/newsletter.html).

---


That's another wrap! ✨

Be kind,

Anne-Greeth van Herwijnen, the crowd and the Learning Team<|MERGE_RESOLUTION|>--- conflicted
+++ resolved
@@ -8,13 +8,9 @@
 
 හෙලෝ Emberistas! 🐹
 
-<<<<<<< HEAD
 <SOME-INTRO-HERE-TO-KEEP-THEM-SUBSCRIBERS-READING>
-Read about the Record Data Errors RFC 📇
-=======
 <!--alex ignore hangman-hangwoman-->
-Learn how to build Hangman with Ember Octane 🎬.
->>>>>>> a44cf4d5
+Read about the Record Data Errors RFC 📇, learn how to build Hangman with Ember Octane 🎬, 
 
 ---
 
@@ -23,13 +19,14 @@
 
 ---
 
-<<<<<<< HEAD
 ## [Record Data Errors RFC 📇](https://github.com/emberjs/rfcs/pull/465)
 
 <!--alex ignore invalid-->
 [@igorT](https://github.com/igorT) created a RFC to expose the content of Invalid Errors on Record Data. This RFC suggests exposing the errors provided by the server if it returns a `422`. `InvalidError` payload follows the JSON API error object spec, and if the error payload contains pointers those get mapped to attributes on a record. 
 For more information about the getter for the errors and the `RecordDataStoreWrapper` and an opportunity to give feedback, see the [Record Data Errors RFC](https://github.com/emberjs/rfcs/pull/465).
-=======
+
+---
+
 <!--alex ignore hangman-hangwoman-->
 ## [Building a Hangman Game with Ember Octane](https://www.twitch.tv/videos/400723351) 🎬
 
@@ -37,7 +34,6 @@
 Husband and wife team [@mike-north](https://github.com/mike-north) and [@lisaychuang](https://github.com/lisaychuang) did a [live stream](https://www.twitch.tv/videos/400723351) on how to build a simple hangman game. They used [the Ember Octane preview](https://emberjs.com/editions/octane/) and the Glimmer components that come with it. 
 
 This video is a nice introduction into the world of Ember Octane and Glimmer components and definitely shows the benefits of doing pair programming 😊.
->>>>>>> a44cf4d5
 
 ---
 
