---
title: The Ember Times - Issue No. 105
<<<<<<< HEAD
author: Jessica Jordan, Robert Wagner, the crowd
=======
author: Jessica Jordan, Isaac Lee, the crowd
>>>>>>> 73549f5c
tags: Recent Posts, Newsletter, Ember.js Times, Ember Times, 2019
alias : "blog/2019/07/05-the-ember-times-issue-105.html"
responsive: true
---

Hoi Emberistas! 🐹

This week:
**observers** going **async** ⏱,
RFC to **support populating head tag** ⛑️,

---

## [Section Title in Title Case 🐹](#section-url)
<change section title emoji>
<consider adding some bold to your paragraph>

<add your name to author list, top and bottom>
<add blurb and emoji to "SOME-INTRO-HERE">

---

## [Section Title in Title Case 🐹](#section-url)
<change section title emoji>
<consider adding some bold to your paragraph>

<add your name to author list, top and bottom>
<add blurb and emoji to "SOME-INTRO-HERE">

---

## [Section Title in Title Case 🐹](#section-url)
<change section title emoji>
<consider adding some bold to your paragraph>

<add your name to author list, top and bottom>
<add blurb and emoji to "SOME-INTRO-HERE">

---

## [To Sync or Not to Sync: Observers 2.0 ⏱](https://emberjs.github.io/rfcs/0494-async-observers.html)

In an effort to remove legacy code from Ember, promote better programming practices in apps and lay the foundation for clearer code paths, a [recently accepted RFC (Request for Comments)](https://github.com/emberjs/rfcs/pull/494) proposes an important change to the **observer** APIs: the [`addObserver`](http://api.emberjs.com/ember/release/functions/@ember%2Fobject%2Fobservers/addObserver), [`removeObserver`](http://api.emberjs.com/ember/release/functions/@ember%2Fobject%2Fobservers/removeObserver) and the [`observer`](http://api.emberjs.com/ember/release/functions/@ember%2Fobject/observer) functions shall be configurable to operate either synchronously (the way observers always used to work in Ember apps since the pre-v1.0 days) or asynchronously.

In Ember apps today, observers will be called immediately after any of the properties they are tracking have changed. Async observers as proposed in the RFC would instead be scheduled for the next runloop.

The RFC highlights how we can use the `sync` option (a Boolean) to make our observers asynchronous, one by one. After the community has had sufficient time to migrate their code, the RFC argues that Ember would be able to deprecate synchronous observers.

Find out more about the how and why behind **async observers** by giving the [full proposal a read!](https://emberjs.github.io/rfcs/0494-async-observers.html)

---

## [RFC to Support Populating Head Tag ⛑️](https://github.com/emberjs/rfcs/pull/506)

The `<head>` tag does more than setting the title and favicon of a page. It also plays an **integral role in SEO and unfurling links**. Currently, we can use the [ember-cli-head](https://github.com/ronco/ember-cli-head) addon to modify the `<head>` tag. 💛

In the RFC, [@rwwagner90](https://github.com/rwwagner90) proposed that Ember gives developers the ability to modify the tag, using a **route hook** or **service**.

What are your thoughts? Please [take a look at the RFC](https://github.com/emberjs/rfcs/pull/506) and share your ideas and use cases of `<head>` tag!

---

## [Ember Inspector Update](#ember-inspector-update)

Ember Inspector recently dropped support for Ember versions < 3.4. This has freed us up to 
remove a lot of cruft that has existed for supporting older Ember versions, and start to clean 
up and modernize the code. We are continuing to design the features for the future and work
towards delivering the features we promised in the past.

Octane is still not currently supported, but we are working closely with the framework team to
get the APIs we need to map components to DOM elements and enable us to show the arguments 
passed to the component, and manipulate them inline, to better debug component behavior.

We can always use more people to help out with the considerable efforts required to keep 
Ember Inspector running, so if you would be interested in helping out, please reach out in the
`dev-ember-inspector` channel on Discord, we would love to have you!


---

## [Section Title in Title Case 🐹](#section-url)
<change section title emoji>
<consider adding some bold to your paragraph>

<add your name to author list, top and bottom>
<add blurb and emoji to "SOME-INTRO-HERE">

---

## [Section Title in Title Case 🐹](#section-url)
<change section title emoji>
<consider adding some bold to your paragraph>

<add your name to author list, top and bottom>
<add blurb and emoji to "SOME-INTRO-HERE">

---

## [Section Title in Title Case 🐹](#section-url)
<change section title emoji>
<consider adding some bold to your paragraph>

<add your name to author list, top and bottom>
<add blurb and emoji to "SOME-INTRO-HERE">

---

## [Contributors' Corner 👏](https://guides.emberjs.com/release/contributing/repositories/)

<p>This week we'd like to thank our siblings for their contributions to Ember and related repositories! 💖</p>

---

## [Got a Question? Ask Readers' Questions! 🤓](https://docs.google.com/forms/d/e/1FAIpQLScqu7Lw_9cIkRtAiXKitgkAo4xX_pV1pdCfMJgIr6Py1V-9Og/viewform)

<div class="blog-row">
  <img class="float-right small transparent padded" alt="Office Hours Tomster Mascot" title="Readers' Questions" src="/images/tomsters/officehours.png" />

  <p>Wondering about something related to Ember, Ember Data, Glimmer, or addons in the Ember ecosystem, but don't know where to ask? Readers’ Questions are just for you!</p>

<p><strong>Submit your own</strong> short and sweet <strong>question</strong> under <a href="https://bit.ly/ask-ember-core" target="rq">bit.ly/ask-ember-core</a>. And don’t worry, there are no silly questions, we appreciate them all - promise! 🤞</p>

</div>

---

## [#embertimes 📰](https://blog.emberjs.com/tags/newsletter.html)

Want to write for the Ember Times? Have a suggestion for next week's issue? Join us at [#support-ember-times](https://discordapp.com/channels/480462759797063690/485450546887786506) on the [Ember Community Discord](https://discordapp.com/invite/zT3asNS) or ping us [@embertimes](https://twitter.com/embertimes) on Twitter.

Keep on top of what's been going on in Emberland this week by subscribing to our [e-mail newsletter](https://the-emberjs-times.ongoodbits.com/)! You can also find our posts on the [Ember blog](https://emberjs.com/blog/tags/newsletter.html).

---

That's another wrap! ✨

Be kind,

<<<<<<< HEAD
Jessica Jordan, Robert Wagner, the crowd and the Learning Team
=======
Jessica Jordan, Isaac Lee, the crowd and the Learning Team
>>>>>>> 73549f5c
<|MERGE_RESOLUTION|>--- conflicted
+++ resolved
@@ -1,10 +1,6 @@
 ---
 title: The Ember Times - Issue No. 105
-<<<<<<< HEAD
-author: Jessica Jordan, Robert Wagner, the crowd
-=======
-author: Jessica Jordan, Isaac Lee, the crowd
->>>>>>> 73549f5c
+author: Jessica Jordan, Isaac Lee, Robert Wagner, the crowd
 tags: Recent Posts, Newsletter, Ember.js Times, Ember Times, 2019
 alias : "blog/2019/07/05-the-ember-times-issue-105.html"
 responsive: true
@@ -143,8 +139,4 @@
 
 Be kind,
 
-<<<<<<< HEAD
-Jessica Jordan, Robert Wagner, the crowd and the Learning Team
-=======
-Jessica Jordan, Isaac Lee, the crowd and the Learning Team
->>>>>>> 73549f5c
+Jessica Jordan, Isaac Lee, Robert Wagner, the crowd and the Learning Team