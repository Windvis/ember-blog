---
title: The Ember Times - Issue No. 141
<<<<<<< HEAD
author: Preston Sego, the crowd
=======
author: Anne-Greeth van Herwijnen, Jared Galanis the crowd
>>>>>>> 320ae37e
tags: Recent Posts, Newsletter, Ember.js Times, Ember Times, 2020
alias : "blog/2020/03/27-the-ember-times-issue-141.html"
responsive: true
---

<SAYING-HELLO-IN-YOUR-FAVORITE-LANGUAGE> Emberistas! 🐹

<<<<<<< HEAD
<SOME-INTRO-HERE-TO-KEEP-THEM-SUBSCRIBERS-READING>
↕️ Decorator positioning now enforceable.

=======
Yehuda's Octane Tutorial 🔥,
A quick tip for refactoring your templates 📑,
Ember Autostash Modifier 💾,
Stand Alone EmberConf 2020 Videos Are Out 🎥,
  
>>>>>>> 320ae37e
READMORE

---

## [Yehuda's Octane Tutorial 🔥](https://yehudakatz.com/2020/03/25/ember-octane-lets-go/)

There's an awesome new Octane tutorial in town 🤠 and it's written by none other than our very own [Yehuda Katz @wycats](https://github.com/wycats)!!!

<!-- alex ignore just-->
In the tutorial you'll build the schedule page for a conference like EmberConf. It feels like just the right thing to build after our amazing virtual EmberConf 💙💚💛💜🧡. 

The first part in this tutorial, [Let's Go](https://yehudakatz.com/2020/03/25/ember-octane-lets-go/), begins with something that not all JavaScript tutorials cover, HTML and CSS, using CSS Grid and Flex. You'll learn how to go from mocks to a deployed app in very little time.

The second part of the tutorial, [Components](https://yehudakatz.com/2020/03/26/ember-octane-components/), is also out and it covers refactoring out some of the HTML duplication. It's a great introduction to how you can use components and lists to reduce repetition.

So far there are 7 posts planned:

- [Let's Go](https://yehudakatz.com/2020/03/25/ember-octane-lets-go/)
- [Components](https://yehudakatz.com/2020/03/26/ember-octane-components/)
- Pulling Out Data
- Airtable Time
- Cleaning Things Up
- Adding More Pages
- Polishing: Server-Side Rendering, Prerendering and Code Splitting

So be on the look out 👀 for more in this very helpful new series!

---

<<<<<<< HEAD
## [Achieve consistent decorator positioning with a new eslint plugin ↕️](https://github.com/NullVoxPopuli/eslint-plugin-decorator-position)

Ever had to **put up with** inconsistent decorator positions in pull requests, because there wasn't a lint rule for that?
_Now_ there is! 🎉 [eslint-plugin-decorator-position](https://github.com/NullVoxPopuli/eslint-plugin-decorator-position)
provides some configuration with some recommended defaults to help your project achieve that last bit of consistency.
=======
## [A quick tip for refactoring your templates 📑](https://abhilashlr.in/ember-refactor-templates)

[Abhilash L Ramesh @abhilashlr](https://github.com/abhilashlr)  wrote a small and clear [blog post](https://abhilashlr.in/ember-refactor-templates) with actionable tips to make your Ember Templates cleaner. So if you have complex `if-else`  logic in your template that you would like to make clearer, this blogpost could help you out. 

He also added some extra bonus tips, but no **spoilers** here, head to the [blog post](https://abhilashlr.in/ember-refactor-templates) to check them out!
>>>>>>> 320ae37e

---

## [Ember Autostash Modifier 💾](https://twitter.com/nullvoxpopuli/status/1239325059656933376)

New modifier alert 🚨! [Preston Sego @NullVoxPopuli](https://github.com/NullVoxPopuli) has created [`ember-autostash-modifier`](https://github.com/NullVoxPopuli/ember-autostash-modifier) that stashes changes, binds those changes to a key, and restores those changes based on that key! 

This modifier is useful for chat apps, where you'd want to persist incomplete messages on a contact's page while the user navigates between other contacts before finishing and submitting a message, or where you want to bind component data based on the URL. Checkout this [demo](https://nullvoxpopuli.github.io/ember-autostash-modifier/1) of the modifier in action.

It's so nice to see the eco-system of Ember modifiers continue to grow 😀, we can't wait to see what the awesome folks in the Ember community come up with next! 

---

## [Stand Alone EmberConf 2020 Videos Are Out 🎥](https://www.youtube.com/playlist?list=PL4eq2DPpyBbkC03mdzlyej6tcbEqrZK8N)

If you missed part or all of the ✨✨**amazing EmberConf 2020** ✨✨, now's your chance to catch up on all the great talks à la carte! While the live streams have been available since the days they were streamed, now you can watch them as stand alone talks. 

If you want to re-live some of the best moments, or watch them for the first time, you can find the complete library of videos 📼 available for your viewing pleasure on [YouTube](https://www.youtube.com/playlist?list=PL4eq2DPpyBbkC03mdzlyej6tcbEqrZK8N). Be sure not to miss the BonusConf sessions which are included in this list!

Again, don't forget to check out all the related resources for the talks in [the conference notes](https://twitter.com/alex_diliberto/status/1240449629612892161) by [Alex DiLiberto (@alexdiliberto)](https://github.com/alexdiliberto). 

Also one more reminder! We have a request for those of you who attended **EmberConf 2020**:

> Tell us about someone new that you got to chat with at the virtual conf!

Let us know about your answer to this question either by [tweeting us via Twitter](https://twitter.com/embertimes) using the **hashtag #EmberConFriends** or as a message on the [Ember Discord](https://discordapp.com/invite/emberjs) in the **#support-ember-times** channel. We will raffle an exclusive **EmberConf retro sticker set** among all story writers by April 6, 2020. We're looking forward to hear from you and happy catching up on virtual EmberConf!

---

## [Section title in sentence case 🐹](#section-url)

<change section title emoji>
<consider adding some bold to your paragraph>
<please include link to external article/repo/etc in paragraph / body text, not just header title above>

<add your name to author list, top and bottom>
<add blurb and emoji to "SOME-INTRO-HERE">

---

## [Section title in sentence case 🐹](#section-url)

<change section title emoji>
<consider adding some bold to your paragraph>
<please include link to external article/repo/etc in paragraph / body text, not just header title above>

<add your name to author list, top and bottom>
<add blurb and emoji to "SOME-INTRO-HERE">

---

## [Section title in sentence case 🐹](#section-url)

<change section title emoji>
<consider adding some bold to your paragraph>
<please include link to external article/repo/etc in paragraph / body text, not just header title above>

<add your name to author list, top and bottom>
<add blurb and emoji to "SOME-INTRO-HERE">

---

## [Section title in sentence case 🐹](#section-url)

<change section title emoji>
<consider adding some bold to your paragraph>
<please include link to external article/repo/etc in paragraph / body text, not just header title above>

<add your name to author list, top and bottom>
<add blurb and emoji to "SOME-INTRO-HERE">

---

## [Section title in sentence case 🐹](#section-url)

<change section title emoji>
<consider adding some bold to your paragraph>
<please include link to external article/repo/etc in paragraph / body text, not just header title above>

<add your name to author list, top and bottom>
<add blurb and emoji to "SOME-INTRO-HERE">

---

## [Section title in sentence case 🐹](#section-url)

<change section title emoji>
<consider adding some bold to your paragraph>
<please include link to external article/repo/etc in paragraph / body text, not just header title above>

<add your name to author list, top and bottom>
<add blurb and emoji to "SOME-INTRO-HERE">

---

## [Contributors' corner 👏](https://guides.emberjs.com/release/contributing/repositories/)

<p>This week we'd like to thank our siblings for their contributions to Ember and related repositories! 💖</p>

---

## [Got a question? Ask readers' questions! 🤓](https://docs.google.com/forms/d/e/1FAIpQLScqu7Lw_9cIkRtAiXKitgkAo4xX_pV1pdCfMJgIr6Py1V-9Og/viewform)

<div class="blog-row">
  <img class="float-right small transparent padded" alt="Office Hours Tomster Mascot" title="Readers' Questions" src="/images/tomsters/officehours.png" />

  <p>Wondering about something related to Ember, Ember Data, Glimmer, or addons in the Ember ecosystem, but don't know where to ask? Readers’ Questions are just for you!</p>

  <p><strong>Submit your own</strong> short and sweet <strong>question</strong> under <a href="https://bit.ly/ask-ember-core" target="rq">bit.ly/ask-ember-core</a>. And don’t worry, there are no silly questions, we appreciate them all - promise! 🤞</p>
</div>

---

## [#embertimes 📰](https://blog.emberjs.com/tags/newsletter.html)

Want to write for the Ember Times? Have a suggestion for next week's issue? Join us at [#support-ember-times](https://discordapp.com/channels/480462759797063690/485450546887786506) on the [Ember Community Discord](https://discordapp.com/invite/zT3asNS) or ping us [@embertimes](https://twitter.com/embertimes) on Twitter.

Keep on top of what's been going on in Emberland this week by subscribing to our [e-mail newsletter](https://the-emberjs-times.ongoodbits.com/)! You can also find our posts on the [Ember blog](https://emberjs.com/blog/tags/newsletter.html).

---

That's another wrap! ✨

Be kind,

<<<<<<< HEAD
Preston Sego, the crowd, and the Learning Team
=======
Anne-Greeth van Herwijnen, Jared Galanis the crowd and the Learning Team
>>>>>>> 320ae37e
<|MERGE_RESOLUTION|>--- conflicted
+++ resolved
@@ -1,10 +1,6 @@
 ---
 title: The Ember Times - Issue No. 141
-<<<<<<< HEAD
-author: Preston Sego, the crowd
-=======
-author: Anne-Greeth van Herwijnen, Jared Galanis the crowd
->>>>>>> 320ae37e
+author: Anne-Greeth van Herwijnen, Preston Sego, Jared Galanis the crowd
 tags: Recent Posts, Newsletter, Ember.js Times, Ember Times, 2020
 alias : "blog/2020/03/27-the-ember-times-issue-141.html"
 responsive: true
@@ -12,17 +8,12 @@
 
 <SAYING-HELLO-IN-YOUR-FAVORITE-LANGUAGE> Emberistas! 🐹
 
-<<<<<<< HEAD
-<SOME-INTRO-HERE-TO-KEEP-THEM-SUBSCRIBERS-READING>
-↕️ Decorator positioning now enforceable.
-
-=======
 Yehuda's Octane Tutorial 🔥,
 A quick tip for refactoring your templates 📑,
 Ember Autostash Modifier 💾,
+Decorator positioning now enforceable ↕️,
 Stand Alone EmberConf 2020 Videos Are Out 🎥,
   
->>>>>>> 320ae37e
 READMORE
 
 ---
@@ -52,19 +43,19 @@
 
 ---
 
-<<<<<<< HEAD
 ## [Achieve consistent decorator positioning with a new eslint plugin ↕️](https://github.com/NullVoxPopuli/eslint-plugin-decorator-position)
 
 Ever had to **put up with** inconsistent decorator positions in pull requests, because there wasn't a lint rule for that?
 _Now_ there is! 🎉 [eslint-plugin-decorator-position](https://github.com/NullVoxPopuli/eslint-plugin-decorator-position)
 provides some configuration with some recommended defaults to help your project achieve that last bit of consistency.
-=======
+
+---
+
 ## [A quick tip for refactoring your templates 📑](https://abhilashlr.in/ember-refactor-templates)
 
 [Abhilash L Ramesh @abhilashlr](https://github.com/abhilashlr)  wrote a small and clear [blog post](https://abhilashlr.in/ember-refactor-templates) with actionable tips to make your Ember Templates cleaner. So if you have complex `if-else`  logic in your template that you would like to make clearer, this blogpost could help you out. 
 
 He also added some extra bonus tips, but no **spoilers** here, head to the [blog post](https://abhilashlr.in/ember-refactor-templates) to check them out!
->>>>>>> 320ae37e
 
 ---
 
@@ -190,8 +181,4 @@
 
 Be kind,
 
-<<<<<<< HEAD
-Preston Sego, the crowd, and the Learning Team
-=======
-Anne-Greeth van Herwijnen, Jared Galanis the crowd and the Learning Team
->>>>>>> 320ae37e
+Anne-Greeth van Herwijnen, Preston Sego, Jared Galanis the crowd and the Learning Team
