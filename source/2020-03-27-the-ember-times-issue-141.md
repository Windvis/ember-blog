---
title: The Ember Times - Issue No. 141
<<<<<<< HEAD
author: Jared Galanis, the crowd
=======
author: Anne-Greeth van Herwijnen, Jared Galanis the crowd
>>>>>>> 28655d1d
tags: Recent Posts, Newsletter, Ember.js Times, Ember Times, 2020
alias : "blog/2020/03/27-the-ember-times-issue-141.html"
responsive: true
---

<SAYING-HELLO-IN-YOUR-FAVORITE-LANGUAGE> Emberistas! 🐹

<<<<<<< HEAD
Stand Alone EmberConf 2020 Videos Are Out 🎥,
<SOME-INTRO-HERE-TO-KEEP-THEM-SUBSCRIBERS-READING>
=======
Yehuda's Octane Tutorial 🔥,
A quick tip for refactoring your templates 📑,
>>>>>>> 28655d1d

READMORE

---

## [Yehuda's Octane Tutorial 🔥](https://yehudakatz.com/2020/03/25/ember-octane-lets-go/)

There's an awesome new Octane tutorial in town 🤠 and it's written by none other than our very own [Yehuda Katz @wycats](https://github.com/wycats)!!!

<!-- alex ignore just-->
In the tutorial you'll build the schedule page for a conference like EmberConf. It feels like just the right thing to build after our amazing virtual EmberConf 💙💚💛💜🧡. 

The first part in this tutorial, [Let's Go](https://yehudakatz.com/2020/03/25/ember-octane-lets-go/), begins with something that not all JavaScript tutorials cover, HTML and CSS, using CSS Grid and Flex. You'll learn how to go from mocks to a deployed app in very little time.

The second part of the tutorial, [Components](https://yehudakatz.com/2020/03/26/ember-octane-components/), is also out and it covers refactoring out some of the HTML duplication. It's a great introduction to how you can use components and lists to reduce repetition.

So far there are 7 posts planned:

- [Let's Go](https://yehudakatz.com/2020/03/25/ember-octane-lets-go/)
- [Components](https://yehudakatz.com/2020/03/26/ember-octane-components/)
- Pulling Out Data
- Airtable Time
- Cleaning Things Up
- Adding More Pages
- Polishing: Server-Side Rendering, Prerendering and Code Splitting

So be on the look out 👀 for more in this very helpful new series!

---

## [A quick tip for refactoring your templates 📑](https://abhilashlr.in/ember-refactor-templates)

[Abhilash L Ramesh @abhilashlr](https://github.com/abhilashlr)  wrote a small and clear [blog post](https://abhilashlr.in/ember-refactor-templates) with actionable tips to make your Ember Templates cleaner. So if you have complex `if-else`  logic in your template that you would like to make clearer, this blogpost could help you out. 

He also added some extra bonus tips, but no **spoilers** here, head to the [blog post](https://abhilashlr.in/ember-refactor-templates) to check them out!

---

## [Section title in sentence case 🐹](#section-url)

<change section title emoji>
<consider adding some bold to your paragraph>
<please include link to external article/repo/etc in paragraph / body text, not just header title above>

<add your name to author list, top and bottom>
<add blurb and emoji to "SOME-INTRO-HERE">

---

## [Stand Alone EmberConf 2020 Videos Are Out 🎥](https://www.youtube.com/playlist?list=PL4eq2DPpyBbkC03mdzlyej6tcbEqrZK8N)

If you missed part or all of the ✨✨**amazing EmberConf 2020** ✨✨, now's your chance to catch up on all the great talks à la carte! While the live streams have been available since the days they were streamed, now you can watch them as stand alone talks. 

If you want to re-live some of the best moments, or watch them for the first time, you can find the complete library of videos 📼 available for your viewing pleasure on [YouTube](https://www.youtube.com/playlist?list=PL4eq2DPpyBbkC03mdzlyej6tcbEqrZK8N). Be sure not to miss the BonusConf sessions which are included in this list!

Again, don't forget to check out all the related resources for the talks in [the conference notes](https://twitter.com/alex_diliberto/status/1240449629612892161) by [Alex DiLiberto (@alexdiliberto)](https://github.com/alexdiliberto). 

Also one more reminder! We have a request for those of you who attended **EmberConf 2020**:

> Tell us about someone new that you got to chat with at the virtual conf!

Let us know about your answer to this question either by [tweeting us via Twitter](https://twitter.com/embertimes) using the **hashtag #EmberConFriends** or as a message on the [Ember Discord](https://discordapp.com/invite/emberjs) in the **#support-ember-times** channel. We will raffle an exclusive **EmberConf retro sticker set** among all story writers by April 6, 2020. We're looking forward to hear from you and happy catching up on virtual EmberConf!

---

## [Section title in sentence case 🐹](#section-url)

<change section title emoji>
<consider adding some bold to your paragraph>
<please include link to external article/repo/etc in paragraph / body text, not just header title above>

<add your name to author list, top and bottom>
<add blurb and emoji to "SOME-INTRO-HERE">

---

## [Section title in sentence case 🐹](#section-url)

<change section title emoji>
<consider adding some bold to your paragraph>
<please include link to external article/repo/etc in paragraph / body text, not just header title above>

<add your name to author list, top and bottom>
<add blurb and emoji to "SOME-INTRO-HERE">

---

## [Section title in sentence case 🐹](#section-url)

<change section title emoji>
<consider adding some bold to your paragraph>
<please include link to external article/repo/etc in paragraph / body text, not just header title above>

<add your name to author list, top and bottom>
<add blurb and emoji to "SOME-INTRO-HERE">

---

## [Section title in sentence case 🐹](#section-url)

<change section title emoji>
<consider adding some bold to your paragraph>
<please include link to external article/repo/etc in paragraph / body text, not just header title above>

<add your name to author list, top and bottom>
<add blurb and emoji to "SOME-INTRO-HERE">

---

## [Section title in sentence case 🐹](#section-url)

<change section title emoji>
<consider adding some bold to your paragraph>
<please include link to external article/repo/etc in paragraph / body text, not just header title above>

<add your name to author list, top and bottom>
<add blurb and emoji to "SOME-INTRO-HERE">

---

## [Section title in sentence case 🐹](#section-url)

<change section title emoji>
<consider adding some bold to your paragraph>
<please include link to external article/repo/etc in paragraph / body text, not just header title above>

<add your name to author list, top and bottom>
<add blurb and emoji to "SOME-INTRO-HERE">

---

## [Contributors' corner 👏](https://guides.emberjs.com/release/contributing/repositories/)

<p>This week we'd like to thank our siblings for their contributions to Ember and related repositories! 💖</p>

---

## [Got a question? Ask readers' questions! 🤓](https://docs.google.com/forms/d/e/1FAIpQLScqu7Lw_9cIkRtAiXKitgkAo4xX_pV1pdCfMJgIr6Py1V-9Og/viewform)

<div class="blog-row">
  <img class="float-right small transparent padded" alt="Office Hours Tomster Mascot" title="Readers' Questions" src="/images/tomsters/officehours.png" />

  <p>Wondering about something related to Ember, Ember Data, Glimmer, or addons in the Ember ecosystem, but don't know where to ask? Readers’ Questions are just for you!</p>

  <p><strong>Submit your own</strong> short and sweet <strong>question</strong> under <a href="https://bit.ly/ask-ember-core" target="rq">bit.ly/ask-ember-core</a>. And don’t worry, there are no silly questions, we appreciate them all - promise! 🤞</p>
</div>

---

## [#embertimes 📰](https://blog.emberjs.com/tags/newsletter.html)

Want to write for the Ember Times? Have a suggestion for next week's issue? Join us at [#support-ember-times](https://discordapp.com/channels/480462759797063690/485450546887786506) on the [Ember Community Discord](https://discordapp.com/invite/zT3asNS) or ping us [@embertimes](https://twitter.com/embertimes) on Twitter.

Keep on top of what's been going on in Emberland this week by subscribing to our [e-mail newsletter](https://the-emberjs-times.ongoodbits.com/)! You can also find our posts on the [Ember blog](https://emberjs.com/blog/tags/newsletter.html).

---

That's another wrap! ✨

Be kind,

<<<<<<< HEAD
Jared Galanis, the crowd and the Learning Team
=======
Anne-Greeth van Herwijnen, Jared Galanis the crowd and the Learning Team
>>>>>>> 28655d1d
<|MERGE_RESOLUTION|>--- conflicted
+++ resolved
@@ -1,10 +1,6 @@
 ---
 title: The Ember Times - Issue No. 141
-<<<<<<< HEAD
-author: Jared Galanis, the crowd
-=======
 author: Anne-Greeth van Herwijnen, Jared Galanis the crowd
->>>>>>> 28655d1d
 tags: Recent Posts, Newsletter, Ember.js Times, Ember Times, 2020
 alias : "blog/2020/03/27-the-ember-times-issue-141.html"
 responsive: true
@@ -12,13 +8,9 @@
 
 <SAYING-HELLO-IN-YOUR-FAVORITE-LANGUAGE> Emberistas! 🐹
 
-<<<<<<< HEAD
-Stand Alone EmberConf 2020 Videos Are Out 🎥,
-<SOME-INTRO-HERE-TO-KEEP-THEM-SUBSCRIBERS-READING>
-=======
 Yehuda's Octane Tutorial 🔥,
 A quick tip for refactoring your templates 📑,
->>>>>>> 28655d1d
+Stand Alone EmberConf 2020 Videos Are Out 🎥,
 
 READMORE
 
@@ -180,8 +172,4 @@
 
 Be kind,
 
-<<<<<<< HEAD
-Jared Galanis, the crowd and the Learning Team
-=======
-Anne-Greeth van Herwijnen, Jared Galanis the crowd and the Learning Team
->>>>>>> 28655d1d
+Anne-Greeth van Herwijnen, Jared Galanis the crowd and the Learning Team