--- conflicted
+++ resolved
@@ -130,7 +130,6 @@
         </a>
       </li>
       <li class="user">
-<<<<<<< HEAD
         <a href="http://www.topicus.nl/">
           <img src="/images/about/topicus.png">
         </a>
@@ -138,10 +137,11 @@
       <li class="user">
         <a href="http://www.gemfury.com/">
           <img src="/images/about/gemfury.png">
-=======
+        </a>
+      </li>
+      <li class="user">
         <a href="http://www.batterii.com/">
           <img src="/images/about/batterii.png">
->>>>>>> 0d063dc0
         </a>
       </li>
     </ul>
