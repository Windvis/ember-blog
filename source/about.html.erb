--- conflicted
+++ resolved
@@ -27,19 +27,11 @@
       Download the Starter Kit
     </a>
     <div class="info">
-<<<<<<< HEAD
-      1.0.0-rc.7:
-      <a class="debug" href="http://builds.emberjs.com/ember-1.0.0-rc.7.prod.js">
-        production
-      </a>
-      <a class="debug" href="http://builds.emberjs.com/ember-1.0.0-rc.7.min.js">
-=======
       1.0.0-rc.8:
       <a class="debug" href="http://builds.emberjs.com/tags/v1.0.0-rc.8/ember.prod.js">
         production
       </a>
       <a class="debug" href="http://builds.emberjs.com/tags/v1.0.0-rc.8/ember.min.js">
->>>>>>> 8241fd57
         (min + gzip 56kb)
       </a> |
       <a class="debug" href="http://builds.emberjs.com/tags/v1.0.0-rc.8/ember.js">
