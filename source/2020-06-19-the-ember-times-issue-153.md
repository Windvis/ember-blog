---
title: The Ember Times - Issue No. 153
<<<<<<< HEAD
author: Abhilash LR, Matthew Roderick, Chris Ng, Aseem Taneja, Isaac Lee, Jared Galanis the crowd
=======
author: Abhilash LR, Matthew Roderick, Chris Ng, Aseem Taneja, Isaac Lee, Jessica Jordan, the crowd
>>>>>>> abe1afde
tags: Recent Posts, Newsletter, Ember.js Times, Ember Times, 2020
alias : "blog/2020/06/12-the-ember-times-issue-153.html"
responsive: true
---

<SAYING-HELLO-IN-YOUR-FAVORITE-LANGUAGE> Emberistas! 🐹
Set up fast with `ember-new-plus` ⚡️,
Read through the RFC to add Type Stability to Ember Addons 💠,
Stories of becoming a developer 📖,
New LinkedIn group EmberJS developers 🐹,
Practice responsive design in Octane with `ember-container-query` ✨,
<<<<<<< HEAD
Farewell Ember A11y Strike Team, hello Working Group for Digital Accessibility 🚀,
=======
Handle asset urls with confidence in Ember & Cordova 📱🐹,
>>>>>>> abe1afde
<SOME-INTRO-HERE-TO-KEEP-THEM-SUBSCRIBERS-READING>

READMORE

---

## [Set up fast with `ember-new-plus` ⚡️](https://github.com/atej/ember-new-plus)

[Aseem Taneja (@atej)](https://github.com/atej) has created a bash script that automates the setup of some often-used tools in an Ember project. To further enhance your DX, it also recommends [VS Code](https://code.visualstudio.com/) extensions and generates settings to integrate with them.

Based on your selections, you get:

- Linting and formatting with [ESLint](https://eslint.org) + [Prettier](https://prettier.io),
- Utility-first CSS with [Tailwind CSS](https://tailwindcss.com) + [PostCSS](https://postcss.org)
- git hooks with [Husky](https://github.com/typicode/husky)
- Pre-commit linting of staged files with [lint-staged](https://github.com/okonet/lint-staged)
- Adherance to [conventional commit messages](https://conventionalcommits.org) with [commitlint](https://github.com/conventional-changelog/commitlint)
- A launch configuration for in-editor debugging with VS Code's [Debugger for Chrome](https://marketplace.visualstudio.com/items?itemName=msjsdiag.debugger-for-chrome)

The configuration files generated when you first [run the script](https://github.com/atej/ember-new-plus#quickstart-) can be tuned to your preference later. If you are about to make a new Ember project, give [ember-new-plus](https://github.com/atej/ember-new-plus) a try!

---

## [RFC: Type Stability for Addons 💠](https://github.com/typed-ember/ember-cli-typescript/pull/1158)

[Chris Krycho (@chriskrycho)](https://github.com/chriskrycho) proposed a set of guidelines and tooling recommendations for managing changes as addons adopt [TypeScript](https://www.typescriptlang.org/) throughout the Ember ecosystem, as part of the path to making TypeScript a first-class citizen in Ember as a whole.

In the [RFC](https://github.com/typed-ember/ember-cli-typescript/pull/1158), it proposes to align with [Ember’s SemVer and LTS commitments](https://emberjs.com/releases/) and design workflows to support that policy, so that consumers of Ember addons which publish types are insulated from breaking changes in TypeScript whenever possible. The RFC outlines what needs to happen when we encounter:

- Breaking changes to type definitions
- Non-breaking changes to type definitions
- Bug fixes to type definitions
- Dropping support for previously-supported versions

Read through the full [RFC on Type Stability for Addons](https://github.com/typed-ember/ember-cli-typescript/pull/1158) and leave some feedback!

---

## [Stories of becoming a developer 📖](https://dev.to/agathebadia/share-your-dev-story-51dg)

[Agathe Badia (@honeypotio)](https://github.com/Agathebadia) has written a blog post called **Share your Dev story**. This blog post introduces her new website 🎉 that was built with [Ember.js](https://emberjs.com/). It is called [Becoming a Developer](https://becoming-a-developer.netlify.app/).

On Becoming a Developer, you can share your background, the story of how you started, interest in coding, studies, first developer role, and some recommendations for anyone starting or continuing to dive into development. 💻

In her [Share your Dev story](https://dev.to/agathebadia/share-your-dev-story-51dg) post, Agathe talks about how meaningful her new website is to her. You can see her passion as a developer shine. 🌟

Each developer's story is **unique** and **insightful** and can inspire _you_ to do something you never thought possible. [Check it out](https://becoming-a-developer.netlify.app/) and be sure to share your own! 😃

---

## [Farewell Ember A11y Strike Team, hello Working Group for Digital Accessibility 🚀](https://github.com/ember-a11y/core-notes/blob/ember-a11y/ember-a11y/2020-06/june-17.md)

In case you didn't know, the Ember A11y Strike Team will have its final meeting next week 😢 ... but fear not, some of the ✨ amazing ✨ work that the Strike Team did will be continued in the Working Group for Digital Accessibility! 🔥 

The Working Group will be formed with initial members who were involved in the Strike Team. 

You can read up on some of the work they've been planning for the Working Group [here](https://github.com/ember-a11y/core-notes/blob/ember-a11y/ember-a11y/2020-06/june-17.md#discussion-notes), but you can rest assured that the great work the Strike Team did will be advanced even further!

A huge shout out to everyone who was involved in the Ember A11y Strike Team with a special thank you to the following members who worked so hard to make Ember even more accessible:

* [Joseph Sumner (@josephdsumner)](https://github.com/josephdsumner),
* [Rajasegar Chandran (@rajasegar)](https://github.com/rajasegar),
* [Abhilash (@abhilashlr)](https://github.com/abhilashlr),
* [Jamie White (@jgwhite)](https://github.com/jgwhite),
* [Ava Gaiety Wroten (@hergaiety)](https://github.com/hergaiety),
* [Frédéric Soumaré (@hakilebara)](https://github.com/hakilebara),
* [Benjamin JEGARD (@KamiKillertO)](https://github.com/KamiKillertO),
* [Lenora Porter (@lenoraporter)](https://github.com/lenoraporter),
* [Ricardo Mendes (@locks)](https://github.com/locks) and
* [Mel Sumner (@MelSumner)](https://github.com/MelSumner)

💖💖💖💖💖💖

---

## [Practice responsive design in Octane with `ember-container-query` ✨](https://github.com/ijlee2/ember-container-query)

Container queries allow you to practice **responsive design at the component level**. A component only needs to know how much space it has to figure out how to best present data.

Inspired by Chad Carbert's [`ember-fill-up`](https://github.com/chadian/ember-fill-up), Isaac Lee created [`ember-container-query`](https://github.com/ijlee2/ember-container-query) that works best with Octane apps that target modern browsers. (IE 11 was excluded due to its lack of support for [`Resize Observer API`](https://developer.mozilla.org/docs/Web/API/Resize_Observer_API), a possible future direction.)

In addition to responsive design, container queries can also help you learn a few other techniques. We encourage you to check out Isaac's blog posts for more details:

- [Use modifiers to practice code composition](https://crunchingnumbers.live/2020/06/01/container-queries-reimagined/)
- [Decide the optimal image to load](https://crunchingnumbers.live/2020/06/03/container-queries-adaptive-images/)
- [Test apps and addons at multiple resolutions](https://crunchingnumbers.live/2020/06/07/container-queries-cross-resolution-testing/)

---

## [Section title in sentence case 🐹](section-url)

<change section title emoji>
<consider adding some bold to your paragraph>
<please include link to external article/repo/etc in paragraph / body text, not just header title above>

<add your name to author list, top and bottom>
<add blurb and emoji to "SOME-INTRO-HERE">

---

## [Section title in sentence case 🐹](section-url)

<change section title emoji>
<consider adding some bold to your paragraph>
<please include link to external article/repo/etc in paragraph / body text, not just header title above>

<add your name to author list, top and bottom>
<add blurb and emoji to "SOME-INTRO-HERE">

---

## [Section title in sentence case 🐹](section-url)

<change section title emoji>
<consider adding some bold to your paragraph>
<please include link to external article/repo/etc in paragraph / body text, not just header title above>

<add your name to author list, top and bottom>
<add blurb and emoji to "SOME-INTRO-HERE">

---

## [New LinkedIn group EmberJS developers 🐹](https://www.linkedin.com/posts/shibulijack_ember-community-strongertogether-activity-6673898303190654976-BgRg/)

[Shibu Lijack (@shibulijack)](https://github.com/shibulijack) created a LinkedIn **group for EmberJS enthusiasts**. It is a group that welcomes anyone who wants to share the latest and greatest of EmberJS that is shared on [EmberJS blogs](https://blog.emberjs.com/) and the [EmberJS Discord](https://discord.com/invite/emberjs) channels.

[Join the group](https://www.linkedin.com/groups/13863318/) today and start sharing your blog posts!

---

## [Confident asset handling for Ember & Cordova 📱🐹](https://dev.to/betocantu93/understanding-ember-js-public-assets-path-jj8)

If you ever wanted to write native mobile applications using [Corber](http://corber.io/),
you might have had questions on how url paths for your **assets** should look like. Especially if they are supposed to work both **natively and in the browser**.

But fear not! You can now learn all about it in [Beto Cantú's (@betocantu93)](https://github.com/betocantu93) recent blog post ["Understanding Ember.js Public Assets Path for Browser and Cordova"](https://dev.to/betocantu93/understanding-ember-js-public-assets-path-jj8). The post not only explains how asset urls are managed in different version of Ember applications,
but also shows you how to write your own handy helper to make url handling a breeze in your next Corber project.

Read the full post [on Beto Cantú's blog](https://dev.to/betocantu93/understanding-ember-js-public-assets-path-jj8)!

---

## [Section title in sentence case 🐹](section-url)

<change section title emoji>
<consider adding some bold to your paragraph>
<please include link to external article/repo/etc in paragraph / body text, not just header title above>

<add your name to author list, top and bottom>
<add blurb and emoji to "SOME-INTRO-HERE">

---

## [Contributors' corner 👏](https://guides.emberjs.com/release/contributing/repositories/)

<p>This week we'd like to thank <a href="https://github.com/nbibler" target="gh-user">@nbibler</a>, <a href="https://github.com/SergeAstapov" target="gh-user">@SergeAstapov</a>, <a href="https://github.com/runspired" target="gh-user">@runspired</a>, <a href="https://github.com/pieter-v" target="gh-user">@pieter-v</a>, <a href="https://github.com/rwwagner90" target="gh-user">@rwwagner90</a>, <a href="https://github.com/pzuraq" target="gh-user">@pzuraq</a>, <a href="https://github.com/kategengler" target="gh-user">@kategengler</a>, <a href="https://github.com/locks" target="gh-user">@locks</a>, <a href="https://github.com/Gaurav0" target="gh-user">@Gaurav0</a>, <a href="https://github.com/jayjayjpg" target="gh-user">@jayjayjpg</a>, <a href="https://github.com/lenoraporter" target="gh-user">@lenoraporter</a>, <a href="https://github.com/jaredgalanis" target="gh-user">@jaredgalanis</a>, <a href="https://github.com/ijlee2" target="gh-user">@ijlee2</a>, <a href="https://github.com/nvdk" target="gh-user">@nvdk</a> and <a href="https://github.com/jdberrocal1" target="gh-user">@jdberrocal1</a>  for their contributions to Ember and related repositories! 💖</p>

---

## [Got a question? Ask readers' questions! 🤓](https://docs.google.com/forms/d/e/1FAIpQLScqu7Lw_9cIkRtAiXKitgkAo4xX_pV1pdCfMJgIr6Py1V-9Og/viewform)

<div class="blog-row">
  <img class="float-right small transparent padded" alt="Office Hours Tomster Mascot" title="Readers' Questions" src="/images/tomsters/officehours.png" />

  <p>Wondering about something related to Ember, Ember Data, Glimmer, or addons in the Ember ecosystem, but don't know where to ask? Readers’ Questions are just for you!</p>

  <p><strong>Submit your own</strong> short and sweet <strong>question</strong> under <a href="https://bit.ly/ask-ember-core" target="rq">bit.ly/ask-ember-core</a>. And don’t worry, there are no silly questions, we appreciate them all - promise! 🤞</p>
</div>

---

## [#embertimes 📰](https://blog.emberjs.com/tags/newsletter.html)

Want to write for the Ember Times? Have a suggestion for next week's issue? Join us at [#support-ember-times](https://discordapp.com/channels/480462759797063690/485450546887786506) on the [Ember Community Discord](https://discordapp.com/invite/zT3asNS) or ping us [@embertimes](https://twitter.com/embertimes) on Twitter.

Keep on top of what's been going on in Emberland this week by subscribing to our [e-mail newsletter](https://the-emberjs-times.ongoodbits.com/)! You can also find our posts on the [Ember blog](https://emberjs.com/blog/tags/newsletter.html).

---

That's another wrap! ✨

Be kind,

<<<<<<< HEAD
Abhilash LR, Matthew Roderick, Chris Ng, Aseem Taneja, Isaac Lee, Jared Galanis the crowd and the Learning Team
=======
Abhilash LR, Matthew Roderick, Chris Ng, Aseem Taneja, Isaac Lee, Jessica Jordan, the crowd and the Learning Team
>>>>>>> abe1afde
<|MERGE_RESOLUTION|>--- conflicted
+++ resolved
@@ -1,10 +1,6 @@
 ---
 title: The Ember Times - Issue No. 153
-<<<<<<< HEAD
-author: Abhilash LR, Matthew Roderick, Chris Ng, Aseem Taneja, Isaac Lee, Jared Galanis the crowd
-=======
-author: Abhilash LR, Matthew Roderick, Chris Ng, Aseem Taneja, Isaac Lee, Jessica Jordan, the crowd
->>>>>>> abe1afde
+author: Abhilash LR, Matthew Roderick, Chris Ng, Aseem Taneja, Isaac Lee, Jessica Jordan, Jared Galanis the crowd
 tags: Recent Posts, Newsletter, Ember.js Times, Ember Times, 2020
 alias : "blog/2020/06/12-the-ember-times-issue-153.html"
 responsive: true
@@ -16,11 +12,8 @@
 Stories of becoming a developer 📖,
 New LinkedIn group EmberJS developers 🐹,
 Practice responsive design in Octane with `ember-container-query` ✨,
-<<<<<<< HEAD
 Farewell Ember A11y Strike Team, hello Working Group for Digital Accessibility 🚀,
-=======
 Handle asset urls with confidence in Ember & Cordova 📱🐹,
->>>>>>> abe1afde
 <SOME-INTRO-HERE-TO-KEEP-THEM-SUBSCRIBERS-READING>
 
 READMORE
@@ -204,8 +197,4 @@
 
 Be kind,
 
-<<<<<<< HEAD
-Abhilash LR, Matthew Roderick, Chris Ng, Aseem Taneja, Isaac Lee, Jared Galanis the crowd and the Learning Team
-=======
-Abhilash LR, Matthew Roderick, Chris Ng, Aseem Taneja, Isaac Lee, Jessica Jordan, the crowd and the Learning Team
->>>>>>> abe1afde
+Abhilash LR, Matthew Roderick, Chris Ng, Aseem Taneja, Isaac Lee, Jessica Jordan, Jared Galanis the crowd and the Learning Team