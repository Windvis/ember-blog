---
title: The Ember Times - Issue No. 153
<<<<<<< HEAD
author: Matthew Roderick, Aseem Taneja, the crowd
=======
author: Matthew Roderick, Chris Ng, the crowd
>>>>>>> d054410b
tags: Recent Posts, Newsletter, Ember.js Times, Ember Times, 2020
alias : "blog/2020/06/12-the-ember-times-issue-153.html"
responsive: true
---

<SAYING-HELLO-IN-YOUR-FAVORITE-LANGUAGE> Emberistas! 🐹
<<<<<<< HEAD
Set up fast with `ember-new-plus` ⚡️,
=======
Read through the RFC to add Type Stability to Ember Addons 💠,
>>>>>>> d054410b
Stories of becoming a developer 📖,
<SOME-INTRO-HERE-TO-KEEP-THEM-SUBSCRIBERS-READING>

READMORE

---

<<<<<<< HEAD
## [Set up fast with `ember-new-plus` ⚡️](https://github.com/atej/ember-new-plus)

[Aseem Taneja (@atej)](https://github.com/atej) has created a bash script that automates the setup of some often-used tools in an Ember project. To further enhance your DX, it also recommends [VS Code](https://code.visualstudio.com/) extensions and generates settings to integrate with them.

Based on your selections, you get:

- Linting and formatting with [ESLint](https://eslint.org) + [Prettier](https://prettier.io),
- Utility-first CSS with [Tailwind CSS](https://tailwindcss.com) + [PostCSS](https://postcss.org)
- git hooks with [Husky](https://github.com/typicode/husky)
- Pre-commit linting of staged files with [lint-staged](https://github.com/okonet/lint-staged)
- Adherance to [conventional commit messages](https://conventionalcommits.org) with [commitlint](https://github.com/conventional-changelog/commitlint)
- A launch configuration for in-editor debugging with VS Code's [Debugger for Chrome](https://marketplace.visualstudio.com/items?itemName=msjsdiag.debugger-for-chrome)

The configuration files generated when you first [run the script](https://github.com/atej/ember-new-plus#quickstart-) can be tuned to your preference later. If you are about to make a new Ember project, give [ember-new-plus](https://github.com/atej/ember-new-plus) a try!
=======
## [RFC: Type Stability for Addons 💠](https://github.com/typed-ember/ember-cli-typescript/pull/1158)

[Chris Krycho (@chriskrycho)](https://github.com/chriskrycho) proposed a set of guidelines and tooling recommendations for managing changes as addons adopt [TypeScript](https://www.typescriptlang.org/) throughout the Ember ecosystem, as part of the path to making TypeScript a first-class citizen in Ember as a whole.

In the [RFC](https://github.com/typed-ember/ember-cli-typescript/pull/1158), it proposes to align with [Ember’s SemVer and LTS commitments](https://emberjs.com/releases/) and design workflows to support that policy, so that consumers of Ember addons which publish types are insulated from breaking changes in TypeScript whenever possible. The RFC outlines what needs to happen when we encounter:

- Breaking changes to type definitions
- Non-breaking changes to type definitions
- Bug fixes to type definitions
- Dropping support for previously-supported versions

Read through the full [RFC on Type Stability for Addons](https://github.com/typed-ember/ember-cli-typescript/pull/1158) and leave some feedback!
>>>>>>> d054410b

---

## [Stories of becoming a developer 📖](https://dev.to/agathebadia/share-your-dev-story-51dg)

[Agathe Badia (@honeypotio)](https://github.com/Agathebadia) has written a blog post called **Share your Dev story**. This blog post introduces her new website 🎉 that was built with [Ember.js](https://emberjs.com/). It is called [Becoming a Developer](https://becoming-a-developer.netlify.app/). 

On Becoming a Developer, you can share your background, the story of how you started, interest in coding, studies, first developer role, and some recommendations for anyone starting or continuing to dive into development. 💻

In her [Share your Dev story](https://dev.to/agathebadia/share-your-dev-story-51dg) post, Agathe talks about how meaningful her new website is to her. You can see her passion as a developer shine. 🌟

Each developer's story is **unique** and **insightful** and can inspire _you_ to do something you never thought possible. [Check it out](https://becoming-a-developer.netlify.app/) and be sure to share your own! 😃

---

## [Section title in sentence case 🐹](section-url)

<change section title emoji>
<consider adding some bold to your paragraph>
<please include link to external article/repo/etc in paragraph / body text, not just header title above>

<add your name to author list, top and bottom>
<add blurb and emoji to "SOME-INTRO-HERE">

---

## [Section title in sentence case 🐹](section-url)

<change section title emoji>
<consider adding some bold to your paragraph>
<please include link to external article/repo/etc in paragraph / body text, not just header title above>

<add your name to author list, top and bottom>
<add blurb and emoji to "SOME-INTRO-HERE">

---

## [Section title in sentence case 🐹](section-url)

<change section title emoji>
<consider adding some bold to your paragraph>
<please include link to external article/repo/etc in paragraph / body text, not just header title above>

<add your name to author list, top and bottom>
<add blurb and emoji to "SOME-INTRO-HERE">

---

## [Section title in sentence case 🐹](section-url)

<change section title emoji>
<consider adding some bold to your paragraph>
<please include link to external article/repo/etc in paragraph / body text, not just header title above>

<add your name to author list, top and bottom>
<add blurb and emoji to "SOME-INTRO-HERE">

---

## [Section title in sentence case 🐹](section-url)

<change section title emoji>
<consider adding some bold to your paragraph>
<please include link to external article/repo/etc in paragraph / body text, not just header title above>

<add your name to author list, top and bottom>
<add blurb and emoji to "SOME-INTRO-HERE">

---

## [Section title in sentence case 🐹](section-url)

<change section title emoji>
<consider adding some bold to your paragraph>
<please include link to external article/repo/etc in paragraph / body text, not just header title above>

<add your name to author list, top and bottom>
<add blurb and emoji to "SOME-INTRO-HERE">

---

## [Section title in sentence case 🐹](section-url)

<change section title emoji>
<consider adding some bold to your paragraph>
<please include link to external article/repo/etc in paragraph / body text, not just header title above>

<add your name to author list, top and bottom>
<add blurb and emoji to "SOME-INTRO-HERE">

---

## [Section title in sentence case 🐹](section-url)

<change section title emoji>
<consider adding some bold to your paragraph>
<please include link to external article/repo/etc in paragraph / body text, not just header title above>

<add your name to author list, top and bottom>
<add blurb and emoji to "SOME-INTRO-HERE">

---

## [Contributors' corner 👏](https://guides.emberjs.com/release/contributing/repositories/)

<p>This week we'd like to thank our siblings for their contributions to Ember and related repositories! 💖</p>

---

## [Got a question? Ask readers' questions! 🤓](https://docs.google.com/forms/d/e/1FAIpQLScqu7Lw_9cIkRtAiXKitgkAo4xX_pV1pdCfMJgIr6Py1V-9Og/viewform)

<div class="blog-row">
  <img class="float-right small transparent padded" alt="Office Hours Tomster Mascot" title="Readers' Questions" src="/images/tomsters/officehours.png" />

  <p>Wondering about something related to Ember, Ember Data, Glimmer, or addons in the Ember ecosystem, but don't know where to ask? Readers’ Questions are just for you!</p>

  <p><strong>Submit your own</strong> short and sweet <strong>question</strong> under <a href="https://bit.ly/ask-ember-core" target="rq">bit.ly/ask-ember-core</a>. And don’t worry, there are no silly questions, we appreciate them all - promise! 🤞</p>
</div>

---

## [#embertimes 📰](https://blog.emberjs.com/tags/newsletter.html)

Want to write for the Ember Times? Have a suggestion for next week's issue? Join us at [#support-ember-times](https://discordapp.com/channels/480462759797063690/485450546887786506) on the [Ember Community Discord](https://discordapp.com/invite/zT3asNS) or ping us [@embertimes](https://twitter.com/embertimes) on Twitter.

Keep on top of what's been going on in Emberland this week by subscribing to our [e-mail newsletter](https://the-emberjs-times.ongoodbits.com/)! You can also find our posts on the [Ember blog](https://emberjs.com/blog/tags/newsletter.html).

---

That's another wrap! ✨

Be kind,

<<<<<<< HEAD
Matthew Roderick, Aseem Taneja, the crowd and the Learning Team
=======
Matthew Roderick, Chris Ng, the crowd and the Learning Team
>>>>>>> d054410b
<|MERGE_RESOLUTION|>--- conflicted
+++ resolved
@@ -1,21 +1,14 @@
 ---
 title: The Ember Times - Issue No. 153
-<<<<<<< HEAD
-author: Matthew Roderick, Aseem Taneja, the crowd
-=======
-author: Matthew Roderick, Chris Ng, the crowd
->>>>>>> d054410b
+author: Matthew Roderick, Chris Ng, Aseem Taneja, the crowd
 tags: Recent Posts, Newsletter, Ember.js Times, Ember Times, 2020
 alias : "blog/2020/06/12-the-ember-times-issue-153.html"
 responsive: true
 ---
 
 <SAYING-HELLO-IN-YOUR-FAVORITE-LANGUAGE> Emberistas! 🐹
-<<<<<<< HEAD
 Set up fast with `ember-new-plus` ⚡️,
-=======
 Read through the RFC to add Type Stability to Ember Addons 💠,
->>>>>>> d054410b
 Stories of becoming a developer 📖,
 <SOME-INTRO-HERE-TO-KEEP-THEM-SUBSCRIBERS-READING>
 
@@ -23,7 +16,6 @@
 
 ---
 
-<<<<<<< HEAD
 ## [Set up fast with `ember-new-plus` ⚡️](https://github.com/atej/ember-new-plus)
 
 [Aseem Taneja (@atej)](https://github.com/atej) has created a bash script that automates the setup of some often-used tools in an Ember project. To further enhance your DX, it also recommends [VS Code](https://code.visualstudio.com/) extensions and generates settings to integrate with them.
@@ -38,7 +30,9 @@
 - A launch configuration for in-editor debugging with VS Code's [Debugger for Chrome](https://marketplace.visualstudio.com/items?itemName=msjsdiag.debugger-for-chrome)
 
 The configuration files generated when you first [run the script](https://github.com/atej/ember-new-plus#quickstart-) can be tuned to your preference later. If you are about to make a new Ember project, give [ember-new-plus](https://github.com/atej/ember-new-plus) a try!
-=======
+
+---
+
 ## [RFC: Type Stability for Addons 💠](https://github.com/typed-ember/ember-cli-typescript/pull/1158)
 
 [Chris Krycho (@chriskrycho)](https://github.com/chriskrycho) proposed a set of guidelines and tooling recommendations for managing changes as addons adopt [TypeScript](https://www.typescriptlang.org/) throughout the Ember ecosystem, as part of the path to making TypeScript a first-class citizen in Ember as a whole.
@@ -51,7 +45,6 @@
 - Dropping support for previously-supported versions
 
 Read through the full [RFC on Type Stability for Addons](https://github.com/typed-ember/ember-cli-typescript/pull/1158) and leave some feedback!
->>>>>>> d054410b
 
 ---
 
@@ -185,8 +178,4 @@
 
 Be kind,
 
-<<<<<<< HEAD
-Matthew Roderick, Aseem Taneja, the crowd and the Learning Team
-=======
-Matthew Roderick, Chris Ng, the crowd and the Learning Team
->>>>>>> d054410b
+Matthew Roderick, Chris Ng, Aseem Taneja, the crowd and the Learning Team