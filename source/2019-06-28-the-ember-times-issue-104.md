---
title: The Ember Times - Issue No. 104
<<<<<<< HEAD
author: Chris Ng, the crowd
=======
author: Jessica Jordan, the crowd
>>>>>>> f64b38ed
tags: Recent Posts, Newsletter, Ember.js Times, Ember Times, 2019
alias : "blog/2019/06/28-the-ember-times-issue-104.html"
responsive: true
---

Halò Emberistas! 🐹

<<<<<<< HEAD
<SOME-INTRO-HERE-TO-KEEP-THEM-SUBSCRIBERS-READING>
Help out in the Prettier Glimmer Quest Issue 🎀✨,
=======
This week - everything about **Embroider**:
Readers' Questions: What is Embroider 🤔,

---

## [Readers' Questions: What is Embroider?](https://discuss.emberjs.com/t/readers-questions-what-is-embroider/16722)

<div class="blog-row">
  <img class="float-right small transparent padded" alt="Office Hours Tomster Mascot" title="Readers' Questions" src="/images/tomsters/officehours.png" />

  <p>In this week's <strong>brand new</strong> Readers’ Question it's all about **Embroider**: What is it about and should you use it in your Ember app?</p>
  <p>In her write-up <a href="https://github.com/jessica-jordan">@jessica-jordan</a> will give a high-level overview of the motivation for the project, its benefits and where to learn more about it. Read the <strong>full answer</strong>
  on the <a href="https://discuss.emberjs.com/t/readers-questions-what-is-embroider/16722">offical Ember forum</a>.</p>
</div>

<a class="ember-button ember-button--centered" href="https://discuss.emberjs.com/t/readers-questions-what-is-embroider/16722">Read more</a>

**Submit your own** short and sweet **question** under [bit.ly/ask-ember-core](https://bit.ly/ask-ember-core). And don’t worry, there are no silly questions, we appreciate them all - promise! 🤞
>>>>>>> f64b38ed

---

## [Quest: Prettier Glimmer 🎀✨](https://github.com/jgwhite/prettier/issues/1)

[@jgwhite](https://github.com/jgwhite) started a [quest issue](https://github.com/jgwhite/prettier/issues/1) to track the outstanding work required to have full [Prettier](https://prettier.io/) support for Ember templates. 

Prettier is an opinionated code formatter that ensures that all [outputted code conforms to a consistent style](https://jlongster.com/A-Prettier-Formatter) in order to avoid [bikeshedding](https://en.wiktionary.org/wiki/bikeshedding) about styling rules or nit picks. It does this by parsing your code into an Abstract Syntax Tree (AST) and reprinting it from scratch disregarding all original styling. Today, Prettier already works for JavaScript including [ES2017](https://github.com/tc39/proposals/blob/master/finished-proposals.md) so this work revolves around supporting Ember templates.

Check out what parts you can contribute in the [quest issue](https://github.com/jgwhite/prettier/issues/1) on GitHub!

---

## [Section Title in Title Case 🐹](#section-url)
<change section title emoji>
<consider adding some bold to your paragraph>

<add your name to author list, top and bottom>
<add blurb and emoji to "SOME-INTRO-HERE">

---

## [Section Title in Title Case 🐹](#section-url)
<change section title emoji>
<consider adding some bold to your paragraph>

<add your name to author list, top and bottom>
<add blurb and emoji to "SOME-INTRO-HERE">

---

## [Section Title in Title Case 🐹](#section-url)
<change section title emoji>
<consider adding some bold to your paragraph>

<add your name to author list, top and bottom>
<add blurb and emoji to "SOME-INTRO-HERE">

---

## [Section Title in Title Case 🐹](#section-url)
<change section title emoji>
<consider adding some bold to your paragraph>

<add your name to author list, top and bottom>
<add blurb and emoji to "SOME-INTRO-HERE">

---

## [Section Title in Title Case 🐹](#section-url)
<change section title emoji>
<consider adding some bold to your paragraph>

<add your name to author list, top and bottom>
<add blurb and emoji to "SOME-INTRO-HERE">

---

## [Section Title in Title Case 🐹](#section-url)
<change section title emoji>
<consider adding some bold to your paragraph>

<add your name to author list, top and bottom>
<add blurb and emoji to "SOME-INTRO-HERE">

---

## [Section Title in Title Case 🐹](#section-url)
<change section title emoji>
<consider adding some bold to your paragraph>

<add your name to author list, top and bottom>
<add blurb and emoji to "SOME-INTRO-HERE">

---

## [Section Title in Title Case 🐹](#section-url)
<change section title emoji>
<consider adding some bold to your paragraph>

<add your name to author list, top and bottom>
<add blurb and emoji to "SOME-INTRO-HERE">

---

## [Contributors' Corner 👏](https://guides.emberjs.com/release/contributing/repositories/)

<p>This week we'd like to thank our siblings for their contributions to Ember and related repositories! 💖</p>

---

## [#embertimes 📰](https://blog.emberjs.com/tags/newsletter.html)

Want to write for the Ember Times? Have a suggestion for next week's issue? Join us at [#support-ember-times](https://discordapp.com/channels/480462759797063690/485450546887786506) on the [Ember Community Discord](https://discordapp.com/invite/zT3asNS) or ping us [@embertimes](https://twitter.com/embertimes) on Twitter.

Keep on top of what's been going on in Emberland this week by subscribing to our [e-mail newsletter](https://the-emberjs-times.ongoodbits.com/)! You can also find our posts on the [Ember blog](https://emberjs.com/blog/tags/newsletter.html).

---

That's another wrap! ✨

Be kind,

<<<<<<< HEAD
Chris Ng, the crowd and the Learning Team
=======
Jessica Jordan, the crowd and the Learning Team
>>>>>>> f64b38ed
<|MERGE_RESOLUTION|>--- conflicted
+++ resolved
@@ -1,10 +1,6 @@
 ---
 title: The Ember Times - Issue No. 104
-<<<<<<< HEAD
-author: Chris Ng, the crowd
-=======
-author: Jessica Jordan, the crowd
->>>>>>> f64b38ed
+author: Jessica Jordan, Chris Ng, the crowd
 tags: Recent Posts, Newsletter, Ember.js Times, Ember Times, 2019
 alias : "blog/2019/06/28-the-ember-times-issue-104.html"
 responsive: true
@@ -12,12 +8,10 @@
 
 Halò Emberistas! 🐹
 
-<<<<<<< HEAD
 <SOME-INTRO-HERE-TO-KEEP-THEM-SUBSCRIBERS-READING>
-Help out in the Prettier Glimmer Quest Issue 🎀✨,
-=======
 This week - everything about **Embroider**:
 Readers' Questions: What is Embroider 🤔,
+Help out in the Prettier Glimmer Quest Issue 🎀✨,
 
 ---
 
@@ -34,17 +28,6 @@
 <a class="ember-button ember-button--centered" href="https://discuss.emberjs.com/t/readers-questions-what-is-embroider/16722">Read more</a>
 
 **Submit your own** short and sweet **question** under [bit.ly/ask-ember-core](https://bit.ly/ask-ember-core). And don’t worry, there are no silly questions, we appreciate them all - promise! 🤞
->>>>>>> f64b38ed
-
----
-
-## [Quest: Prettier Glimmer 🎀✨](https://github.com/jgwhite/prettier/issues/1)
-
-[@jgwhite](https://github.com/jgwhite) started a [quest issue](https://github.com/jgwhite/prettier/issues/1) to track the outstanding work required to have full [Prettier](https://prettier.io/) support for Ember templates. 
-
-Prettier is an opinionated code formatter that ensures that all [outputted code conforms to a consistent style](https://jlongster.com/A-Prettier-Formatter) in order to avoid [bikeshedding](https://en.wiktionary.org/wiki/bikeshedding) about styling rules or nit picks. It does this by parsing your code into an Abstract Syntax Tree (AST) and reprinting it from scratch disregarding all original styling. Today, Prettier already works for JavaScript including [ES2017](https://github.com/tc39/proposals/blob/master/finished-proposals.md) so this work revolves around supporting Ember templates.
-
-Check out what parts you can contribute in the [quest issue](https://github.com/jgwhite/prettier/issues/1) on GitHub!
 
 ---
 
@@ -111,12 +94,13 @@
 
 ---
 
-## [Section Title in Title Case 🐹](#section-url)
-<change section title emoji>
-<consider adding some bold to your paragraph>
+## [Quest: Prettier Glimmer 🎀✨](https://github.com/jgwhite/prettier/issues/1)
 
-<add your name to author list, top and bottom>
-<add blurb and emoji to "SOME-INTRO-HERE">
+[@jgwhite](https://github.com/jgwhite) started a [quest issue](https://github.com/jgwhite/prettier/issues/1) to track the outstanding work required to have full [Prettier](https://prettier.io/) support for Ember templates. 
+
+Prettier is an opinionated code formatter that ensures that all [outputted code conforms to a consistent style](https://jlongster.com/A-Prettier-Formatter) in order to avoid [bikeshedding](https://en.wiktionary.org/wiki/bikeshedding) about styling rules or nit picks. It does this by parsing your code into an Abstract Syntax Tree (AST) and reprinting it from scratch disregarding all original styling. Today, Prettier already works for JavaScript including [ES2017](https://github.com/tc39/proposals/blob/master/finished-proposals.md) so this work revolves around supporting Ember templates.
+
+Check out what parts you can contribute in the [quest issue](https://github.com/jgwhite/prettier/issues/1) on GitHub!
 
 ---
 
@@ -138,8 +122,4 @@
 
 Be kind,
 
-<<<<<<< HEAD
-Chris Ng, the crowd and the Learning Team
-=======
-Jessica Jordan, the crowd and the Learning Team
->>>>>>> f64b38ed
+Jessica Jordan, Chris Ng, the crowd and the Learning Team