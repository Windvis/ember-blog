<!DOCTYPE html>
<html lang="en">
  <head>
    <title>Ember.js - <%= data.page.title %></title>
    <%= stylesheet_link_tag "site" %>
    <%= stylesheet_link_tag "highlight" %>

    <script type="text/javascript">
      var _gaq = _gaq || [];
      _gaq.push(['_setAccount', 'UA-27675533-1']);
      _gaq.push(['_trackPageview']);

      (function() {
        var ga = document.createElement('script'); ga.type = 'text/javascript'; ga.async = true;
        ga.src = ('https:' == document.location.protocol ? 'https://ssl' : 'http://www') + '.google-analytics.com/ga.js';
        var s = document.getElementsByTagName('script')[0]; s.parentNode.insertBefore(ga, s);
      })();
    </script>
  </head>

  <body>
    <div id="header">
      <div id="wrapper">
        <div id="logo">&nbsp;</div>
        <ul id="nav">
          <%= link_to_page "docs", "/documentation" %>
          <%= link_to_page "examples", "/examples" %>
        </ul>
      </div>
    </div> 

  <%# <div id="about">%>
  <%#   <p>%>
  <%#     Ember is a JavaScript framework for creating ambitious web applications%>
  <%#   </p>%>
  <%#   <a class="button" href="https://github.com/downloads/emberjs/ember.js/ember-0.9.3.min.js">download</a>%>
  <%#   <small>35k min + gzip | <a href="https://github.com/downloads/emberjs/ember.js/ember-0.9.3.js">debug build</a></small>%>

  <%#   <a class="button" href="https://github.com/downloads/emberjs/starter-kit/starter-kit.0.9.3.zip">starter kit</a>%>
  <%# </div>%>
    <div id="github">
      <a href="https://github.com/emberjs/ember.js"><img style="position: absolute; top: 0; right: 0; border: 0;" src="https://a248.e.akamai.net/assets.github.com/img/e6bef7a091f5f3138b8cd40bc3e114258dd68ddf/687474703a2f2f73332e616d617a6f6e6177732e636f6d2f6769746875622f726962626f6e732f666f726b6d655f72696768745f7265645f6161303030302e706e67" alt="Fork me on GitHub"></a>
    </div>
<<<<<<< HEAD
    <div class="download">
      <div class="button">
        <a href="https://github.com/downloads/emberjs/ember.js/ember-0.9.4.min.js">
          <img src="/images/download_button.png">
=======
    <div id="download">
      <div id="download-ember">
        <a href="https://github.com/downloads/emberjs/ember.js/ember-0.9.4.min.js">
          <img src="/images/download_button.png">
        </a>
        <div class="info">37k min+gzip |
          <a class="debug" href="https://github.com/downloads/emberjs/ember.js/ember-0.9.4.js">
            debug build
          </a>
        </div>
      </div>
      <div id="download-starter-kit">
        <a href="https://github.com/downloads/emberjs/starter-kit/starter-kit.0.9.4.zip">
          <img src="/images/download_starter_kit_button.png">
>>>>>>> feb1b4e8
        </a>
        <div class="info">37k min+gzip |
          <a class="debug" href="https://github.com/downloads/emberjs/ember.js/ember-0.9.4.js">
            debug build
          </a>
        </div>
      </div>
      <div class="button">
        <a class="starter-kit" href="https://github.com/downloads/emberjs/starter-kit/starter-kit.0.9.4.zip">
          <img src="/images/download_starter_kit_button.png">
        </a>
        <div class="info">&nbsp;</div>
      </div>
    </div>
    <div id="content-wrapper">
      <% if content_for?(:sidebar) %>
        <div id="sidebar">
          <%= yield_content :sidebar %>
        </div>
      <% end %>
      <div id="content">
        <%= yield %>
      </div>
    </div>
  </body>
</html>
<|MERGE_RESOLUTION|>--- conflicted
+++ resolved
@@ -41,12 +41,6 @@
     <div id="github">
       <a href="https://github.com/emberjs/ember.js"><img style="position: absolute; top: 0; right: 0; border: 0;" src="https://a248.e.akamai.net/assets.github.com/img/e6bef7a091f5f3138b8cd40bc3e114258dd68ddf/687474703a2f2f73332e616d617a6f6e6177732e636f6d2f6769746875622f726962626f6e732f666f726b6d655f72696768745f7265645f6161303030302e706e67" alt="Fork me on GitHub"></a>
     </div>
-<<<<<<< HEAD
-    <div class="download">
-      <div class="button">
-        <a href="https://github.com/downloads/emberjs/ember.js/ember-0.9.4.min.js">
-          <img src="/images/download_button.png">
-=======
     <div id="download">
       <div id="download-ember">
         <a href="https://github.com/downloads/emberjs/ember.js/ember-0.9.4.min.js">
@@ -61,19 +55,7 @@
       <div id="download-starter-kit">
         <a href="https://github.com/downloads/emberjs/starter-kit/starter-kit.0.9.4.zip">
           <img src="/images/download_starter_kit_button.png">
->>>>>>> feb1b4e8
         </a>
-        <div class="info">37k min+gzip |
-          <a class="debug" href="https://github.com/downloads/emberjs/ember.js/ember-0.9.4.js">
-            debug build
-          </a>
-        </div>
-      </div>
-      <div class="button">
-        <a class="starter-kit" href="https://github.com/downloads/emberjs/starter-kit/starter-kit.0.9.4.zip">
-          <img src="/images/download_starter_kit_button.png">
-        </a>
-        <div class="info">&nbsp;</div>
       </div>
     </div>
     <div id="content-wrapper">
