--- conflicted
+++ resolved
@@ -72,7 +72,6 @@
             <th>Size</th>
             <th>Quick Copy</th>
           </tr>
-<<<<<<< HEAD
         </thead>
         <tbody>
           {{#each filteredFiles}}
@@ -88,24 +87,13 @@
     {{ else }}
       <br/>
       {{#if isLoading}}
-        Loading...
+        <p class="loading-spinner">
+          Loading...<br/><br/>
+          <img src="/images/ajax-loader.gif" />
+        </p>
       {{else}}
         <p>There are currently no builds for {{title}}. Please check back soon.</p>
       {{/if}}
-=======
-        {{/each}}
-      </tbody>
-    </table>
-  {{ else }}
-    <br/>
-    {{#if isLoading}}
-      <p class="loading-spinner">
-        Loading...<br/><br/>
-        <img src="/images/ajax-loader.gif" />
-      </p>
-    {{else}}
-      <p>There are currently no builds for {{title}}. Please check back soon.</p>
->>>>>>> a8d5ed81
     {{/if}}
   {{ else }}
     <p class="extra-margin">Theere are currently no builds for {{title}}. Please check back soon.</p>
