---
title: The Ember Times - Issue No. 110
<<<<<<< HEAD
author: Chris Ng, Jessica Jordan, Jared Galanis the crowd
=======
author: Chris Ng, Jessica Jordan, the crowd
>>>>>>> db35d844
tags: Recent Posts, Newsletter, Ember.js Times, Ember Times, 2019
alias : "blog/2019/08/09-the-ember-times-issue-110.html"
responsive: true
---

<SAYING-HELLO-IN-YOUR-FAVORITE-LANGUAGE> Emberistas! 🐹

This week:
an Update for Co-Located Templates in the Guides,
<!-- alex ignore king-queen -->
build JAMstack websites with Empress 🍓,
...
<<<<<<< HEAD

{{on}} & {{fn}} in Octane Guides 🔥,
Foreign Key Attrs Blog Post 🔑,
=======
>>>>>>> db35d844

---

## [{{on}} & {{fn}} in Octane Guides 🔥](https://github.com/ember-learn/guides-source/pull/912)

<<<<<<< HEAD
**Many thanks** 👏 to [@NullVoxPopuli](https://github.com/NullVoxPopuli) and all the other contributors that worked on the **awesome** [PR](https://github.com/ember-learn/guides-source/pull/912) updating the preview of the [Ember Octane Guides](https://octane-guides-preview.emberjs.com/release/templates/actions/) section dealing with `@action`, the `{{on}}` modifier & `{{fn}}` helper!

These updates to the Guides relate to event handling, binding of context and partial application of functions, and affect the way that actions are used in Ember Octane.

Check out the PR [here](https://github.com/ember-learn/guides-source/pull/912). For more context, see the [blog post](https://www.pzuraq.com/ember-octane-update-action/) from [@pzuraq](https://github.com/pzuraq).
=======
<change section title emoji>
<consider adding some bold to your paragraph>

<add your name to author list, top and bottom>
<add blurb and emoji to "SOME-INTRO-HERE">
>>>>>>> db35d844

---

## [Foreign Key Attrs Blog Post 🔑](https://davidtang.io/2019/08/02/handling-foreign-key-attributes-in-an-api-with-ember-data.html)

<<<<<<< HEAD
Ever have issues handling foreign key attributes in Ember Data? 

Check out the **clear and concise** [blog post](https://davidtang.io/2019/08/02/handling-foreign-key-attributes-in-an-api-with-ember-data.html) by [@skaterdav85](https://github.com/skaterdav85) that continues his work on Ember Data.

The post includes good patterns that leverage the use of `belongsTo` in Ember Data and the necessary setups for serializers and adapters.

For a deeper dive you can also check out [@skaterdav85](https://github.com/skaterdav85)'s [book on Ember Data](https://leanpub.com/emberdatainthewild) and [other blog posts](https://davidtang.io/2019/07/21/embedded-records-in-ember-data-with-json-api.html).
=======
<change section title emoji>
<consider adding some bold to your paragraph>

<add your name to author list, top and bottom>
<add blurb and emoji to "SOME-INTRO-HERE">
>>>>>>> db35d844

---

## [Section Title in Title Case 🐹](#section-url)

<change section title emoji>
<consider adding some bold to your paragraph>

<add your name to author list, top and bottom>
<add blurb and emoji to "SOME-INTRO-HERE">

---

## [Section Title in Title Case 🐹](#section-url)

<change section title emoji>
<consider adding some bold to your paragraph>

<add your name to author list, top and bottom>
<add blurb and emoji to "SOME-INTRO-HERE">

---

## [Section Title in Title Case 🐹](#section-url)

<change section title emoji>
<consider adding some bold to your paragraph>

<add your name to author list, top and bottom>
<add blurb and emoji to "SOME-INTRO-HERE">

---

## [Section Title in Title Case 🐹](#section-url)

<change section title emoji>
<consider adding some bold to your paragraph>

<add your name to author list, top and bottom>
<add blurb and emoji to "SOME-INTRO-HERE">

---

## [Learn All About JAM Stacks Powered By Ember 🍓](https://www.youtube.com/watch?v=WL66D0bR0RQ&feature=youtu.be&t=780)

There are many different roads that lead developers to building fast, secure and performant websites. And one of them is by the means of the **JAM Stack**.

A site built on the JAMstack is often consisting of a mix of **J**avaScript, reusable and/or third-party **A**PIs as well as static, ready-to-render **m**arkup. The one obligatory feature of a JAMstack site, is that it is can be run without a dedicated web server. Common examples of tools that allow you build JAMstack sites are static site generators like Jekyll, Hugo, GatsbyJS among many others.

<!-- alex ignore king-queen -->
In his talk **Empress - JAM Stack Templates for Human Beings** at [LeedsJS](https://leedsjs.com/) [@mansona](https://github.com/mansona) presents static site generation solutions that empower developers and designers alike to create fast and beautiful sites on the web. And surely enough: Empress' site generators are **powered by Ember**! 🐹

Be sure to check out the talk over on [Youtube](ttps://www.youtube.com/watch?v=WL66D0bR0RQ&feature=youtu.be&t=780), give a 👍 and your thoughts in the comments below!

---

## [Section Title in Title Case 🐹](#section-url)

<change section title emoji>
<consider adding some bold to your paragraph>

<add your name to author list, top and bottom>
<add blurb and emoji to "SOME-INTRO-HERE">

---

## [Ember Guides Update for Co-Located Templates ☝️](https://github.com/ember-learn/guides-source/pull/977)
<<<<<<< HEAD

[@chancancode](https://github.com/chancancode) made an update for co-located templates in the [Quick Start](https://guides.emberjs.com/release/getting-started/quick-start/) and [Core Concepts](https://guides.emberjs.com/release/getting-started/core-concepts/) subsections of the [Getting Started](https://guides.emberjs.com/release/getting-started/) section of the [Ember Guides](https://guides.emberjs.com/).

These changes are part of the work for updating Octane documentation. If you are interested in helping out check out the [Quest Issue for Releasing the Octane Guides](https://github.com/ember-learn/guides-source/issues/669) on GitHub!
  
=======

[@chancancode](https://github.com/chancancode) made an update for co-located templates in the [Quick Start](https://guides.emberjs.com/release/getting-started/quick-start/) and [Core Concepts](https://guides.emberjs.com/release/getting-started/core-concepts/) subsections of the [Getting Started](https://guides.emberjs.com/release/getting-started/) section of the [Ember Guides](https://guides.emberjs.com/).

These changes are part of the work for updating Octane documentation. If you are interested in helping out check out the [Quest Issue for Releasing the Octane Guides](https://github.com/ember-learn/guides-source/issues/669) on GitHub!

>>>>>>> db35d844
---

## [Contributors' Corner 👏](https://guides.emberjs.com/release/contributing/repositories/)

<p>This week we'd like to thank <a href="https://github.com/xg-wang" target="gh-user">@xg-wang</a>, <a href="https://github.com/ghislaineguerin" target="gh-user">@ghislaineguerin</a>, <a href="https://github.com/yohanmishkin" target="gh-user">@yohanmishkin</a>, <a href="https://github.com/jenweber" target="gh-user">@jenweber</a>, <a href="https://github.com/locks" target="gh-user">@locks</a>, <a href="https://github.com/apps/dependabot-preview" target="gh-user">@dependabot-preview[bot]</a>, <a href="https://github.com/chancancode" target="gh-user">@chancancode</a>, <a href="https://github.com/antydemant" target="gh-user">@antydemant</a>, <a href="https://github.com/muziejus" target="gh-user">@muziejus</a>, <a href="https://github.com/pzuraq" target="gh-user">@pzuraq</a>, <a href="https://github.com/Exelord" target="gh-user">@Exelord</a>, <a href="https://github.com/runspired" target="gh-user">@runspired</a>, <a href="https://github.com/igorT" target="gh-user">@igorT</a>, <a href="https://github.com/lolmaus" target="gh-user">@lolmaus</a>, <a href="https://github.com/makepanic" target="gh-user">@makepanic</a> and <a href="https://github.com/rwjblue" target="gh-user">@rwjblue</a> for their contributions to Ember and related repositories! 💖</p>

---

## [Got a Question? Ask Readers' Questions! 🤓](https://docs.google.com/forms/d/e/1FAIpQLScqu7Lw_9cIkRtAiXKitgkAo4xX_pV1pdCfMJgIr6Py1V-9Og/viewform)

<div class="blog-row">
  <img class="float-right small transparent padded" alt="Office Hours Tomster Mascot" title="Readers' Questions" src="/images/tomsters/officehours.png" />

  <p>Wondering about something related to Ember, Ember Data, Glimmer, or addons in the Ember ecosystem, but don't know where to ask? Readers’ Questions are just for you!</p>

<p><strong>Submit your own</strong> short and sweet <strong>question</strong> under <a href="https://bit.ly/ask-ember-core" target="rq">bit.ly/ask-ember-core</a>. And don’t worry, there are no silly questions, we appreciate them all - promise! 🤞</p>

</div>

---

## [#embertimes 📰](https://blog.emberjs.com/tags/newsletter.html)

Want to write for the Ember Times? Have a suggestion for next week's issue? Join us at [#support-ember-times](https://discordapp.com/channels/480462759797063690/485450546887786506) on the [Ember Community Discord](https://discordapp.com/invite/zT3asNS) or ping us [@embertimes](https://twitter.com/embertimes) on Twitter.

Keep on top of what's been going on in Emberland this week by subscribing to our [e-mail newsletter](https://the-emberjs-times.ongoodbits.com/)! You can also find our posts on the [Ember blog](https://emberjs.com/blog/tags/newsletter.html).

---

That's another wrap! ✨

Be kind,

<<<<<<< HEAD
Chris Ng, Jessica Jordan, Jared Galanis the crowd and the Learning Team
=======
Chris Ng, Jessica Jordan, the crowd and the Learning Team
>>>>>>> db35d844
<|MERGE_RESOLUTION|>--- conflicted
+++ resolved
@@ -1,10 +1,6 @@
 ---
 title: The Ember Times - Issue No. 110
-<<<<<<< HEAD
 author: Chris Ng, Jessica Jordan, Jared Galanis the crowd
-=======
-author: Chris Ng, Jessica Jordan, the crowd
->>>>>>> db35d844
 tags: Recent Posts, Newsletter, Ember.js Times, Ember Times, 2019
 alias : "blog/2019/08/09-the-ember-times-issue-110.html"
 responsive: true
@@ -16,37 +12,24 @@
 an Update for Co-Located Templates in the Guides,
 <!-- alex ignore king-queen -->
 build JAMstack websites with Empress 🍓,
-...
-<<<<<<< HEAD
-
 {{on}} & {{fn}} in Octane Guides 🔥,
 Foreign Key Attrs Blog Post 🔑,
-=======
->>>>>>> db35d844
+...
 
 ---
 
 ## [{{on}} & {{fn}} in Octane Guides 🔥](https://github.com/ember-learn/guides-source/pull/912)
 
-<<<<<<< HEAD
 **Many thanks** 👏 to [@NullVoxPopuli](https://github.com/NullVoxPopuli) and all the other contributors that worked on the **awesome** [PR](https://github.com/ember-learn/guides-source/pull/912) updating the preview of the [Ember Octane Guides](https://octane-guides-preview.emberjs.com/release/templates/actions/) section dealing with `@action`, the `{{on}}` modifier & `{{fn}}` helper!
 
 These updates to the Guides relate to event handling, binding of context and partial application of functions, and affect the way that actions are used in Ember Octane.
 
 Check out the PR [here](https://github.com/ember-learn/guides-source/pull/912). For more context, see the [blog post](https://www.pzuraq.com/ember-octane-update-action/) from [@pzuraq](https://github.com/pzuraq).
-=======
-<change section title emoji>
-<consider adding some bold to your paragraph>
-
-<add your name to author list, top and bottom>
-<add blurb and emoji to "SOME-INTRO-HERE">
->>>>>>> db35d844
 
 ---
 
 ## [Foreign Key Attrs Blog Post 🔑](https://davidtang.io/2019/08/02/handling-foreign-key-attributes-in-an-api-with-ember-data.html)
 
-<<<<<<< HEAD
 Ever have issues handling foreign key attributes in Ember Data? 
 
 Check out the **clear and concise** [blog post](https://davidtang.io/2019/08/02/handling-foreign-key-attributes-in-an-api-with-ember-data.html) by [@skaterdav85](https://github.com/skaterdav85) that continues his work on Ember Data.
@@ -54,13 +37,6 @@
 The post includes good patterns that leverage the use of `belongsTo` in Ember Data and the necessary setups for serializers and adapters.
 
 For a deeper dive you can also check out [@skaterdav85](https://github.com/skaterdav85)'s [book on Ember Data](https://leanpub.com/emberdatainthewild) and [other blog posts](https://davidtang.io/2019/07/21/embedded-records-in-ember-data-with-json-api.html).
-=======
-<change section title emoji>
-<consider adding some bold to your paragraph>
-
-<add your name to author list, top and bottom>
-<add blurb and emoji to "SOME-INTRO-HERE">
->>>>>>> db35d844
 
 ---
 
@@ -128,19 +104,11 @@
 ---
 
 ## [Ember Guides Update for Co-Located Templates ☝️](https://github.com/ember-learn/guides-source/pull/977)
-<<<<<<< HEAD
-
-[@chancancode](https://github.com/chancancode) made an update for co-located templates in the [Quick Start](https://guides.emberjs.com/release/getting-started/quick-start/) and [Core Concepts](https://guides.emberjs.com/release/getting-started/core-concepts/) subsections of the [Getting Started](https://guides.emberjs.com/release/getting-started/) section of the [Ember Guides](https://guides.emberjs.com/).
-
-These changes are part of the work for updating Octane documentation. If you are interested in helping out check out the [Quest Issue for Releasing the Octane Guides](https://github.com/ember-learn/guides-source/issues/669) on GitHub!
-  
-=======
 
 [@chancancode](https://github.com/chancancode) made an update for co-located templates in the [Quick Start](https://guides.emberjs.com/release/getting-started/quick-start/) and [Core Concepts](https://guides.emberjs.com/release/getting-started/core-concepts/) subsections of the [Getting Started](https://guides.emberjs.com/release/getting-started/) section of the [Ember Guides](https://guides.emberjs.com/).
 
 These changes are part of the work for updating Octane documentation. If you are interested in helping out check out the [Quest Issue for Releasing the Octane Guides](https://github.com/ember-learn/guides-source/issues/669) on GitHub!
 
->>>>>>> db35d844
 ---
 
 ## [Contributors' Corner 👏](https://guides.emberjs.com/release/contributing/repositories/)
@@ -174,8 +142,4 @@
 
 Be kind,
 
-<<<<<<< HEAD
-Chris Ng, Jessica Jordan, Jared Galanis the crowd and the Learning Team
-=======
-Chris Ng, Jessica Jordan, the crowd and the Learning Team
->>>>>>> db35d844
+Chris Ng, Jessica Jordan, Jared Galanis the crowd and the Learning Team