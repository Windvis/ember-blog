--- conflicted
+++ resolved
@@ -1,10 +1,6 @@
 ---
 title: The Ember Times - Issue No. 137
-<<<<<<< HEAD
-author: Isaac Lee, Jared Galanis, Jessica Jordan, the crowd
-=======
-author: Chris Ng, Isaac Lee, Jared Galanis the crowd
->>>>>>> 946e470e
+author: Chris Ng, Isaac Lee, Jared Galanis, Jessica Jordan, the crowd
 tags: Recent Posts, Newsletter, Ember.js Times, Ember Times, 2020
 alias : "blog/2020/02/28-the-ember-times-issue-137.html"
 responsive: true
@@ -180,8 +176,4 @@
 
 Be kind,
 
-<<<<<<< HEAD
-Isaac Lee, Jared Galanis, Jessica Jordan, the crowd and the Learning Team
-=======
-Chris Ng, Isaac Lee, Jared Galanis the crowd and the Learning Team
->>>>>>> 946e470e
+Chris Ng, Isaac Lee, Jared Galanis, Jessica Jordan, the crowd and the Learning Team