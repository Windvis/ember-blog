<% partial_for :head, 'blog/head' %>
<% partial_for :sidebar, 'blog/sidebar' %>
<% partial_for :foot, 'footer' %>
<% wrap_layout :layout do %>

  <article class="blog-post">
    <div class="blog-post-header">
      <% if current_page.data.tags.include? 'Newsletter' %>
        <a class="blog-header" href="<%= tag_path 'Newsletter' %>" aria-label="Read more issues of The Ember Times">
          <div class="large ember-times-logo"></div>
        </a>
      <% end %>
      <h1 class="blog-post-title"><%= current_article.title %></h1>
      <div class="blog-post-meta">
        <% if current_page.data.author %>
          <time class="blog-post-date"><%= current_article.date.strftime('%B %-d, %Y') %></time>
          <div class="blog-post-author">By <%= current_page.data.author %></div>
        <% end %>
        <% if current_page.data.guestPost %>
          <div class="blog-post-tag">Guest Post</div>
        <% elsif current_page.data.syndicatedPost %>
          <div class="blog-post-tag">Syndicated Post</div>
        <% end %>
      </div>
    </div>
    <div class="blog-post-body" id="toc-content">
      <%= yield %>
    </div>
    <div class="blog-post-footer">
      <% if current_page.data.syndicatedPost %>
        <div class="original-post-url">
          Original Posted at: <%= link_to(current_page.data.url, current_page.data.url) %>
        </div>
      <% end %>
    </div>
  </article>

  <% if current_article.date > Date.new(2018,4,10) %>
    <div id="discourse-comments"></div>
    <script>
      DiscourseEmbed = {
        discourseUrl: 'https://discuss.emberjs.com/',
        discourseEmbedUrl: 'https://www.emberjs.com<%= current_page.url %>'
      };
      (function() {
        var d = document.createElement('script'); d.type = 'text/javascript'; d.async = true;
        d.src = DiscourseEmbed.discourseUrl + 'javascripts/embed.js';
        (document.getElementsByTagName('head')[0] || document.getElementsByTagName('body')[0]).appendChild(d);
      })();
    </script>
  <% else %>
    <div id="disqus_thread"></div>
    <script>
      var disqus_shortname = 'emberblog';
      (function() {
        var dsq = document.createElement('script'); dsq.type = 'text/javascript'; dsq.async = true;
        dsq.src = '//' + disqus_shortname + '.disqus.com/embed.js';
        (document.getElementsByTagName('head')[0] || document.getElementsByTagName('body')[0]).appendChild(dsq);
      })();
    </script>
    <noscript>Please enable JavaScript to view the <a href="http://disqus.com/?ref_noscript">comments powered by Disqus.</a></noscript>
    <a href="http://disqus.com" class="dsq-brlink">comments powered by <span class="logo-disqus">Disqus</span></a>
<<<<<<< HEAD
  <% end %>

  <script type="text/javascript" src="/javascripts/blog.js"></script>
<% end %>
=======
    <script type="text/javascript" src="/javascripts/toc.js"></script>
<% end %>
>>>>>>> b7715a3f
<|MERGE_RESOLUTION|>--- conflicted
+++ resolved
@@ -60,12 +60,9 @@
     </script>
     <noscript>Please enable JavaScript to view the <a href="http://disqus.com/?ref_noscript">comments powered by Disqus.</a></noscript>
     <a href="http://disqus.com" class="dsq-brlink">comments powered by <span class="logo-disqus">Disqus</span></a>
-<<<<<<< HEAD
+
   <% end %>
 
   <script type="text/javascript" src="/javascripts/blog.js"></script>
-<% end %>
-=======
-    <script type="text/javascript" src="/javascripts/toc.js"></script>
-<% end %>
->>>>>>> b7715a3f
+  <script type="text/javascript" src="/javascripts/toc.js"></script>
+<% end %>