--- conflicted
+++ resolved
@@ -1,10 +1,6 @@
 ---
 title: The Ember Times - Issue No. 132
-<<<<<<< HEAD
-author: Anne-Greeth van Herwijnen, Jessica Jordan, Isaac Lee, Amy Lam, the crowd
-=======
-author: Anne-Greeth van Herwijnen, Chris Ng, Jessica Jordan, Isaac Lee, the crowd
->>>>>>> 728ebd2f
+author: Anne-Greeth van Herwijnen, Chris Ng, Jessica Jordan, Isaac Lee, Amy Lam, the crowd
 tags: Recent Posts, Newsletter, Ember.js Times, Ember Times, 2020
 alias : "blog/2020/01/27-the-ember-times-issue-132.html"
 responsive: true
@@ -15,12 +11,9 @@
 Get together at EmberConf meetups 🍦,
 learn how to use `RouteInfo.metadata` from EmberMap 🧩,
 try an Octane & JAM sandwich at EmberConf 🏎🥪🍓,
-<<<<<<< HEAD
 monitor Ember app performance with Tracerbench ⏱,
+try out the Related Files Hopper VSCode extension 🤸,
 
-=======
-try out the Related Files Hopper VSCode extension 🤸,
->>>>>>> 728ebd2f
 READMORE
 
 ---
@@ -162,8 +155,4 @@
 
 Be kind,
 
-<<<<<<< HEAD
-Anne-Greeth van Herwijnen, Jessica Jordan, Isaac Lee, Amy Lam, the crowd and the Learning Team
-=======
-Anne-Greeth van Herwijnen, Chris Ng, Jessica Jordan, Isaac Lee, the crowd and the Learning Team
->>>>>>> 728ebd2f
+Anne-Greeth van Herwijnen, Chris Ng, Jessica Jordan, Isaac Lee, Amy Lam, the crowd and the Learning Team