---
title: The Ember Times - Issue No. 160
<<<<<<< HEAD
author: Melanie Sumner, Amy Lam, the crowd
=======
author: Chris Ng, the crowd
>>>>>>> e15d5a17
tags: Recent Posts, Newsletter, Ember.js Times, Ember Times, 2020
alias : "blog/2020/08/14-the-ember-times-issue-160.html"
responsive: true
---

<SAYING-HELLO-IN-YOUR-FAVORITE-LANGUAGE> Emberistas! 🐹

<SOME-INTRO-HERE-TO-KEEP-THEM-SUBSCRIBERS-READING>
<<<<<<< HEAD
How to participate in the Ember RFC process 🚀,

=======
EmberFest: Share your virtual Hello with us! 🐹,
>>>>>>> e15d5a17
READMORE

---

## [Section title in sentence case 🐹](section-url)

<change section title emoji>
<consider adding some bold to your paragraph>
<please include link to external article/repo/etc in paragraph / body text, not just header title above>

<add your name to author list, top and bottom>
<add blurb and emoji to "SOME-INTRO-HERE">

---

## [How to participate in the Ember RFC process 🚀](https://github.com/emberjs/rfcs/)

The Request For Comments (RFC) process is intended to provide a consistent and controlled path for new features to enter the Ember.js framework.

Many changes, including bug fixes and documentation improvements, can be implemented and reviewed via the normal GitHub pull request workflow on the appropriate repo. Some changes though are "substantial", and we ask that these be put through a bit of a design process and produce a consensus among the Ember core teams.

So, what's a good way to propose **your awesome idea**? Well, there are a few options: 

1. Chat with others about your idea in the [#dev-rfc channel](https://discord.com/channels/480462759797063690/500803406676492298) in [Discord](https://discord.gg/emberjs). This is a good way to get some initial feedback on your idea from folks in the community who have experience writing RFCs. They can also help you figure out if an RFC is already in the core team's backlog, and what next steps might look like. 
1. Submit an issue to the [RFC repo](https://github.com/emberjs/rfcs/). This is a great way to receive feedback <span style="font-style: italic;">before</span> you start writing the RFC, and will help you maintain efficiency.

Once you are ready to write the RFC for your awesome idea, there are a few important steps: 

1. Read through the entire [README](https://github.com/emberjs/rfcs/) so that you understand what your RFC needs to succeed. Sometimes folks will skip over the ["How we teach this"](https://github.com/emberjs/rfcs/blob/master/0000-template.md#how-we-teach-this) section or the ["Alternatives"](https://github.com/emberjs/rfcs/blob/master/0000-template.md#alternatives) section of the template, and both of those are important to include for the RFC to proceed. 
1. Find a core team member to champion the RFC! All RFCs need a core team champion, so review the [team list](https://emberjs.com/teams/) to see who you should approach about championing your issue. That core team member makes sure that your RFC is discussed in meetings, so it's essential to have one if you want your awesome idea to succeed! 

If you're interested in eventually writing RFCs but don't know where to start, here are some steps you can take on your own:

* Read through the [RFCs that have been accepted](https://emberjs.github.io/rfcs/introduction.html). Look for the patterns, what similarities do they have?
* Read through the [issues in the RFC repo](https://github.com/emberjs/rfcs/issues). Sometimes folks will know that an RFC needs to be written, but they don't have time to write it. That's a great place to start digging in.
* Read through [RFC pull requests](https://github.com/emberjs/rfcs/pulls) and read the questions and comments on the PRs. Look for patterns there too- can you anticipate questions and answer them in your RFC before they are asked?

All in all, the RFC process is important to the growth of our community, but it can definitely be a little bit intimidating to know where to start if you're not used to writing RFCs! Hopefully this quick guide gives you a good idea of where to start.

---

## [Section title in sentence case 🐹](section-url)

<change section title emoji>
<consider adding some bold to your paragraph>
<please include link to external article/repo/etc in paragraph / body text, not just header title above>

<add your name to author list, top and bottom>
<add blurb and emoji to "SOME-INTRO-HERE">

---

## [Section title in sentence case 🐹](section-url)

<change section title emoji>
<consider adding some bold to your paragraph>
<please include link to external article/repo/etc in paragraph / body text, not just header title above>

<add your name to author list, top and bottom>
<add blurb and emoji to "SOME-INTRO-HERE">

---

## [Section title in sentence case 🐹](section-url)

<change section title emoji>
<consider adding some bold to your paragraph>
<please include link to external article/repo/etc in paragraph / body text, not just header title above>

<add your name to author list, top and bottom>
<add blurb and emoji to "SOME-INTRO-HERE">

---

## [Section title in sentence case 🐹](section-url)

<change section title emoji>
<consider adding some bold to your paragraph>
<please include link to external article/repo/etc in paragraph / body text, not just header title above>

<add your name to author list, top and bottom>
<add blurb and emoji to "SOME-INTRO-HERE">

---

## [Section title in sentence case 🐹](section-url)

<change section title emoji>
<consider adding some bold to your paragraph>
<please include link to external article/repo/etc in paragraph / body text, not just header title above>

<add your name to author list, top and bottom>
<add blurb and emoji to "SOME-INTRO-HERE">

---

## [Section title in sentence case 🐹](section-url)

<change section title emoji>
<consider adding some bold to your paragraph>
<please include link to external article/repo/etc in paragraph / body text, not just header title above>

<add your name to author list, top and bottom>
<add blurb and emoji to "SOME-INTRO-HERE">

---

## [EmberFest: Share your virtual Hello with us! 🐹](https://mailchi.mp/a241158d3c66/welcome-to-the-line-up-of-emberfest-6442608?e=7124c8fef8)

[EmberFest](http://emberfest.eu/), the European EmberJS conference, is [skipping](https://twitter.com/EmberFest/status/1263453851459497984) this year’s conference due to COVID-19. However, the organizers of the conference are [looking for people](https://mailchi.mp/a241158d3c66/welcome-to-the-line-up-of-emberfest-6442608?e=7124c8fef8) who are interested in sharing a personal message or a short Hello video virtually.

If this sounds right up your alley you can [upload your video on Dropbox](https://www.dropbox.com/request/4YAbKdJmvD9E0yqjVsz4).

Alternatively, if webcams aren’t your thing, maybe you have some fun video impressions from the past years that capture the spirit of the conference. Ember developers strolling through that year's city, at the dinner party, or while in transit. Anything that reflects the EmberFest vibe and builds anticipation for our next in-person gathering is great and much appreciated!

---

## [Contributors' corner 👏](https://guides.emberjs.com/release/contributing/repositories/)

<p>This week we'd like to thank our siblings for their contributions to Ember and related repositories! 💖</p>

---

## [Connect with us 🤓](https://docs.google.com/forms/d/e/1FAIpQLScqu7Lw_9cIkRtAiXKitgkAo4xX_pV1pdCfMJgIr6Py1V-9Og/viewform)

<div class="blog-row">
  <img class="float-right small transparent padded" alt="Office Hours Tomster Mascot" title="Readers' Questions" src="/images/tomsters/officehours.png" />

  <p>Wondering about something related to Ember, Ember Data, Glimmer, or addons in the Ember ecosystem, but don't know where to ask? Readers’ Questions are just for you!</p>

  <p><strong>Submit your own</strong> short and sweet <strong>question</strong> under <a href="https://bit.ly/ask-ember-core" target="rq">bit.ly/ask-ember-core</a>. And don’t worry, there are no silly questions, we appreciate them all - promise! 🤞</p>

  <p>Want to write for the Ember Times? Have a suggestion for next week's issue? Join us at <a href="https://discordapp.com/channels/480462759797063690/485450546887786506">#support-ember-times</a> on the <a href="https://discordapp.com/invite/zT3asNS">Ember Community Discord</a> or ping us <a href="https://twitter.com/embertimes">@embertimes</a> on Twitter.</p>

  <p>Keep on top of what's been going on in Emberland this week by subscribing to our <a href="https://the-emberjs-times.ongoodbits.com/">e-mail newsletter</a>! You can also find our posts on the <a href="https://emberjs.com/blog/tags/newsletter.html">Ember blog</a>.</p>
</div>

---

That's another wrap! ✨

Be kind,

<<<<<<< HEAD
Melanie Sumner, Amy Lam, the crowd and the Learning Team
=======
Chris Ng, the crowd and the Learning Team
>>>>>>> e15d5a17
<|MERGE_RESOLUTION|>--- conflicted
+++ resolved
@@ -1,10 +1,6 @@
 ---
 title: The Ember Times - Issue No. 160
-<<<<<<< HEAD
-author: Melanie Sumner, Amy Lam, the crowd
-=======
-author: Chris Ng, the crowd
->>>>>>> e15d5a17
+author: Melanie Sumner, Chris Ng, Amy Lam, the crowd
 tags: Recent Posts, Newsletter, Ember.js Times, Ember Times, 2020
 alias : "blog/2020/08/14-the-ember-times-issue-160.html"
 responsive: true
@@ -13,12 +9,9 @@
 <SAYING-HELLO-IN-YOUR-FAVORITE-LANGUAGE> Emberistas! 🐹
 
 <SOME-INTRO-HERE-TO-KEEP-THEM-SUBSCRIBERS-READING>
-<<<<<<< HEAD
 How to participate in the Ember RFC process 🚀,
+EmberFest: Share your virtual Hello with us! 🐹,
 
-=======
-EmberFest: Share your virtual Hello with us! 🐹,
->>>>>>> e15d5a17
 READMORE
 
 ---
@@ -162,8 +155,4 @@
 
 Be kind,
 
-<<<<<<< HEAD
-Melanie Sumner, Amy Lam, the crowd and the Learning Team
-=======
-Chris Ng, the crowd and the Learning Team
->>>>>>> e15d5a17
+Melanie Sumner, Chris Ng, Amy Lam, the crowd and the Learning Team