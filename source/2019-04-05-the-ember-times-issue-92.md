---
title: The Ember Times - Issue No. 92
<<<<<<< HEAD
author: Chris Ng, Lisa Huang-North, Jessica Jordan, Danielle Adams, the crowd
=======
author: Chris Ng, Lisa Huang-North, Jessica Jordan, Isaac Lee, the crowd
>>>>>>> 4f599a28
tags: Recent Posts, Newsletter, Ember.js Times, Ember Times, 2019
alias : "blog/2019/04/04-the-ember-times-issue-92.html"
responsive: true
---

<SAYING-HELLO-IN-YOUR-FAVORITE-LANGUAGE> Emberistas! 🐹


Read about the benefits of **volunteering at a tech conference** 💪, an RFC on **adding npm dependency lint** ✨, ...
<SOME-INTRO-HERE-TO-KEEP-THEM-SUBSCRIBERS-READING>
...and an exclusive interview with Ember contributor **@pzuraq**! 💬


---

## [3 Reasons to Volunteer at a Tech Conference 💪🏼](https://medium.com/@lisaychuang/3-reasons-why-you-should-volunteer-at-a-tech-conference-19a0c81d1d8)

[@lisaychuang](https://twitter.com/lisaychuang) shares her experience from this year’s EmberConf, and encourages newcomers in any tech community to attend a tech conference (and possibly volunteer!)   

As a volunteer, you can get:
* A warm welcome to the community
* Behind the scene access
* A chill home base during the conference

Curious to learn more? Check out her post on Medium: [3 reasons why you should volunteer at a tech conference](https://medium.com/@lisaychuang/3-reasons-why-you-should-volunteer-at-a-tech-conference-19a0c81d1d8).

---

## [Reflecting on Being a Former Noob 👶](https://medium.com/@adamzdanielle/reflecting-on-being-a-former-noob-d5e192907ae)

While realizing she's no longer a beginner, [@danielleadams](https://github.com/danielleadams)' documents her thoughts on what more experienced developers can do to help those newer to the tech industry and working as developers. Check out her [blog post](https://medium.com/@adamzdanielle/reflecting-on-being-a-former-noob-d5e192907ae) on the subject, stemming from her experience being a mentor at EmberConf! 

---

## [Section Title in Title Case 🐹](#section-url)
<change section title emoji>
<add your name to author list, top and bottom>
<add blurb and emoji to "SOME-INTRO-HERE">

---

## [Dependency Lint RFC ✨](https://github.com/emberjs/rfcs/pull/464)

[@Alonski](https://github.com/Alonski) proposed that the addon `ember-cli-dependency-lint` be added to the default blueprint.

This lint helps us detect early if our addons rely on the same package but use different versions. In such cases, Ember CLI merges all versions into one. This can cause our app to behave unexpectedly and become hard to debug. 😨😰😱

You can learn about `ember-cli-dependency-lint` addon and how to resolve dependency conflicts at [https://github.com/salsify/ember-cli-dependency-lint](https://github.com/salsify/ember-cli-dependency-lint). Be sure to leave your comments on [the current proposal to include it by default](https://github.com/emberjs/rfcs/pull/464).

---

## [Section Title in Title Case 🐹](#section-url)
<change section title emoji>
<add your name to author list, top and bottom>
<add blurb and emoji to "SOME-INTRO-HERE">

---

## [Ember Makes Coding Feel So Good Comic](https://twitter.com/delusioninabox/status/1111468497782091779)

[@delusioninabox](https://github.com/delusioninabox) created a comic about being able to work with Ember again after a long time away. Like, retweet, or comment on the [post on Twitter](https://twitter.com/delusioninabox/status/1111468497782091779)!

<blockquote class="twitter-tweet" data-lang="en"><p lang="en" dir="ltr">Daily 2,195! <a href="https://twitter.com/emberjs?ref_src=twsrc%5Etfw">@emberjs</a> just makes coding feel so good...so right. ❤😍 <a href="https://t.co/AJJ8UMIqY5">pic.twitter.com/AJJ8UMIqY5</a></p>&mdash; Laura Kajpust 👩‍💻🎨 (@delusioninabox) <a href="https://twitter.com/delusioninabox/status/1111468497782091779?ref_src=twsrc%5Etfw">March 29, 2019</a></blockquote>
<script async src="https://platform.twitter.com/widgets.js" charset="utf-8"></script>

---

## [Section Title in Title Case 🐹](#section-url)
<change section title emoji>
<add your name to author list, top and bottom>
<add blurb and emoji to "SOME-INTRO-HERE">

---

## [Section Title in Title Case 🐹](#section-url)
<change section title emoji>
<add your name to author list, top and bottom>
<add blurb and emoji to "SOME-INTRO-HERE">

---

## ["I contribute to Ember" with Chris Garrett 💬](https://discuss.emberjs.com/t/i-contribute-to-ember-with-chris-garrett/16395)

<div class="float-right padded portrait-frame">
  <img alt="Chris Garrett" title="Chris Garrett - Contributor to Ember" src="/images/blog/emberjstimes/pzuraq.jpg" />
</div>

In the 9th edition of the contributor interview series, community member **Chris Garrett**, also known as [@pzuraq](https://github.com/pzuraq), talks about his story getting involved with **native classes** and **decorators** in Ember. Chris also explains why everyone in the community is eager to help **make your contribution** a real **success** as well ✨

You can read the full interview on [the Ember Forum](https://discuss.emberjs.com/t/i-contribute-to-ember-with-chris-garrett/16395).

<a class="ember-button ember-button--centered" href="https://discuss.emberjs.com/t/i-contribute-to-ember-with-chris-garrett/16395">Read more</a>

---

## [Contributors' Corner 👏](https://guides.emberjs.com/release/contributing/repositories/)

<p>This week we'd like to thank our siblings for their contributions to Ember and related repositories! 💖</p>

---

## [Got a Question? Ask Readers' Questions! 🤓](https://docs.google.com/forms/d/e/1FAIpQLScqu7Lw_9cIkRtAiXKitgkAo4xX_pV1pdCfMJgIr6Py1V-9Og/viewform)

<div class="blog-row">
  <img class="float-right small transparent padded" alt="Office Hours Tomster Mascot" title="Readers' Questions" src="/images/tomsters/officehours.png" />

  <p>Wondering about something related to Ember, Ember Data, Glimmer, or addons in the Ember ecosystem, but don't know where to ask? Readers’ Questions are just for you!</p>

<p><strong>Submit your own</strong> short and sweet <strong>question</strong> under <a href="https://bit.ly/ask-ember-core" target="rq">bit.ly/ask-ember-core</a>. And don’t worry, there are no silly questions, we appreciate them all - promise! 🤞</p>

</div>

---

## [#embertimes 📰](https://emberjs.com/blog/tags/newsletter.html)

Want to write for the Ember Times? Have a suggestion for next week's issue? Join us at [#support-ember-times](https://discordapp.com/channels/480462759797063690/485450546887786506) on the [Ember Community Discord](https://discordapp.com/invite/zT3asNS) or ping us [@embertimes](https://twitter.com/embertimes) on Twitter.

Keep on top of what's been going on in Emberland this week by subscribing to our [e-mail newsletter](https://the-emberjs-times.ongoodbits.com/)! You can also find our posts on the [Ember blog](https://emberjs.com/blog/tags/newsletter.html).

---

That's another wrap! ✨

Be kind,

<<<<<<< HEAD
Chris Ng, Lisa Huang-North, Jessica Jordan, Danielle Adams, the crowd and the Learning Team
=======
Chris Ng, Lisa Huang-North, Jessica Jordan, Isaac Lee, the crowd and the Learning Team
>>>>>>> 4f599a28
<|MERGE_RESOLUTION|>--- conflicted
+++ resolved
@@ -1,10 +1,6 @@
 ---
 title: The Ember Times - Issue No. 92
-<<<<<<< HEAD
-author: Chris Ng, Lisa Huang-North, Jessica Jordan, Danielle Adams, the crowd
-=======
-author: Chris Ng, Lisa Huang-North, Jessica Jordan, Isaac Lee, the crowd
->>>>>>> 4f599a28
+author: Chris Ng, Lisa Huang-North, Jessica Jordan, Isaac Lee, Danielle Adams, Amy Lam the crowd
 tags: Recent Posts, Newsletter, Ember.js Times, Ember Times, 2019
 alias : "blog/2019/04/04-the-ember-times-issue-92.html"
 responsive: true
@@ -131,8 +127,4 @@
 
 Be kind,
 
-<<<<<<< HEAD
-Chris Ng, Lisa Huang-North, Jessica Jordan, Danielle Adams, the crowd and the Learning Team
-=======
-Chris Ng, Lisa Huang-North, Jessica Jordan, Isaac Lee, the crowd and the Learning Team
->>>>>>> 4f599a28
+Chris Ng, Lisa Huang-North, Jessica Jordan, Isaac Lee, Danielle Adams, Amy Lam, the crowd and the Learning Team