--- conflicted
+++ resolved
@@ -12,14 +12,11 @@
 "My Experience with Ember.js" video series 🎥,
 Ember Engines acceptance testing guides 📝,
 Check out the new EmberMap video on Tracked Properties 👣,
-<<<<<<< HEAD
 Polyfills for in-element and named blocks 🚀,
-=======
 Setting up Coveralls for your Ember Addons 💪,
 Ember in COVID-19 Research 🔬📖🐹,
 Global Accessibility Awareness Day Ember Blog Post 📖🐹,
 Read the prettiest RFC in Emberland 💅,
->>>>>>> 2935d5e0
 
 READMORE
 
@@ -82,7 +79,6 @@
 
 ---
 
-<<<<<<< HEAD
 ## [Polyfills for in-element and named blocks 🚀](https://github.com/ember-polyfills)
 
 Right now you can get a **sneak peek** in [canary](https://emberjs.com/releases/canary/) of [public API {{in-element}}](https://github.com/emberjs/rfcs/blob/master/text/0287-promote-in-element-to-public-api.md) and [yieldable named blocks](https://github.com/emberjs/rfcs/blob/master/text/0460-yieldable-named-blocks.md).
@@ -92,13 +88,14 @@
 Since it was a common use case, Glimmer baked `{{-in-element}}` into the VM, but as part of the private (or intimate) API. With the passing of the [RFC](https://github.com/emberjs/rfcs/blob/master/text/0287-promote-in-element-to-public-api.md), it's going public, perhaps in Ember 3.20. So if you've been using `{{-in-element}}`, you should switch to the [`{{in-element}}` polyfill](https://github.com/ember-polyfills/ember-in-element-polyfill) instead!
 
 The [yieldable named blocks RFC](https://github.com/emberjs/rfcs/blob/master/text/0460-yieldable-named-blocks.md) makes it possible to create components with _more than_ 1 block for customization. Check out the new [ember-named-blocks-polyfill](https://github.com/ember-polyfills/ember-named-blocks-polyfill) to take advantage of this feature now. 
-=======
+
+---
+
 ## [Setting up Coveralls for your Ember Addons 💪](http://hangaroundtheweb.com/2020/05/setting-up-coveralls-for-your-ember-addons/)
 
 [Rajasegar Chandran (@rajasegar)](https://github.com/rajasegar/) blogs about setting up Coveralls for your Ember Addons. He explains how to setup [ember-cli-code-coverage](https://github.com/kategengler/ember-cli-code-coverage) and [Coveralls](https://coveralls.io/) for your repositories. Coveralls help you deliver code confidently by showing which parts of your code aren’t covered by your test suite. You can also learn how to use these techniques and make it part of your workflow using Github Actions.
 
 Check out the [blog post](http://hangaroundtheweb.com/2020/05/setting-up-coveralls-for-your-ember-addons/)!
->>>>>>> 2935d5e0
 
 ---
 
