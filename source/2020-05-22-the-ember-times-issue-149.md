--- conflicted
+++ resolved
@@ -14,12 +14,8 @@
 Check out the new EmberMap video on Tracked Properties 👣,
 Setting up Coveralls for your Ember Addons 💪,
 Ember in COVID-19 Research 🔬📖🐹,
-<<<<<<< HEAD
+Global Accessibility Awareness Day Ember Blog Post 📖🐹,
 Read the prettiest RFC in Emberland 💅,
-
-=======
-Global Accessibility Awareness Day Ember Blog Post 📖🐹,
->>>>>>> 5e223433
 
 READMORE
 
