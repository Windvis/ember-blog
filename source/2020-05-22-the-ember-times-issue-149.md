--- conflicted
+++ resolved
@@ -1,10 +1,6 @@
 ---
 title: The Ember Times - Issue No. 149
-<<<<<<< HEAD
-author: Amy Lam, Chris Ng, the crowd
-=======
-author: Matthew Roderick,, Amy Lam, the crowd
->>>>>>> 735acaed
+author: Matthew Roderick, Chris Ng, Amy Lam, the crowd
 tags: Recent Posts, Newsletter, Ember.js Times, Ember Times, 2020
 alias : "blog/2020/05/22-the-ember-times-issue-149.html"
 responsive: true
@@ -13,6 +9,7 @@
 <SAYING-HELLO-IN-YOUR-FAVORITE-LANGUAGE> Emberistas! 🐹
 
 <SOME-INTRO-HERE-TO-KEEP-THEM-SUBSCRIBERS-READING>
+"My Experience with Ember.js" video series 🎥,
 Ember Engines acceptance testing guides 📝,
 Check out the new EmberMap video on Tracked Properties 👣,
 
@@ -172,8 +169,4 @@
 
 Be kind,
 
-<<<<<<< HEAD
-Amy Lam, Chris Ng, the crowd and the Learning Team
-=======
-Matthew Roderick, Amy Lam, the crowd and the Learning Team
->>>>>>> 735acaed
+Matthew Roderick, Chris Ng, Amy Lam, the crowd and the Learning Team